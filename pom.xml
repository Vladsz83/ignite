--- conflicted
+++ resolved
@@ -32,11 +32,7 @@
 
     <groupId>org.apache.ignite</groupId>
     <artifactId>apache-ignite</artifactId>
-<<<<<<< HEAD
     <version>1.4.1-SNAPSHOT</version>
-=======
-    <version>1.3.1-SNAPSHOT</version>
->>>>>>> c559692d
     <packaging>pom</packaging>
 
     <properties>
