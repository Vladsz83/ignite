--- conflicted
+++ resolved
@@ -55,21 +55,11 @@
                     @Override public Integer call() {
                         invocations++;
 
-<<<<<<< HEAD
-                        try {
-                            ignite.compute().broadcast(
-                                new IgniteRunnable() {
-                                    @Override public void run() {
-                                        System.out.println();
-                                        System.out.println("Howdy! :) ");
-                                    }
-=======
-                        g.compute().broadcast(
+                        ignite.compute().broadcast(
                             new IgniteRunnable() {
                                 @Override public void run() {
                                     System.out.println();
                                     System.out.println("Howdy! :) ");
->>>>>>> 30de9162
                                 }
                             }
                         );
