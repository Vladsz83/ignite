--- conflicted
+++ resolved
@@ -65,11 +65,7 @@
             System.out.println(">>> Cache popular numbers example started.");
 
             // Clean up caches on all nodes before run.
-<<<<<<< HEAD
-            g.cache(CACHE_NAME).clear(0);
-=======
             ignite.jcache(CACHE_NAME).clear();
->>>>>>> 878a2890
 
             ClusterGroup prj = ignite.cluster().forCacheNodes(CACHE_NAME);
 
