--- conflicted
+++ resolved
@@ -44,11 +44,7 @@
         <dependency>
             <groupId>org.scala-lang</groupId>
             <artifactId>scala-library</artifactId>
-<<<<<<< HEAD
             <version>${scala211.library.version}</version>
-=======
-            <version>2.11.7</version>
->>>>>>> 03ceffa3
         </dependency>
 
         <dependency>
