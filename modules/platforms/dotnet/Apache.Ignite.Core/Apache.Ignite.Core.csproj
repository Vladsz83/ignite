--- conflicted
+++ resolved
@@ -176,12 +176,9 @@
     <Compile Include="Impl\Binary\SerializableSerializer.cs" />
     <Compile Include="Impl\Binary\BinaryWriterExtensions.cs" />
     <Compile Include="Impl\Cache\Affinity\AffinityFunctionBase.cs" />
-<<<<<<< HEAD
-    <Compile Include="Impl\Binary\UserSerializerProxy.cs" />
-=======
     <Compile Include="Impl\Cache\ICacheLockInternal.cs" />
     <Compile Include="Impl\Common\Platform.cs" />
->>>>>>> eaf8ae24
+    <Compile Include="Impl\Binary\UserSerializerProxy.cs" />
     <Compile Include="Impl\Cache\Affinity\AffinityFunctionSerializer.cs" />
     <Compile Include="Impl\Cache\Affinity\PlatformAffinityFunction.cs" />
     <Compile Include="Impl\Common\ObjectInfoHolder.cs" />
