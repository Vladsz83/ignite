/* @java.file.header */

/*  _________        _____ __________________        _____
 *  __  ____/___________(_)______  /__  ____/______ ____(_)_______
 *  _  / __  __  ___/__  / _  __  / _  / __  _  __ `/__  / __  __ \
 *  / /_/ /  _  /    _  /  / /_/ /  / /_/ /  / /_/ / _  /  _  / / /
 *  \____/   /_/     /_/   \_,__/   \____/   \__,_/  /_/   /_/ /_/
 */

package org.gridgain.grid.gridify;

import org.gridgain.grid.*;
import org.gridgain.grid.events.*;
import org.gridgain.grid.lang.*;
import org.gridgain.grid.spi.deployment.local.*;
import org.gridgain.grid.spi.discovery.tcp.*;
import org.gridgain.grid.util.typedef.*;
import org.gridgain.testframework.*;
import org.gridgain.testframework.junits.common.*;

import java.lang.reflect.*;
import java.util.*;
import java.util.concurrent.atomic.*;

import static org.gridgain.grid.events.GridEventType.*;

/**
 * Abstract AOP test.
 */
@SuppressWarnings( {"OverlyStrongTypeCast", "JUnitAbstractTestClassNamingConvention", "ProhibitedExceptionDeclared", "IfMayBeConditional"})
public abstract class GridAbstractAopTest extends GridCommonAbstractTest {
    /** */
    private GridDeploymentMode depMode = GridDeploymentMode.PRIVATE;

    /**
     * @throws Exception If test failed.
     */
    public void testDefaultPrivate() throws Exception {
        checkDefault(GridDeploymentMode.PRIVATE);
    }

    /**
     * @throws Exception If test failed.
     */
    public void testDefaultIsolated() throws Exception {
        checkDefault(GridDeploymentMode.ISOLATED);
    }

    /**
     * @throws Exception If test failed.
     */
    public void testDefaultContinuous() throws Exception {
        checkDefault(GridDeploymentMode.CONTINUOUS);
    }

    /**
     * @throws Exception If test failed.
     */
    public void testDefaultShared() throws Exception {
        checkDefault(GridDeploymentMode.SHARED);
    }

    /**
     * @throws Exception If test failed.
     */
    public void testDefaultWithUserClassLoaderPrivate() throws Exception {
        checkDefaultWithUserClassLoader(GridDeploymentMode.PRIVATE);
    }

    /**
     * @throws Exception If test failed.
     */
    public void testDefaultWithUserClassLoaderIsolated() throws Exception {
        checkDefaultWithUserClassLoader(GridDeploymentMode.ISOLATED);
    }

    /**
     * @throws Exception If test failed.
     */
    public void testDefaultWithUserClassLoaderContinuous() throws Exception {
        checkDefaultWithUserClassLoader(GridDeploymentMode.CONTINUOUS);
    }

    /**
     * @throws Exception If test failed.
     */
    public void testDefaultWithUserClassLoaderShared() throws Exception {
        checkDefaultWithUserClassLoader(GridDeploymentMode.SHARED);
    }

    /**
     * @throws Exception If test failed.
     */
    public void testSingleDeploymentWithUserClassLoaderPrivate() throws Exception {
        checkSingleDeploymentWithUserClassLoader(GridDeploymentMode.PRIVATE);
    }

    /**
     * @throws Exception If test failed.
     */
    public void testSingleDeploymentWithUserClassLoaderIsolated() throws Exception {
        checkSingleDeploymentWithUserClassLoader(GridDeploymentMode.ISOLATED);
    }

    /**
     * @throws Exception If test failed.
     */
    public void testSingleDeploymentWithUserClassLoaderContinuous() throws Exception {
        checkSingleDeploymentWithUserClassLoader(GridDeploymentMode.CONTINUOUS);
    }

    /**
     * @throws Exception If test failed.
     */
    public void testSingleDeploymentWithUserClassLoaderShared() throws Exception {
        checkSingleDeploymentWithUserClassLoader(GridDeploymentMode.SHARED);
    }

    /**
     * @throws Exception If test failed.
     */
    public void testDefaultResourceWithUserClassLoaderPrivate() throws Exception {
        checkDefaultResourceWithUserClassLoader(GridDeploymentMode.PRIVATE);
    }

    /**
     * @throws Exception If test failed.
     */
    public void testDefaultResourceWithUserClassLoaderIsolated() throws Exception {
        checkDefaultResourceWithUserClassLoader(GridDeploymentMode.ISOLATED);
    }

    /**
     * @throws Exception If test failed.
     */
    public void testDefaultResourceWithUserClassLoaderContinuous() throws Exception {
        checkDefaultResourceWithUserClassLoader(GridDeploymentMode.CONTINUOUS);
    }

    /**
     * @throws Exception If test failed.
     */
    public void testDefaultResourceWithUserClassLoaderShared() throws Exception {
        checkDefaultResourceWithUserClassLoader(GridDeploymentMode.SHARED);
    }

    /**
     * @throws Exception If test failed.
     */
    public void testNonDefaultClassPrivate() throws Exception {
        checkNonDefaultClass(GridDeploymentMode.PRIVATE);
    }

    /**
     * @throws Exception If test failed.
     */
    public void testNonDefaultClassIsolated() throws Exception {
        checkNonDefaultClass(GridDeploymentMode.ISOLATED);
    }

    /**
     * @throws Exception If test failed.
     */
    public void testNonDefaultClassContinuous() throws Exception {
        checkNonDefaultClass(GridDeploymentMode.CONTINUOUS);
    }

    /**
     * @throws Exception If test failed.
     */
    public void testNonDefaultClassShared() throws Exception {
        checkNonDefaultClass(GridDeploymentMode.SHARED);
    }

    /**
     * @throws Exception If test failed.
     */
    public void testNonDefaultNamePrivate() throws Exception {
        checkNonDefaultName(GridDeploymentMode.PRIVATE);
    }

    /**
     * @throws Exception If test failed.
     */
    public void testNonDefaultNameIsolated() throws Exception {
        checkNonDefaultName(GridDeploymentMode.ISOLATED);
    }

    /**
     * @throws Exception If test failed.
     */
    public void testNonDefaultNameContinuous() throws Exception {
        checkNonDefaultName(GridDeploymentMode.CONTINUOUS);
    }

    /**
     * @throws Exception If test failed.
     */
    public void testNonDefaultNameShared() throws Exception {
        checkNonDefaultName(GridDeploymentMode.SHARED);
    }

    /**
     * @throws Exception If test failed.
     */
    public void testDefaultExceptionPrivate() throws Exception {
        checkDefaultException(GridDeploymentMode.PRIVATE);
    }

    /**
     * @throws Exception If test failed.
     */
    public void testDefaultExceptionIsolated() throws Exception {
        checkDefaultException(GridDeploymentMode.ISOLATED);
    }

    /**
     * @throws Exception If test failed.
     */
    public void testDefaultExceptionContinuous() throws Exception {
        checkDefaultException(GridDeploymentMode.CONTINUOUS);
    }

    /**
     * @throws Exception If test failed.
     */
    public void testDefaultExceptionShared() throws Exception {
        checkDefaultException(GridDeploymentMode.SHARED);
    }

    /**
     * @throws Exception If test failed.
     */
    public void testDefaultResourcePrivate() throws Exception {
        checkDefaultResource(GridDeploymentMode.PRIVATE);
    }

    /**
     * @throws Exception If test failed.
     */
    public void testDefaultResourceIsolated() throws Exception {
        checkDefaultResource(GridDeploymentMode.ISOLATED);
    }

    /**
     * @throws Exception If test failed.
     */
    public void testDefaultResourceContinuous() throws Exception {
        checkDefaultResource(GridDeploymentMode.CONTINUOUS);
    }

    /**
     * @throws Exception If test failed.
     */
    public void testDefaultResourceShared() throws Exception {
        checkDefaultResource(GridDeploymentMode.SHARED);
    }

    /**
     * @throws Exception If test failed.
     */
    public void testNonDefaultClassResourcePrivate() throws Exception {
        checkNonDefaultClassResource(GridDeploymentMode.PRIVATE);
    }

    /**
     * @throws Exception If test failed.
     */
    public void testNonDefaultClassResourceIsolated() throws Exception {
        checkNonDefaultClassResource(GridDeploymentMode.ISOLATED);
    }

    /**
     * @throws Exception If test failed.
     */
    public void testNonDefaultClassResourceContinuous() throws Exception {
        checkNonDefaultClassResource(GridDeploymentMode.CONTINUOUS);
    }

    /**
     * @throws Exception If test failed.
     */
    public void testNonDefaultClassResourceShared() throws Exception {
        checkNonDefaultClassResource(GridDeploymentMode.SHARED);
    }

    /**
     * @throws Exception If test failed.
     */
    public void testNonDefaultNameResourcePrivate() throws Exception {
        checkNonDefaultNameResource(GridDeploymentMode.PRIVATE);
    }

    /**
     * @throws Exception If test failed.
     */
    public void testNonDefaultNameResourceIsolated() throws Exception {
        checkNonDefaultNameResource(GridDeploymentMode.ISOLATED);
    }

    /**
     * @throws Exception If test failed.
     */
    public void testNonDefaultNameResourceContinuous() throws Exception {
        checkNonDefaultNameResource(GridDeploymentMode.CONTINUOUS);
    }

    /**
     * @throws Exception If test failed.
     */
    public void testNonDefaultNameResourceShared() throws Exception {
        checkNonDefaultNameResource(GridDeploymentMode.SHARED);
    }

    /**
     * @param depMode Deployment mode to use.
     * @throws Exception If failed.
     */
    private void checkDefault(GridDeploymentMode depMode) throws Exception {
        this.depMode = depMode;

        info("Start Gridify test with Default AOP Task in Deployment Mode : " + depMode);

        startGrid();

        try {
            int res;

            Object targetObj = target();

            if (targetObj instanceof GridTestAopTarget)
                res = ((GridTestAopTarget)targetObj).gridifyDefault("1");
            else
                res = ((GridTestAopTargetInterface) targetObj).gridifyDefault("1");

            assert res == 1 : "Invalid gridifyDefault result: " + res;
        }
        finally {
            stopGrid();
        }
    }

    /**
     * @param depMode Deployment mode to use.
     * @throws Exception If failed.
     */
    private void checkDefaultWithUserClassLoader(GridDeploymentMode depMode) throws Exception {
        this.depMode = depMode;

        info("Start Gridify test with Default AOP Task  in Deployment Mode : " + depMode);

        startGrid();

        int res;

        try {
            res = -1;

            Object targetObj = targetWithUserClassLoader();

            Method gridifyMtd = targetObj.getClass().getDeclaredMethod("gridifyDefault", String.class);

            res = (Integer) gridifyMtd.invoke(targetObj, "1");

            if (res != 1)
                fail("Method gridifyDefault returned wrong value [result=" + res + ", expect=1]");
        }
        finally {
            stopGrid();
        }

        info("Executed @Gridify method gridifyDefault(1) [result=" + res + ']');
    }

    /**
     * @param depMode Deployment mode to use.
     * @throws Exception If failed.
     */
    private void checkSingleDeploymentWithUserClassLoader(GridDeploymentMode depMode) throws Exception {
        this.depMode = depMode;

        // Create remote grid to execute test on.
        Grid locGrid = startGrid();

        Grid rmtGrid = startGrid(getTestGridName() + "Remote");

        try {
            AtomicInteger locDepCnt = new AtomicInteger(0);
            AtomicInteger rmtDepCnt = new AtomicInteger(0);

            locGrid.events().localListen(new TestEventListener(locDepCnt), EVT_TASK_DEPLOYED, EVT_CLASS_DEPLOYED);
            rmtGrid.events().localListen(new TestEventListener(rmtDepCnt), EVT_TASK_DEPLOYED, EVT_CLASS_DEPLOYED);

            assertEquals(2, locGrid.forPredicate(F.<GridNode>alwaysTrue()).nodes().size());

            Object targetObj = targetWithUserClassLoader();

            Method gridifyMtd = targetObj.getClass().getDeclaredMethod("gridifyDefault", String.class);

            info("First invocation.");

            int res = (Integer)gridifyMtd.invoke(targetObj, "1");

            assert res == 1 : "Method gridifyDefault returned wrong value [result=" + res + ", expected=1]";

            info("Second invocation.");

            res = (Integer)gridifyMtd.invoke(targetObj, "1");

            assert res == 1 : "Method gridifyDefault returned wrong value [result=" + res + ", expected=1]";

            assert locDepCnt.get() == 2 : "Invalid local deployment count [expected=2, got=" + locDepCnt.get() + ']';
            assert rmtDepCnt.get() == 1 : "Invalid remote deployment count [expected=1, got=" + rmtDepCnt.get() + ']';
        }
        finally {
            stopAllGrids();
        }
    }

    /**
     * @param depMode Deployment mode to use.
     * @throws Exception If failed.
     */
    private void checkDefaultResourceWithUserClassLoader(GridDeploymentMode depMode) throws Exception {
        this.depMode = depMode;

        info("Start Gridify test with Default AOP Task.");

        startGrid();

        int res;

        try {
            res = -1;

            Object targetObj = targetWithUserClassLoader();

            ClassLoader cl = Thread.currentThread().getContextClassLoader();

            // Set context classloader as user class loader.
            Thread.currentThread().setContextClassLoader(targetObj.getClass().getClassLoader());

            Method gridifyMtd = targetObj.getClass().getDeclaredMethod("gridifyDefaultResource", String.class);

            res = (Integer) gridifyMtd.invoke(targetObj, "2");

            if (res != 2)
                fail("Method gridifyDefaultResource returned wrong value [result=" + res + ", expect=2]");

            // Set old classloader back.
            Thread.currentThread().setContextClassLoader(cl);
        }
        finally {
            stopGrid();
        }

        info("Executed @Gridify method gridifyDefaultResource(2) [result=" + res + ']');
    }

    /**
     * @param depMode Deployment mode to use.
     * @throws Exception If failed.
     */
    private void checkNonDefaultClass(GridDeploymentMode depMode) throws Exception {
        this.depMode = depMode;

        info("Start Gridify test with Test AOP Task in Deployment Mode : " + depMode);

        startGrid();

        int res;

        try {
            res = -1;

            Object targetObj = target();

            if (targetObj instanceof GridTestAopTarget)
                res = ((GridTestAopTarget) targetObj).gridifyNonDefaultClass("1");
            else
                res = ((GridTestAopTargetInterface) targetObj).gridifyNonDefaultClass("1");

            if (res != 10)
                fail("Method gridifyNonDefault returned wrong value [result=" + res + ", expect=1]");
        }
        finally {
            stopGrid();
        }

        info("Executed @Gridify method gridifyNonDefaultClass(0) [result=" + res + ']');
    }

    /**
     * @param depMode Deployment mode to use.
     * @throws Exception If failed.
     */
    private void checkNonDefaultName(GridDeploymentMode depMode) throws Exception {
        this.depMode = depMode;

        info("Start Gridify test with Test AOP Task in Deployment Mode : " + depMode);

        startGrid();

        int res;

        try {
            res = -1;

            Object targetObj = target();

            if (targetObj instanceof GridTestAopTarget)
                res = ((GridTestAopTarget) targetObj).gridifyNonDefaultName("2");
            else
                res = ((GridTestAopTargetInterface) targetObj).gridifyNonDefaultName("2");

            if (res != 20)
                fail("Method gridifyNonDefault returned wrong value [result=" + res + ", expect=2]");
        }
        finally {
            stopGrid();
        }

        info("Executed @Gridify method gridifyNonDefaultName(2) [result=" + res + ']');
    }

    /**
     * @param depMode Deployment mode to use.
     * @throws Exception If failed.
     */
    @SuppressWarnings({"CatchGenericClass"})
    private void checkDefaultException(GridDeploymentMode depMode) throws Exception {
        this.depMode = depMode;

        info("Start Gridify test with Default AOP Task and exception in Deployment Mode : " + depMode);

        startGrid();

        try {
            Object targetObj = target();

            boolean isE = false;

            try {
                if (targetObj instanceof GridTestAopTarget)
                    ((GridTestAopTarget) targetObj).gridifyDefaultException("1");
                else
                    ((GridTestAopTargetInterface) targetObj).gridifyDefaultException("1");
            }
            catch (GridTestGridifyException e) {
                info("@Gridify method gridifyDefaultException(0) returns exception: " + e);

                isE = true;
            }
            catch (Exception e) {
                e.printStackTrace();

                fail("@Gridify method gridifyDefaultException(0) returns exception [exception" + e
                    + ", expect=" + GridTestGridifyException.class.getName() + ']');
            }

            if (!isE)
                fail("@Gridify method gridifyDefaultException(0) does not return any exception.");
        }
        finally {
            stopGrid();
        }
    }

    /**
     * @param depMode Deployment mode to use.
     * @throws Exception If failed.
     */
    private void checkDefaultResource(GridDeploymentMode depMode) throws Exception {
        this.depMode = depMode;

        info("Start Gridify test with Default AOP Task in Deploy Mode : " + depMode);

        startGrid();

        int res;

        try {
            res = -1;

            Object targetObj = target();

            if (targetObj instanceof GridTestAopTarget)
                res = ((GridTestAopTarget)targetObj).gridifyDefaultResource("1");
            else
                res = ((GridTestAopTargetInterface)targetObj).gridifyDefaultResource("1");

            if (res != 1)
                fail("Method gridifyDefaultResource returned wrong value [result=" + res + ", expect=1]");
        }
        finally {
            stopGrid();
        }

        info("Executed @Gridify method gridifyDefaultResource(0) [result=" + res + ']');
    }

    /**
     * @param depMode Deployment mode to use.
     * @throws Exception If failed.
     */
    private void checkNonDefaultClassResource(GridDeploymentMode depMode) throws Exception {
        this.depMode = depMode;

        info("Start Gridify test with Test AOP Task in Deploy Mode : " + depMode);

        startGrid();

        int res;

        try {
            res = -1;

            Object targetObj = target();

            if (targetObj instanceof GridTestAopTarget)
                res = ((GridTestAopTarget) targetObj).gridifyNonDefaultClassResource("3");
            else
                res = ((GridTestAopTargetInterface) targetObj).gridifyNonDefaultClassResource("3");

            if (res != 30)
                fail("Method gridifyNonDefaultClassResource returned wrong value [result=" + res + ", expect=3]");
        }
        finally {
            stopGrid();
        }

        info("Executed @Gridify method gridifyNonDefaultClassResource(3) [result=" + res + ']');
    }

    /**
     * @param depMode Deployment mode to use.
     * @throws Exception If failed.
     */
    private void checkNonDefaultNameResource(GridDeploymentMode depMode) throws Exception {
        this.depMode = depMode;

        info("Start Gridify test with Test AOP Task in Deployment Mode : " + depMode);

        startGrid();

        int res;

        try {
            res = -1;

            Object targetObj = target();

            if (targetObj instanceof GridTestAopTarget)
                res = ((GridTestAopTarget)targetObj).gridifyNonDefaultNameResource("4");
            else
                res = ((GridTestAopTargetInterface)targetObj).gridifyNonDefaultNameResource("4");

            if (res != 40)
                fail("Method gridifyNonDefaultNameResource returned wrong value [result=" + res + ", expect=4]");
        }
        finally {
            stopGrid();
        }

        info("Executed @Gridify method gridifyNonDefaultNameResource(4) [result=" + res + ']');
    }

    /** {@inheritDoc} */
    @Override protected GridConfiguration getConfiguration(String gridName) throws Exception {
        GridConfiguration cfg = super.getConfiguration(gridName);

        cfg.setDeploymentSpi(new GridLocalDeploymentSpi());

        ((GridTcpDiscoverySpi)cfg.getDiscoverySpi()).setHeartbeatFrequency(500);

        cfg.setDeploymentMode(depMode);

        return cfg;
    }

    /**
     * @return Test target.
     */
    protected abstract Object target();

    /**
     * @return Target.
     * @throws Exception If failed.
     */
    protected Object targetWithUserClassLoader() throws Exception {
        // Notice that we use another resource naming because file has path.
        ClassLoader tstClsLdr = new GridTestClassLoader(
            Collections.singletonMap("org/gridgain/grid/gridify/test_resource.properties", "param1=2"),
            getClass().getClassLoader(),
            GridTestAopTarget.class.getName(), GridTestAopTargetInterface.class.getName());

        return tstClsLdr.loadClass("org.gridgain.grid.gridify.GridTestAopTarget").newInstance();
    }

    /**
     * Event listener.
     */
    private static final class TestEventListener implements GridPredicate<GridEvent> {
        /** */
        private static final long serialVersionUID = 0L;

        /** Counter. */
        private final AtomicInteger cnt;

        /**
         * @param cnt Deploy counter.
         */
        private TestEventListener(AtomicInteger cnt) { this.cnt = cnt; }

        /** {@inheritDoc} */
        @Override public boolean apply(GridEvent evt) {
<<<<<<< HEAD
            if ((evt.type() == EVT_TASK_DEPLOYED || evt.type() == EVT_CLASS_DEPLOYED) &&
                evt.message() != null && evt.message().contains("GridTestAopTargetInterface"))
=======
            if ((evt.type() == EVT_TASK_DEPLOYED || evt.type() == EVT_CLASS_DEPLOYED))
>>>>>>> 7a24fe0f
                cnt.addAndGet(1);

            return true;
        }
    }
}<|MERGE_RESOLUTION|>--- conflicted
+++ resolved
@@ -714,12 +714,8 @@
 
         /** {@inheritDoc} */
         @Override public boolean apply(GridEvent evt) {
-<<<<<<< HEAD
             if ((evt.type() == EVT_TASK_DEPLOYED || evt.type() == EVT_CLASS_DEPLOYED) &&
-                evt.message() != null && evt.message().contains("GridTestAopTargetInterface"))
-=======
-            if ((evt.type() == EVT_TASK_DEPLOYED || evt.type() == EVT_CLASS_DEPLOYED))
->>>>>>> 7a24fe0f
+                evt.message() != null && !evt.message().contains("org.gridgain.grid.kernal.GridTopic"))
                 cnt.addAndGet(1);
 
             return true;
