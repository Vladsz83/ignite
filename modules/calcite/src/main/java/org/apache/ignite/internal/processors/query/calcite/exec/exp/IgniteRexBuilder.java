/*
 * Licensed to the Apache Software Foundation (ASF) under one or more
 * contributor license agreements.  See the NOTICE file distributed with
 * this work for additional information regarding copyright ownership.
 * The ASF licenses this file to you under the Apache License, Version 2.0
 * (the "License"); you may not use this file except in compliance with
 * the License.  You may obtain a copy of the License at
 *
 * http://www.apache.org/licenses/LICENSE-2.0
 *
 * Unless required by applicable law or agreed to in writing, software
 * distributed under the License is distributed on an "AS IS" BASIS,
 * WITHOUT WARRANTIES OR CONDITIONS OF ANY KIND, either express or implied.
 * See the License for the specific language governing permissions and
 * limitations under the License.
 */

package org.apache.ignite.internal.processors.query.calcite.exec.exp;

import java.math.BigDecimal;
import java.math.RoundingMode;
import java.util.UUID;
import org.apache.calcite.rel.type.RelDataType;
import org.apache.calcite.rel.type.RelDataTypeFactory;
import org.apache.calcite.rex.RexBuilder;
import org.apache.calcite.rex.RexLiteral;
<<<<<<< HEAD
=======
import org.apache.calcite.rex.RexNode;
>>>>>>> 354ac793
import org.apache.calcite.sql.type.SqlTypeName;
import org.apache.calcite.sql.type.SqlTypeUtil;
import org.apache.ignite.internal.processors.query.IgniteSQLException;
import org.apache.ignite.internal.processors.query.calcite.util.TypeUtils;
import org.checkerframework.checker.nullness.qual.Nullable;

/** */
public class IgniteRexBuilder extends RexBuilder {
    /** */
    public IgniteRexBuilder(RelDataTypeFactory typeFactory) {
        super(typeFactory);
    }

    /** {@inheritDoc} */
    @Override protected RexLiteral makeLiteral(@Nullable Comparable o, RelDataType type, SqlTypeName typeName) {
        if (o != null && typeName == SqlTypeName.DECIMAL) {
            BigDecimal bd = (BigDecimal)o;

            if (type.getSqlTypeName() == SqlTypeName.BIGINT) {
                try {
                    bd.longValueExact();
                }
                catch (ArithmeticException e) {
                    throw new IgniteSQLException(SqlTypeName.BIGINT.getName() + " overflow", e);
                }
            }

            if (TypeUtils.hasScale(type) && SqlTypeUtil.isNumeric(type))
                return super.makeLiteral(bd.setScale(type.getScale(), RoundingMode.HALF_UP), type, typeName);
        }

        return super.makeLiteral(o, type, typeName);
    }

    // TODO fixed by https://issues.apache.org/jira/browse/CALCITE-6992
    // Remove after update to Calcite 1.40.
    /** {@inheritDoc} */
    @Override public RexNode makeLiteral(@Nullable Object val, RelDataType type, boolean allowCast, boolean trim) {
        if (type.getSqlTypeName() == SqlTypeName.UUID)
            return makeUuidLiteral((UUID)val);

        return super.makeLiteral(val, type, allowCast, trim);
    }
}<|MERGE_RESOLUTION|>--- conflicted
+++ resolved
@@ -24,10 +24,7 @@
 import org.apache.calcite.rel.type.RelDataTypeFactory;
 import org.apache.calcite.rex.RexBuilder;
 import org.apache.calcite.rex.RexLiteral;
-<<<<<<< HEAD
-=======
 import org.apache.calcite.rex.RexNode;
->>>>>>> 354ac793
 import org.apache.calcite.sql.type.SqlTypeName;
 import org.apache.calcite.sql.type.SqlTypeUtil;
 import org.apache.ignite.internal.processors.query.IgniteSQLException;
@@ -61,14 +58,4 @@
 
         return super.makeLiteral(o, type, typeName);
     }
-
-    // TODO fixed by https://issues.apache.org/jira/browse/CALCITE-6992
-    // Remove after update to Calcite 1.40.
-    /** {@inheritDoc} */
-    @Override public RexNode makeLiteral(@Nullable Object val, RelDataType type, boolean allowCast, boolean trim) {
-        if (type.getSqlTypeName() == SqlTypeName.UUID)
-            return makeUuidLiteral((UUID)val);
-
-        return super.makeLiteral(val, type, allowCast, trim);
-    }
 }