--- conflicted
+++ resolved
@@ -27,41 +27,15 @@
 import org.apache.ignite.internal.processors.query.calcite.exec.RowHandler;
 
 /** */
-<<<<<<< HEAD
 public abstract class NestedLoopJoinNode<Row> extends AbstractRightMaterializedJoinNode<Row> {
-=======
-public abstract class NestedLoopJoinNode<Row> extends MemoryTrackingNode<Row> {
     /** */
     private static final int HALF_BUF_SIZE = IN_BUFFER_SIZE >> 1;
 
-    /** Special value to highlights that all row were received and we are not waiting any more. */
-    protected static final int NOT_WAITING = -1;
-
->>>>>>> e0248cc9
     /** */
     protected final BiPredicate<Row, Row> cond;
 
     /** */
-<<<<<<< HEAD
     protected final RowHandler<Row> rowHnd;
-=======
-    protected final RowHandler<Row> handler;
-
-    /** */
-    protected int requested;
-
-    /** */
-    protected Row left;
-
-    /** */
-    protected int rightIdx;
-
-    /** */
-    protected int waitingLeft;
-
-    /** */
-    protected int waitingRight;
->>>>>>> e0248cc9
 
     /** */
     protected final List<Row> rightMaterialized = new ArrayList<>(IN_BUFFER_SIZE);
@@ -83,13 +57,6 @@
         super.rewindInternal();
 
         rightMaterialized.clear();
-<<<<<<< HEAD
-=======
-        leftInBuf.clear();
-
-        left = null;
-        rightIdx = 0;
->>>>>>> e0248cc9
     }
 
     /** {@inheritDoc} */
@@ -154,22 +121,14 @@
 
     /** */
     private static class InnerJoin<Row> extends NestedLoopJoinNode<Row> {
-<<<<<<< HEAD
         /** */
         private int rightIdx;
 
         /** */
-=======
-        /**
-         * @param ctx Execution context.
-         * @param cond Join expression.
-         */
->>>>>>> e0248cc9
         public InnerJoin(ExecutionContext<Row> ctx, RelDataType rowType, BiPredicate<Row, Row> cond) {
             super(ctx, rowType, cond);
         }
 
-<<<<<<< HEAD
         /** {@inheritDoc} */
         @Override protected void rewindInternal() {
             super.rewindInternal();
@@ -178,13 +137,9 @@
         }
 
         /** {@inheritDoc} */
-=======
-        /** */
->>>>>>> e0248cc9
         @Override protected void join() throws Exception {
             if (waitingRight == NOT_WAITING) {
                 inLoop = true;
-
                 try {
                     while (requested > 0 && (left != null || !leftInBuf.isEmpty())) {
                         if (left == null)
@@ -197,13 +152,12 @@
                                 continue;
 
                             requested--;
-
-                            downstream().push(rowHnd.concat(left, rightMaterialized.get(rightIdx - 1)));
+                            Row row = handler.concat(left, rightMaterialized.get(rightIdx - 1));
+                            downstream().push(row);
                         }
 
                         if (rightIdx == rightMaterialized.size()) {
                             left = null;
-
                             rightIdx = 0;
                         }
                     }
@@ -216,15 +170,7 @@
             if (checkJoinFinished())
                 return;
 
-<<<<<<< HEAD
-            if (requested > 0 && waitingLeft == NOT_WAITING && waitingRight == NOT_WAITING && left == null && leftInBuf.isEmpty()) {
-                requested = 0;
-
-                downstream().end();
-            }
-=======
             tryToRequestInputs();
->>>>>>> e0248cc9
         }
     }
 
@@ -236,17 +182,10 @@
         /** Shows whether current left row was matched. */
         private boolean matched;
 
-<<<<<<< HEAD
         /** */
         private int rightIdx;
 
         /** */
-=======
-        /**
-         * @param ctx Execution context.
-         * @param cond Join expression.
-         */
->>>>>>> e0248cc9
         public LeftJoin(
             ExecutionContext<Row> ctx,
             RelDataType rowType,
@@ -263,19 +202,13 @@
             super.rewindInternal();
 
             matched = false;
-<<<<<<< HEAD
             rightIdx = 0;
-=======
-
-            super.rewindInternal();
->>>>>>> e0248cc9
         }
 
         /** {@inheritDoc} */
         @Override protected void join() throws Exception {
             if (waitingRight == NOT_WAITING) {
                 inLoop = true;
-
                 try {
                     while (requested > 0 && (left != null || !leftInBuf.isEmpty())) {
                         if (left == null) {
@@ -291,10 +224,10 @@
                                 continue;
 
                             requested--;
-
                             matched = true;
 
-                            downstream().push(rowHnd.concat(left, rightMaterialized.get(rightIdx - 1)));
+                            Row row = handler.concat(left, rightMaterialized.get(rightIdx - 1));
+                            downstream().push(row);
                         }
 
                         if (rightIdx == rightMaterialized.size()) {
@@ -302,7 +235,6 @@
 
                             if (!matched && requested > 0) {
                                 requested--;
-
                                 wasPushed = true;
 
                                 downstream().push(rowHnd.concat(left, rightRowFactory.create()));
@@ -310,7 +242,6 @@
 
                             if (matched || wasPushed) {
                                 left = null;
-
                                 rightIdx = 0;
                             }
                         }
@@ -324,18 +255,7 @@
             if (checkJoinFinished())
                 return;
 
-<<<<<<< HEAD
-            if (waitingLeft == 0 && leftInBuf.isEmpty())
-                leftSource().request(waitingLeft = IN_BUFFER_SIZE);
-
-            if (requested > 0 && waitingLeft == NOT_WAITING && waitingRight == NOT_WAITING && left == null && leftInBuf.isEmpty()) {
-                requested = 0;
-
-                downstream().end();
-            }
-=======
             tryToRequestInputs();
->>>>>>> e0248cc9
         }
     }
 
@@ -350,17 +270,10 @@
         /** */
         private int lastPushedInd;
 
-<<<<<<< HEAD
         /** */
         private int rightIdx;
 
         /** */
-=======
-        /**
-         * @param ctx Execution context.
-         * @param cond Join expression.
-         */
->>>>>>> e0248cc9
         public RightJoin(
             ExecutionContext<Row> ctx,
             RelDataType rowType,
@@ -374,18 +287,11 @@
 
         /** {@inheritDoc} */
         @Override protected void rewindInternal() {
-<<<<<<< HEAD
             super.rewindInternal();
 
             rightNotMatchedIndexes.clear();
             lastPushedInd = 0;
             rightIdx = 0;
-=======
-            rightNotMatchedIndexes.clear();
-            lastPushedInd = 0;
-
-            super.rewindInternal();
->>>>>>> e0248cc9
         }
 
         /** {@inheritDoc} */
@@ -412,15 +318,14 @@
                                 continue;
 
                             requested--;
-
                             rightNotMatchedIndexes.clear(rightIdx - 1);
 
-                            downstream().push(rowHnd.concat(left, right));
+                            Row joined = handler.concat(left, right);
+                            downstream().push(joined);
                         }
 
                         if (rightIdx == rightMaterialized.size()) {
                             left = null;
-
                             rightIdx = 0;
                         }
                     }
@@ -434,7 +339,6 @@
                 assert lastPushedInd >= 0;
 
                 inLoop = true;
-
                 try {
                     for (lastPushedInd = rightNotMatchedIndexes.nextSetBit(lastPushedInd);;
                         lastPushedInd = rightNotMatchedIndexes.nextSetBit(lastPushedInd + 1)
@@ -449,7 +353,6 @@
                         rightNotMatchedIndexes.clear(lastPushedInd);
 
                         requested--;
-
                         downstream().push(row);
 
                         if (lastPushedInd == Integer.MAX_VALUE || requested <= 0)
@@ -464,16 +367,7 @@
             if ((rightNotMatchedIndexes == null || rightNotMatchedIndexes.isEmpty()) && checkJoinFinished())
                 return;
 
-<<<<<<< HEAD
-            if (requested > 0 && waitingLeft == NOT_WAITING && waitingRight == NOT_WAITING && left == null && leftInBuf.isEmpty()
-                && rightNotMatchedIndexes.isEmpty()) {
-                requested = 0;
-
-                downstream().end();
-            }
-=======
             tryToRequestInputs();
->>>>>>> e0248cc9
         }
     }
 
@@ -494,7 +388,6 @@
         /** */
         private int lastPushedInd;
 
-<<<<<<< HEAD
         /** */
         private Row left;
 
@@ -502,12 +395,6 @@
         private int rightIdx;
 
         /** */
-=======
-        /**
-         * @param ctx Execution context.
-         * @param cond Join expression.
-         */
->>>>>>> e0248cc9
         public FullOuterJoin(
             ExecutionContext<Row> ctx,
             RelDataType rowType,
@@ -523,7 +410,6 @@
 
         /** {@inheritDoc} */
         @Override protected void rewindInternal() {
-<<<<<<< HEAD
             super.rewindInternal();
 
             left = null;
@@ -531,13 +417,6 @@
             rightNotMatchedIndexes.clear();
             lastPushedInd = 0;
             rightIdx = 0;
-=======
-            leftMatched = false;
-            rightNotMatchedIndexes.clear();
-            lastPushedInd = 0;
-
-            super.rewindInternal();
->>>>>>> e0248cc9
         }
 
         /** {@inheritDoc} */
@@ -550,7 +429,6 @@
                 }
 
                 inLoop = true;
-
                 try {
                     while (requested > 0 && (left != null || !leftInBuf.isEmpty())) {
                         if (left == null) {
@@ -568,12 +446,11 @@
                                 continue;
 
                             requested--;
-
                             leftMatched = true;
-
                             rightNotMatchedIndexes.clear(rightIdx - 1);
 
-                            downstream().push(rowHnd.concat(left, right));
+                            Row joined = handler.concat(left, right);
+                            downstream().push(joined);
                         }
 
                         if (rightIdx == rightMaterialized.size()) {
@@ -581,7 +458,6 @@
 
                             if (!leftMatched && requested > 0) {
                                 requested--;
-
                                 wasPushed = true;
 
                                 downstream().push(rowHnd.concat(left, rightRowFactory.create()));
@@ -589,7 +465,6 @@
 
                             if (leftMatched || wasPushed) {
                                 left = null;
-
                                 rightIdx = 0;
                             }
                         }
@@ -604,7 +479,6 @@
                 assert lastPushedInd >= 0;
 
                 inLoop = true;
-
                 try {
                     for (lastPushedInd = rightNotMatchedIndexes.nextSetBit(lastPushedInd);;
                         lastPushedInd = rightNotMatchedIndexes.nextSetBit(lastPushedInd + 1)
@@ -619,7 +493,6 @@
                         rightNotMatchedIndexes.clear(lastPushedInd);
 
                         requested--;
-
                         downstream().push(row);
 
                         if (lastPushedInd == Integer.MAX_VALUE || requested <= 0)
@@ -634,38 +507,21 @@
             if ((rightNotMatchedIndexes == null || rightNotMatchedIndexes.isEmpty()) && checkJoinFinished())
                 return;
 
-<<<<<<< HEAD
-            if (requested > 0 && waitingLeft == NOT_WAITING && waitingRight == NOT_WAITING && left == null && leftInBuf.isEmpty()
-                && rightNotMatchedIndexes.isEmpty()) {
-                requested = 0;
-
-                downstream().end();
-            }
-=======
             tryToRequestInputs();
->>>>>>> e0248cc9
         }
     }
 
     /** */
     private static class SemiJoin<Row> extends NestedLoopJoinNode<Row> {
-<<<<<<< HEAD
         /** */
         private int rightIdx;
 
         /** */
-=======
-        /**
-         * @param ctx Execution context.
-         * @param cond Join expression.
-         */
->>>>>>> e0248cc9
         public SemiJoin(ExecutionContext<Row> ctx, RelDataType rowType, BiPredicate<Row, Row> cond) {
             super(ctx, rowType, cond);
         }
 
         /** {@inheritDoc} */
-<<<<<<< HEAD
         @Override protected void rewindInternal() {
             super.rewindInternal();
 
@@ -673,8 +529,6 @@
         }
 
         /** {@inheritDoc} */
-=======
->>>>>>> e0248cc9
         @Override protected void join() throws Exception {
             if (waitingRight == NOT_WAITING) {
                 while (requested > 0 && (left != null || !leftInBuf.isEmpty())) {
@@ -690,7 +544,6 @@
                             continue;
 
                         requested--;
-
                         downstream().push(left);
 
                         matched = true;
@@ -698,7 +551,6 @@
 
                     if (matched || rightIdx == rightMaterialized.size()) {
                         left = null;
-
                         rightIdx = 0;
                     }
                 }
@@ -707,36 +559,20 @@
             if (checkJoinFinished())
                 return;
 
-<<<<<<< HEAD
-            if (requested > 0 && waitingLeft == NOT_WAITING && waitingRight == NOT_WAITING && left == null && leftInBuf.isEmpty()) {
-                downstream().end();
-
-                requested = 0;
-            }
-=======
             tryToRequestInputs();
->>>>>>> e0248cc9
         }
     }
 
     /** */
     private static class AntiJoin<Row> extends NestedLoopJoinNode<Row> {
-<<<<<<< HEAD
         /** */
         private int rightIdx;
 
         /** */
-=======
-        /**
-         * @param ctx Execution context.
-         * @param cond Join expression.
-         */
->>>>>>> e0248cc9
         public AntiJoin(ExecutionContext<Row> ctx, RelDataType rowType, BiPredicate<Row, Row> cond) {
             super(ctx, rowType, cond);
         }
 
-<<<<<<< HEAD
         /** {@inheritDoc} */
         @Override protected void rewindInternal() {
             super.rewindInternal();
@@ -744,13 +580,10 @@
             rightIdx = 0;
         }
 
-=======
->>>>>>> e0248cc9
         /** {@inheritDoc} */
         @Override protected void join() throws Exception {
             if (waitingRight == NOT_WAITING) {
                 inLoop = true;
-
                 try {
                     while (requested > 0 && (left != null || !leftInBuf.isEmpty())) {
                         if (left == null)
@@ -767,12 +600,10 @@
 
                         if (!matched) {
                             requested--;
-
                             downstream().push(left);
                         }
 
                         left = null;
-
                         rightIdx = 0;
                     }
                 }
@@ -788,13 +619,6 @@
         }
     }
 
-<<<<<<< HEAD
-            if (requested > 0 && waitingLeft == NOT_WAITING && waitingRight == NOT_WAITING && left == null && leftInBuf.isEmpty()) {
-                requested = 0;
-
-                downstream().end();
-            }
-=======
     /** */
     protected boolean checkJoinFinished() throws Exception {
         if (requested > 0 && waitingLeft == NOT_WAITING && waitingRight == NOT_WAITING && left == null && leftInBuf.isEmpty()) {
@@ -804,7 +628,6 @@
             downstream().end();
 
             return true;
->>>>>>> e0248cc9
         }
 
         return false;
