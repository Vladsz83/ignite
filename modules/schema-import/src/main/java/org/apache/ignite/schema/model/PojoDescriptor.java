/*
 * Licensed to the Apache Software Foundation (ASF) under one or more
 * contributor license agreements.  See the NOTICE file distributed with
 * this work for additional information regarding copyright ownership.
 * The ASF licenses this file to You under the Apache License, Version 2.0
 * (the "License"); you may not use this file except in compliance with
 * the License.  You may obtain a copy of the License at
 *
 *      http://www.apache.org/licenses/LICENSE-2.0
 *
 * Unless required by applicable law or agreed to in writing, software
 * distributed under the License is distributed on an "AS IS" BASIS,
 * WITHOUT WARRANTIES OR CONDITIONS OF ANY KIND, either express or implied.
 * See the License for the specific language governing permissions and
 * limitations under the License.
 */

package org.apache.ignite.schema.model;

import javafx.beans.property.*;
import javafx.beans.value.*;
import javafx.collections.*;
import org.apache.ignite.schema.parser.*;

import java.math.*;
import java.util.*;

import static java.sql.Types.*;

/**
 * Descriptor for java type.
 */
public class PojoDescriptor {
    /** Database table. */
    private final DbTable tbl;

    /** Selected property. */
    private final BooleanProperty useProp;

    /** Previous name for key class. */
    private final String keyClsNamePrev;

    /** Key class name to show on screen. */
    private final StringProperty keyClsNameProp;

    /** Previous name for value class. */
    private final String valClsNamePrev;

    /** Value class name to show on screen. */
    private final StringProperty valClsNameProp;

    /** Parent item (schema name). */
    private final PojoDescriptor parent;

    /** Children items (tables names). */
    private Collection<PojoDescriptor> children = Collections.emptyList();

    /** Indeterminate state of parent. */
    private final BooleanProperty indeterminateProp = new SimpleBooleanProperty(false);

    /** Full database name: schema + table. */
    private final String fullDbName;

    /** Java class fields. */
    private final ObservableList<PojoField> fields;

    /** Fields map for quick access. */
    private final Map<String, PojoField> fieldsMap;

    /**
     * Constructor of POJO descriptor.
     *
     * @param prn Parent descriptor.
     * @param tbl Database table Tab;e.
     */
    public PojoDescriptor(PojoDescriptor prn, DbTable tbl) {
        parent = prn;

        this.tbl = tbl;

        fullDbName = tbl.schema() + "." + tbl.table();

        valClsNamePrev = toJavaClassName(tbl.table());
        valClsNameProp = new SimpleStringProperty(valClsNamePrev);

        keyClsNamePrev = valClsNamePrev.isEmpty() ? "" : valClsNamePrev + "Key";
        keyClsNameProp = new SimpleStringProperty(keyClsNamePrev);

        Collection<DbColumn> cols = tbl.columns();

        List<PojoField> flds = new ArrayList<>(cols.size());

        fieldsMap = new HashMap<>(cols.size());

        for (DbColumn col : cols) {
            String colName = col.name();

            PojoField fld = new PojoField(colName, col.type(),
                toJavaFieldName(colName), toJavaType(col.type(), col.nullable()).getName(),
                col.key(), col.nullable());

            fld.owner(this);

            flds.add(fld);

            fieldsMap.put(colName, fld);
        }

        fields = FXCollections.observableList(flds);

        boolean isTbl = parent != null;

        boolean hasKeys = !isTbl || !keyFields().isEmpty();

        useProp = new SimpleBooleanProperty(hasKeys);

        if (isTbl && !hasKeys && !parent.indeterminateProp.get())
            parent.indeterminateProp.set(true);

        useProp.addListener(new ChangeListener<Boolean>() {
            @Override public void changed(ObservableValue<? extends Boolean> val, Boolean oldVal, Boolean newVal) {
                for (PojoDescriptor child : children)
                    child.useProp.set(newVal);

                if (parent != null && !parent.children.isEmpty()) {
                    Iterator<PojoDescriptor> it = parent.children.iterator();

                    boolean parentIndeterminate = false;
                    boolean first = it.next().useProp.get();

                    while (it.hasNext()) {
                        if (it.next().useProp.get() != first) {
                            parentIndeterminate = true;

                            break;
                        }
                    }

                    parent.indeterminateProp.set(parentIndeterminate);

                    if (!parentIndeterminate)
                        parent.useProp.set(first);
                }
            }
        });
    }

    /**
     * @return Parent descriptor.
     */
    public PojoDescriptor parent() {
        return parent;
    }

    /**
     * @return Full database name: schema + table.
     */
    public String fullDbName() {
        return fullDbName;
    }

    /**
     * @return {@code true} if POJO descriptor is a table descriptor and checked in GUI.
     */
    public boolean checked() {
        return parent != null && useProp.get();
    }

    /**
     * @return Boolean property support for {@code use} property.
     */
    public BooleanProperty useProperty() {
        return useProp;
    }

    /**
     * @return Boolean property support for parent {@code indeterminate} property.
     */
    public BooleanProperty indeterminate() {
        return indeterminateProp;
    }

    /**
     * @return Key class name.
     */
    public String keyClassName() {
        return keyClsNameProp.get();
    }

    /**
     * @param name New key class name.
     */
    public void keyClassName(String name) {
        keyClsNameProp.set(name);
    }

    /**
     * @return Value class name.
     */
    public String valueClassName() {
        return valClsNameProp.get();
    }

    /**
     * @param name New value class name.
     */
    public void valueClassName(String name) {
        valClsNameProp.set(name);
    }

    /**
     * @return {@code true} if at least one field checked as &quot;used&quot;.
     */
    public boolean hasFields() {
        for (PojoField field : fields)
            if (field.use())
                return true;

        return false;
    }

    /**
     * @return {@code true} if at least one field checked as &quot;used&quot; and checked as &quot;key&quot;.
     */
    public boolean hasKeyFields() {
        for (PojoField field : fields)
            if (field.use() && field.key())
                return true;

        return false;
    }

    /**
     * @param includeKeys {@code true} if key fields should be included into value class.
     * @return {@code true} if at least one field checked as &quot;used&quot; and not checked as &quot;key&quot;.
     */
    public boolean hasValueFields(boolean includeKeys) {
        if (includeKeys)
            return hasKeyFields();

        for (PojoField field : fields)
            if (field.use() && !field.key())
                return true;

        return false;
    }

    /**
     * @return Collection of key fields.
     */
    public Collection<PojoField> keyFields() {
        Collection<PojoField> keys = new ArrayList<>();

        for (PojoField field : fields)
            if (field.use() && field.key() )
                keys.add(field);

        return keys;
    }

    /**
     * @param includeKeys {@code true} if key fields should be included into value class.
     * @return Collection of value fields.
     */
    public Collection<PojoField> valueFields(boolean includeKeys) {
        Collection<PojoField> vals = new ArrayList<>();

        for (PojoField field : fields)
            if (field.use() && (includeKeys || !field.key()))
                vals.add(field);

        return vals;
    }

    /**
     * @return Ascending fields.
     */
    public Collection<PojoField> ascendingFields() {
        Collection<PojoField> res = new ArrayList<>();

        Set<String> asc = tbl.ascendingColumns();

        for (PojoField field : fields)
            if (field.use() && asc.contains(field.dbName()))
                res.add(field);

        return res;
    }

    /**
     * @return Descending fields.
     */
    public Collection<PojoField> descendingFields() {
        Collection<PojoField> res = new ArrayList<>();

        Set<String> desc = tbl.descendingColumns();

        for (PojoField field : fields)
            if (field.use() && desc.contains(field.dbName()))
                res.add(field);

        return res;
    }

    /**
     * Gets indexes groups.
     *
     * @return Map with indexes.
     */
    public Map<String, Map<String, IndexItem>> groups() {
        Map<String, Map<String, Boolean>> idxs = tbl.indexes();

        Map<String, Map<String, IndexItem>> groups = new LinkedHashMap<>(idxs.size());

        for (Map.Entry<String, Map<String, Boolean>> idx : idxs.entrySet()) {
            Map<String, Boolean> idxCols = idx.getValue();

            if (idxCols.size() > 1) {
                String idxName = idx.getKey();

                Map<String, IndexItem> grp = new LinkedHashMap<>();

                groups.put(idxName, grp);

                for (Map.Entry<String, Boolean> idxCol : idxCols.entrySet()) {
                    PojoField fld = fieldsMap.get(idxCol.getKey());

                    grp.put(fld.javaName(), new IndexItem(fld.javaTypeName(), idxCol.getValue()));
                }
            }
        }

        return groups;
    }

    /**
     * @return Key class name property.
     */
    public StringProperty keyClassNameProperty() {
        return keyClsNameProp;
    }

    /**
     * @return Value class name property.
     */
    public StringProperty valueClassNameProperty() {
        return valClsNameProp;
    }

    /**
     * @return Schema name.
     */
    public String schema() {
        return tbl.schema();
    }

    /**
     * @return Table name.
     */
    public String table() {
        return tbl.table();
    }

    /**
     * Sets children items.
     *
     * @param children Items to set.
     */
    public void children(Collection<PojoDescriptor> children) {
        this.children = children;
    }

    /**
     * @return {@code true} if descriptor was changed by user via GUI.
     */
    public boolean changed() {
        if (!keyClsNameProp.get().equals(keyClsNamePrev) || !valClsNameProp.get().equals(valClsNamePrev))
            return true;

        for (PojoField field : fields)
            if (field.changed())
                return true;

        return false;
    }

    /**
     * Revert changes to key class name made by user.
     */
    public void revertKeyClassName() {
        keyClsNameProp.set(keyClsNamePrev);
    }

    /**
     * Revert changes to value class name made by user.
     */
    public void revertValueClassName() {
        valClsNameProp.set(valClsNamePrev);
    }

    /**
     * Revert changes to java names made by user.
     */
    public void revertJavaNames() {
        for (PojoField field : fields)
            field.resetJavaName();
    }

    /**
     * @return Java class fields.
     */
    public ObservableList<PojoField> fields() {
        return fields;
    }

    /**
     * @param name Source name.
     * @return String converted to java class name notation.
     */
    private static String toJavaClassName(String name) {
        int len = name.length();

        StringBuilder buf = new StringBuilder(len);

        boolean capitalizeNext = true;

        for (int i = 0; i < len; i++) {
            char ch = name.charAt(i);

            if (Character.isWhitespace(ch) || '_' == ch)
                capitalizeNext = true;
            else if (capitalizeNext) {
                buf.append(Character.toUpperCase(ch));

                capitalizeNext = false;
            }
            else
                buf.append(Character.toLowerCase(ch));
        }

        return buf.toString();
    }

    /**
     * @param name Source name.
     * @return String converted to java field name notation.
     */
    private static String toJavaFieldName(String name) {
        String javaName = toJavaClassName(name);

        return Character.toLowerCase(javaName.charAt(0)) + javaName.substring(1);
    }

    /**
     * Convert JDBC data type to java type.
     *
     * @param type JDBC SQL data type.
     * @param nullable {@code true} if {@code NULL} is allowed for this field in database.
     * @return Java data type.
     */
    private static Class<?> toJavaType(int type, boolean nullable) {
        switch (type) {
            case BIT:
            case BOOLEAN:
                return nullable ? Boolean.class : boolean.class;

            case TINYINT:
                return nullable ? Byte.class : byte.class;

            case SMALLINT:
                return nullable ? Short.class : short.class;

            case INTEGER:
                return nullable ? Integer.class : int.class;

            case BIGINT:
                return nullable ? Long.class : long.class;

            case REAL:
                return nullable ? Float.class : float.class;

            case FLOAT:
            case DOUBLE:
                return nullable ? Double.class : double.class;

            case NUMERIC:
            case DECIMAL:
                return BigDecimal.class;

            case CHAR:
            case VARCHAR:
            case LONGVARCHAR:
            case NCHAR:
            case NVARCHAR:
            case LONGNVARCHAR:
            case CLOB:
            case NCLOB:
                return String.class;

            case DATE:
                return java.sql.Date.class;

            case TIME:
                return java.sql.Time.class;

            case TIMESTAMP:
                return java.sql.Timestamp.class;

<<<<<<< HEAD
            case CLOB:
            case NCLOB:
                return String.class;

=======
>>>>>>> 9603b251
            // BINARY, VARBINARY, LONGVARBINARY, ARRAY, BLOB, NULL, DATALINK
            // OTHER, JAVA_OBJECT, DISTINCT, STRUCT, REF, ROWID, SQLXML
            default:
                return Object.class;
        }
    }
}<|MERGE_RESOLUTION|>--- conflicted
+++ resolved
@@ -506,13 +506,6 @@
             case TIMESTAMP:
                 return java.sql.Timestamp.class;
 
-<<<<<<< HEAD
-            case CLOB:
-            case NCLOB:
-                return String.class;
-
-=======
->>>>>>> 9603b251
             // BINARY, VARBINARY, LONGVARBINARY, ARRAY, BLOB, NULL, DATALINK
             // OTHER, JAVA_OBJECT, DISTINCT, STRUCT, REF, ROWID, SQLXML
             default:
