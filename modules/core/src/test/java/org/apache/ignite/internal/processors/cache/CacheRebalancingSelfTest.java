/*
 * Licensed to the Apache Software Foundation (ASF) under one or more
 * contributor license agreements.  See the NOTICE file distributed with
 * this work for additional information regarding copyright ownership.
 * The ASF licenses this file to You under the Apache License, Version 2.0
 * (the "License"); you may not use this file except in compliance with
 * the License.  You may obtain a copy of the License at
 *
 *      http://www.apache.org/licenses/LICENSE-2.0
 *
 * Unless required by applicable law or agreed to in writing, software
 * distributed under the License is distributed on an "AS IS" BASIS,
 * WITHOUT WARRANTIES OR CONDITIONS OF ANY KIND, either express or implied.
 * See the License for the specific language governing permissions and
 * limitations under the License.
 *
 */

package org.apache.ignite.internal.processors.cache;

import org.apache.ignite.IgniteCache;
import org.apache.ignite.configuration.CacheConfiguration;
import org.apache.ignite.configuration.IgniteConfiguration;
import org.apache.ignite.internal.IgniteEx;
import org.apache.ignite.internal.IgniteInternalFuture;
import org.apache.ignite.internal.util.future.IgniteFutureImpl;
import org.apache.ignite.lang.IgniteFuture;
import org.apache.ignite.testframework.junits.common.GridCommonAbstractTest;

/**
 * Test for rebalancing.
 */
public class CacheRebalancingSelfTest extends GridCommonAbstractTest {
    /** {@inheritDoc} */
    @Override protected IgniteConfiguration getConfiguration(String igniteInstanceName) throws Exception {
        IgniteConfiguration cfg = super.getConfiguration(igniteInstanceName);

        cfg.setCacheConfiguration(new CacheConfiguration());

        return cfg;
    }

    /** {@inheritDoc} */
<<<<<<< HEAD
    @Override protected void afterTestsStopped() throws Exception {
        super.afterTestsStopped();

        stopAllGrids();
=======
    @Override protected void afterTest() throws Exception {
        stopAllGrids();

        super.afterTest();
>>>>>>> 48e78a99
    }

    /**
     * @throws Exception If failed.
     */
    public void testRebalanceFuture() throws Exception {
        IgniteEx ig0 = startGrid(0);

        startGrid(1);

        IgniteCache<Object, Object> cache = ig0.cache(null);

        IgniteFuture fut1 = cache.rebalance();

        fut1.get();

        startGrid(2);

        IgniteFuture fut2 = cache.rebalance();

        assert internalFuture(fut2) != internalFuture(fut1);

        fut2.get();
    }

    /**
     * @param fut Future.
     * @return Internal future.
     */
    private static IgniteInternalFuture internalFuture(IgniteFuture fut) {
        assert fut instanceof IgniteFutureImpl : fut;

        return ((IgniteFutureImpl) fut).internalFuture();
    }
}<|MERGE_RESOLUTION|>--- conflicted
+++ resolved
@@ -41,17 +41,10 @@
     }
 
     /** {@inheritDoc} */
-<<<<<<< HEAD
-    @Override protected void afterTestsStopped() throws Exception {
-        super.afterTestsStopped();
-
-        stopAllGrids();
-=======
     @Override protected void afterTest() throws Exception {
         stopAllGrids();
 
         super.afterTest();
->>>>>>> 48e78a99
     }
 
     /**
