/*
 * Licensed to the Apache Software Foundation (ASF) under one or more
 * contributor license agreements.  See the NOTICE file distributed with
 * this work for additional information regarding copyright ownership.
 * The ASF licenses this file to You under the Apache License, Version 2.0
 * (the "License"); you may not use this file except in compliance with
 * the License.  You may obtain a copy of the License at
 *
 *      http://www.apache.org/licenses/LICENSE-2.0
 *
 * Unless required by applicable law or agreed to in writing, software
 * distributed under the License is distributed on an "AS IS" BASIS,
 * WITHOUT WARRANTIES OR CONDITIONS OF ANY KIND, either express or implied.
 * See the License for the specific language governing permissions and
 * limitations under the License.
 */

package org.apache.ignite.internal.processors.cache;

import java.util.ArrayList;
import java.util.Collection;
import java.util.List;
import java.util.Map;
import java.util.concurrent.atomic.AtomicReference;
import org.apache.ignite.IgniteCache;
import org.apache.ignite.IgniteLogger;
import org.apache.ignite.cache.CacheWriteSynchronizationMode;
import org.apache.ignite.cache.affinity.rendezvous.RendezvousAffinityFunction;
import org.apache.ignite.configuration.CacheConfiguration;
import org.apache.ignite.configuration.ConnectorConfiguration;
import org.apache.ignite.configuration.IgniteConfiguration;
import org.apache.ignite.internal.IgniteEx;
import org.apache.ignite.internal.management.cache.IdleVerifyResult;
import org.apache.ignite.internal.processors.cache.distributed.dht.GridDhtTxFinishFuture;
import org.apache.ignite.internal.processors.cache.transactions.TransactionProxyImpl;
import org.apache.ignite.internal.util.typedef.internal.SB;
import org.apache.ignite.testframework.GridTestUtils;
import org.apache.ignite.testframework.ListeningTestLogger;
import org.apache.ignite.testframework.LogListener;
import org.apache.ignite.testframework.junits.GridAbstractTest;
import org.apache.ignite.testframework.junits.common.GridCommonAbstractTest;
import org.apache.ignite.transactions.Transaction;
import org.junit.Test;

import static java.util.Objects.nonNull;
import static java.util.function.Function.identity;
import static java.util.stream.Collectors.toList;
import static java.util.stream.Collectors.toMap;
import static java.util.stream.IntStream.range;
import static org.apache.ignite.cache.CacheAtomicityMode.TRANSACTIONAL;
import static org.apache.ignite.cache.CacheWriteSynchronizationMode.FULL_SYNC;
import static org.apache.ignite.cache.CacheWriteSynchronizationMode.PRIMARY_SYNC;
import static org.apache.ignite.testframework.GridTestUtils.assertContains;
import static org.apache.ignite.testframework.GridTestUtils.getFieldValue;
import static org.apache.ignite.testframework.GridTestUtils.setFieldValue;
import static org.apache.ignite.testframework.LogListener.matches;

/**
 * Class for testing fast node left during transaction for cache.
 */
public class GridCacheFastNodeLeftForTransactionTest extends GridCommonAbstractTest {
    /** Number of nodes. */
    private static final int NODES = 4;

    /** Number of transactions. */
    private static final int TX_COUNT = 20;

    /** Logger for listen log messages. */
    private static ListeningTestLogger listeningLog;

    /** {@inheritDoc} */
    @Override protected void beforeTestsStarted() throws Exception {
        super.beforeTestsStarted();

        listeningLog = new ListeningTestLogger(GridAbstractTest.log);
    }

    /** {@inheritDoc} */
    @Override protected void beforeTest() throws Exception {
        super.beforeTest();

        /*To listen the logs of future in current tests, since the log in the
        futures is static and is not reset when tests are launched.*/
        setFieldValue(GridDhtTxFinishFuture.class, "log", null);
        ((AtomicReference<IgniteLogger>)getFieldValue(GridDhtTxFinishFuture.class, "logRef")).set(null);
    }

    /** {@inheritDoc} */
    @Override protected void afterTest() throws Exception {
        stopAllGrids();

        listeningLog.clearListeners();

        super.afterTest();
    }

    /** {@inheritDoc} */
    @Override protected IgniteConfiguration getConfiguration(String igniteInstanceName) throws Exception {
        return super.getConfiguration(igniteInstanceName)
            .setCacheConfiguration(createCacheConfigs())
            .setGridLogger(listeningLog)
            .setConnectorConfiguration(new ConnectorConfiguration());
    }

    /**
     * Test transaction rollback when one of the nodes drops out.
     *
     * @throws Exception If failed.
     */
    @Test
    public void testRollbackTransactions() throws Exception {
        int txCnt = TX_COUNT;

        int nodes = NODES;

        IgniteEx crd = createCluster(nodes);

        for (CacheConfiguration cacheCfg : createCacheConfigs()) {
            String cacheName = cacheCfg.getName();

            IgniteCache<Object, Object> cache = crd.cache(cacheName);

            List<Integer> keys = primaryKeys(cache, txCnt);

            Map<Integer, Integer> cacheValues = range(0, txCnt / 2).boxed().collect(toMap(keys::get, identity()));

            cache.putAll(cacheValues);

            Collection<Transaction> txs = createTxs(
                grid(nodes),
                cacheName,
                range(txCnt / 2, txCnt).mapToObj(keys::get).collect(toList())
            );

            int stoppedNodeId = 2;

            stopGrid(stoppedNodeId);

            LogListener logLsnr = newLogListener();

            listeningLog.registerListener(logLsnr);

            for (Transaction tx : txs)
                tx.rollback();

            awaitPartitionMapExchange();

            check(cacheValues, cacheName, logLsnr, stoppedNodeId);
        }
    }

    /**
     * Test for rollback transactions when one of the nodes drops out,
     * with operations performed on keys outside the transaction.
     *
     * @throws Exception If failed.
     */
    @Test
    public void testRollbackTransactionsWithKeyOperationOutsideThem() throws Exception {
        int txCnt = TX_COUNT;

        int nodes = NODES;

        IgniteEx crd = createCluster(nodes);

        for (CacheConfiguration cacheCfg : createCacheConfigs()) {
            String cacheName = cacheCfg.getName();

            IgniteCache<Object, Object> cache = crd.cache(cacheName);

            List<Integer> keys = primaryKeys(cache, txCnt);

            Map<Integer, Integer> cacheValues = range(0, txCnt / 2).boxed().collect(toMap(keys::get, identity()));

            cache.putAll(cacheValues);

            List<Integer> txKeys = range(txCnt / 2, txCnt).mapToObj(keys::get).collect(toList());

            IgniteEx clientNode = grid(nodes);

            Collection<Transaction> txs = createTxs(clientNode, cacheName, txKeys);

            int stoppedNodeId = 2;

            stopGrid(grid(stoppedNodeId).name(), false, false);

            GridTestUtils.runAsync(() -> {
                IgniteCache<Object, Object> clientCache = clientNode.cache(cacheName);

                txKeys.forEach(clientCache::get);
            });

            LogListener logLsnr = newLogListener();

            listeningLog.registerListener(logLsnr);

            for (Transaction tx : txs)
                tx.rollback();

            awaitPartitionMapExchange();

            check(cacheValues, cacheName, logLsnr, stoppedNodeId);
        }
    }

    /**
     * Checking the contents of the cache after rollback transactions,
     * with restarting the stopped node with using "idle_verify".
     *
     * @param cacheValues Expected cache contents.
     * @param cacheName Cache name.
     * @param logLsnr LogListener.
     * @param stoppedNodeId ID of the stopped node.
     * @throws Exception If failed.
     */
    private void check(
        Map<Integer, Integer> cacheValues,
        String cacheName,
        LogListener logLsnr,
        int stoppedNodeId
    ) throws Exception {
        assert nonNull(cacheValues);
        assert nonNull(cacheName);
        assert nonNull(logLsnr);

        checkCacheData(cacheValues, cacheName);

        assertTrue(logLsnr.check());

        IgniteEx stoppedNode = startGrid(stoppedNodeId);

        awaitPartitionMapExchange();

        // Wait for vacuum.
        doSleep(2000);

        checkCacheData(cacheValues, cacheName);

<<<<<<< HEAD
        IdleVerifyResult idleVerifyResV2 = idleVerify(stoppedNode, null);
=======
        IdleVerifyResult idleVerifyRes = idleVerify(stoppedNode, null);
>>>>>>> f48ece5b

        SB sb = new SB();

        idleVerifyRes.print(sb::a, true);

        assertContains(listeningLog, sb.toString(), "no conflicts have been found");
    }

    /**
     * Creating a cluster.
     *
     * @param nodes Number of server nodes, plus one client.
     * @throws Exception If failed.
     */
    private IgniteEx createCluster(int nodes) throws Exception {
        IgniteEx crd = startGrids(nodes);

        startClientGrid(nodes);

        awaitPartitionMapExchange();

        return crd;
    }

    /**
     * Transaction creation.
     *
     * @param node Node.
     * @param cacheName Cache name.
     * @param keys Keys.
     * @return Transactions.
     * @throws Exception If failed.
     */
    private Collection<Transaction> createTxs(
        IgniteEx node,
        String cacheName,
        Collection<Integer> keys
    ) throws Exception {
        assert nonNull(node);
        assert nonNull(cacheName);
        assert nonNull(keys);

        IgniteCache<Object, Object> cache = node.cache(cacheName);

        Collection<Transaction> txs = new ArrayList<>();

        Transaction tx = node.transactions().txStart();

        for (Integer key : keys) {
            cache.put(key, key + 10);
            txs.add(tx);
        }

        ((TransactionProxyImpl)tx).tx().prepare(true);

        return txs;
    }

    /**
     * Creating an instance of LogListener to find an exception
     * "Unable to send message (node left topology):".
     *
     * @return LogListener.
     */
    private LogListener newLogListener() {
        return matches("Unable to send message (node left topology):").build();
    }

    /**
     * Creating a cache configurations.
     *
     * @return Cache configurations.
     */
    private CacheConfiguration[] createCacheConfigs() {
        return new CacheConfiguration[] {
            createCacheConfig(DEFAULT_CACHE_NAME + "_0", FULL_SYNC),
            createCacheConfig(DEFAULT_CACHE_NAME + "_1", PRIMARY_SYNC)
        };
    }

    /**
     * Creating a cache configuration.
     *
     * @param cacheName Cache name.
     * @param syncMode Sync mode.
     * @return Cache configuration.
     */
    private CacheConfiguration createCacheConfig(String cacheName, CacheWriteSynchronizationMode syncMode) {
        assert nonNull(cacheName);
        assert nonNull(syncMode);

        return new CacheConfiguration(cacheName)
            .setAtomicityMode(TRANSACTIONAL)
            .setBackups(2)
            .setAffinity(new RendezvousAffinityFunction(false, 10))
            .setWriteSynchronizationMode(syncMode);
    }
}<|MERGE_RESOLUTION|>--- conflicted
+++ resolved
@@ -236,11 +236,7 @@
 
         checkCacheData(cacheValues, cacheName);
 
-<<<<<<< HEAD
-        IdleVerifyResult idleVerifyResV2 = idleVerify(stoppedNode, null);
-=======
         IdleVerifyResult idleVerifyRes = idleVerify(stoppedNode, null);
->>>>>>> f48ece5b
 
         SB sb = new SB();
 
