--- conflicted
+++ resolved
@@ -543,11 +543,6 @@
      * @throws Exception If failed.
      */
     public void testClientReconnectTopologyChange2() throws Exception {
-<<<<<<< HEAD
-        fail("https://issues.apache.org/jira/browse/IGNITE-998");
-
-=======
->>>>>>> 8870a177
         maxMissedClientHbs = 100;
 
         clientsPerSrv = 1;
@@ -986,8 +981,6 @@
     }
 
     /**
-<<<<<<< HEAD
-=======
      * @throws Exception If failed.
      */
     public void testJoinError() throws Exception {
@@ -1023,7 +1016,6 @@
     }
 
     /**
->>>>>>> 8870a177
      * @param clientIdx Client index.
      * @param srvIdx Server index.
      * @throws Exception In case of error.
