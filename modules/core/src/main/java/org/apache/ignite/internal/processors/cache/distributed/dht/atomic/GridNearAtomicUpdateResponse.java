/*
 * Licensed to the Apache Software Foundation (ASF) under one or more
 * contributor license agreements.  See the NOTICE file distributed with
 * this work for additional information regarding copyright ownership.
 * The ASF licenses this file to You under the Apache License, Version 2.0
 * (the "License"); you may not use this file except in compliance with
 * the License.  You may obtain a copy of the License at
 *
 *      http://www.apache.org/licenses/LICENSE-2.0
 *
 * Unless required by applicable law or agreed to in writing, software
 * distributed under the License is distributed on an "AS IS" BASIS,
 * WITHOUT WARRANTIES OR CONDITIONS OF ANY KIND, either express or implied.
 * See the License for the specific language governing permissions and
 * limitations under the License.
 */

package org.apache.ignite.internal.processors.cache.distributed.dht.atomic;

import java.io.Externalizable;
import java.nio.ByteBuffer;
import java.util.Collection;
import java.util.List;
import java.util.UUID;
import org.apache.ignite.IgniteCheckedException;
import org.apache.ignite.IgniteLogger;
import org.apache.ignite.internal.GridDirectCollection;
import org.apache.ignite.internal.GridDirectTransient;
import org.apache.ignite.internal.processors.affinity.AffinityTopologyVersion;
import org.apache.ignite.internal.processors.cache.CacheObject;
import org.apache.ignite.internal.processors.cache.GridCacheContext;
import org.apache.ignite.internal.processors.cache.GridCacheDeployable;
import org.apache.ignite.internal.processors.cache.GridCacheMessage;
import org.apache.ignite.internal.processors.cache.GridCacheReturn;
import org.apache.ignite.internal.processors.cache.GridCacheSharedContext;
import org.apache.ignite.internal.processors.cache.KeyCacheObject;
import org.apache.ignite.internal.processors.cache.version.GridCacheVersion;
import org.apache.ignite.internal.util.tostring.GridToStringInclude;
import org.apache.ignite.internal.util.typedef.internal.S;
import org.apache.ignite.plugin.extensions.communication.MessageCollectionItemType;
import org.apache.ignite.plugin.extensions.communication.MessageReader;
import org.apache.ignite.plugin.extensions.communication.MessageWriter;
import org.jetbrains.annotations.Nullable;

/**
 * DHT atomic cache near update response.
 */
public class GridNearAtomicUpdateResponse extends GridCacheMessage implements GridCacheDeployable {
    /** */
    private static final long serialVersionUID = 0L;

    /** Cache message index. */
    public static final int CACHE_MSG_IDX = nextIndexId();

    /** Node ID this reply should be sent to. */
    @GridDirectTransient
    private UUID nodeId;

    /** Future ID. */
    private long futId;

    /** */
    private UpdateErrors errs;

    /** Return value. */
    @GridToStringInclude
    private GridCacheReturn ret;

    /** */
    private AffinityTopologyVersion remapTopVer;

    /** Data for near cache update. */
    private NearCacheUpdates nearUpdates;

    /** Partition ID. */
    private int partId = -1;

    /** */
    @GridDirectCollection(UUID.class)
    @GridToStringInclude
    private List<UUID> dhtNodes;

    /** */
    @GridDirectTransient
    private boolean nodeLeft;

    /**
     * Empty constructor required by {@link Externalizable}.
     */
    public GridNearAtomicUpdateResponse() {
        // No-op.
    }

    /**
     * @param cacheId Cache ID.
     * @param nodeId Node ID this reply should be sent to.
     * @param futId Future ID.
     * @param partId Partition.
     * @param nodeLeft {@code True} if primary node failed.
     * @param addDepInfo Deployment info flag.
     */
    public GridNearAtomicUpdateResponse(int cacheId,
        UUID nodeId,
        long futId,
        int partId,
        boolean nodeLeft,
        boolean addDepInfo) {
        this.cacheId = cacheId;
        this.nodeId = nodeId;
        this.futId = futId;
        this.partId = partId;
        this.nodeLeft = nodeLeft;
        this.addDepInfo = addDepInfo;
    }

    /**
     * @return {@code True} if primary node failed.
     */
    public boolean nodeLeftResponse() {
        return nodeLeft;
    }

    /** {@inheritDoc} */
    @Override public int lookupIndex() {
        return CACHE_MSG_IDX;
    }

    /**
     * @param dhtNodes DHT nodes.
     */
    public void dhtNodes(List<UUID> dhtNodes) {
        this.dhtNodes = dhtNodes;
    }

    /**
     * @return DHT nodes.
     */
    @Nullable public List<UUID> dhtNodes() {
        return dhtNodes;
    }

    /**
     * @return Node ID this response should be sent to.
     */
    public UUID nodeId() {
        return nodeId;
    }

    /**
     * @param nodeId Node ID.
     */
    public void nodeId(UUID nodeId) {
        this.nodeId = nodeId;
    }

    /**
     * @return Future ID.
     */
    public long futureId() {
        return futId;
    }

    /**
     * Sets update error.
     *
     * @param err Error.
     */
    public void error(IgniteCheckedException err){
        if (errs == null)
            errs = new UpdateErrors();

        errs.onError(err);
    }

    /** {@inheritDoc} */
    @Override public IgniteCheckedException error() {
        return errs != null ? errs.error() : null;
    }

    /**
     * @return Collection of failed keys.
     */
    public Collection<KeyCacheObject> failedKeys() {
        return errs != null ? errs.failedKeys() : null;
    }

    /**
     * @return Return value.
     */
    public GridCacheReturn returnValue() {
        return ret;
    }

    /**
     * @param ret Return value.
     */
    @SuppressWarnings("unchecked")
    public void returnValue(GridCacheReturn ret) {
        this.ret = ret;
    }

    /**
     * @param remapTopVer Topology version to remap update.
     */
    void remapTopologyVersion(AffinityTopologyVersion remapTopVer) {
        this.remapTopVer = remapTopVer;
    }

    /**
     * @return Topology version if update should be remapped.
     */
    @Nullable AffinityTopologyVersion remapTopologyVersion() {
        return remapTopVer;
    }

    /**
     *
     */
    private void initNearUpdates() {
        if (nearUpdates == null)
            nearUpdates = new NearCacheUpdates();
    }

    /**
     * Adds value to be put in near cache on originating node.
     *
     * @param keyIdx Key index.
     * @param val Value.
     * @param ttl TTL for near cache update.
     * @param expireTime Expire time for near cache update.
     */
    void addNearValue(int keyIdx,
        @Nullable CacheObject val,
        long ttl,
        long expireTime) {
        initNearUpdates();

        nearUpdates.addNearValue(keyIdx, val, ttl, expireTime);
    }

    /**
     * @param keyIdx Key index.
     * @param ttl TTL for near cache update.
     * @param expireTime Expire time for near cache update.
     */
    @SuppressWarnings("ForLoopReplaceableByForEach")
    void addNearTtl(int keyIdx, long ttl, long expireTime) {
        initNearUpdates();

        nearUpdates.addNearTtl(keyIdx, ttl, expireTime);
    }

    /**
     * @param idx Index.
     * @return Expire time for near cache update.
     */
    public long nearExpireTime(int idx) {
        return nearUpdates != null ? nearUpdates.nearExpireTime(idx) : -1L;
    }

    /**
     * @param idx Index.
     * @return TTL for near cache update.
     */
    public long nearTtl(int idx) {
        return nearUpdates != null ? nearUpdates.nearTtl(idx) : -1L;
    }

    /**
     * @param nearVer Version generated on primary node to be used for originating node's near cache update.
     */
    void nearVersion(GridCacheVersion nearVer) {
        initNearUpdates();

        nearUpdates.nearVersion(nearVer);
    }

    /**
     * @return Version generated on primary node to be used for originating node's near cache update.
     */
    public GridCacheVersion nearVersion() {
        return nearUpdates != null ? nearUpdates.nearVersion() : null;
    }

    /**
     * @param keyIdx Index of key for which update was skipped
     */
    void addSkippedIndex(int keyIdx) {
        initNearUpdates();

        nearUpdates.addSkippedIndex(keyIdx);
    }

    /**
     * @return Indexes of keys for which update was skipped
     */
    @Nullable public List<Integer> skippedIndexes() {
        return nearUpdates != null ? nearUpdates.skippedIndexes() : null;
    }

    /**
     * @return Indexes of keys for which values were generated on primary node.
     */
   @Nullable public List<Integer> nearValuesIndexes() {
        return nearUpdates != null ? nearUpdates.nearValuesIndexes() : null;
   }

    /**
     * @param idx Index.
     * @return Value generated on primary node which should be put to originating node's near cache.
     */
    @Nullable public CacheObject nearValue(int idx) {
        return nearUpdates != null ? nearUpdates.nearValue(idx) : null;
    }

    /**
     * Adds key to collection of failed keys.
     *
     * @param key Key to add.
     * @param e Error cause.
     */
    public synchronized void addFailedKey(KeyCacheObject key, Throwable e) {
        assert key != null;
        assert e != null;

        if (errs == null)
            errs = new UpdateErrors();

        errs.addFailedKey(key, e);
    }

    /**
     * Adds keys to collection of failed keys.
     *
     * @param keys Key to add.
     * @param e Error cause.
     */
    synchronized void addFailedKeys(Collection<KeyCacheObject> keys, Throwable e) {
        if (errs == null)
            errs = new UpdateErrors();

<<<<<<< HEAD
            failedKeys.addAll(keys);
        }

        if (err == null)
            err = new IgniteCheckedException("Failed to update keys on primary node.", e);

        err.addSuppressed(e);
    }

    /**
     * Adds keys to collection of failed keys.
     *
     * @param keys Key to add.
     * @param e Error cause.
     * @param ctx Context.
     */
    public synchronized void addFailedKeys(Collection<KeyCacheObject> keys, Throwable e, GridCacheContext ctx) {
        if (failedKeys == null)
            failedKeys = new ArrayList<>(keys.size());

        failedKeys.addAll(keys);

        if (err == null)
            err = new IgniteCheckedException("Failed to update keys on primary node.");

        err.addSuppressed(e);
=======
        errs.addFailedKeys(keys, e);
>>>>>>> 86c40587
    }

    /** {@inheritDoc}
     * @param ctx*/
    @Override public void prepareMarshal(GridCacheSharedContext ctx) throws IgniteCheckedException {
        super.prepareMarshal(ctx);

        GridCacheContext cctx = ctx.cacheContext(cacheId);

        if (errs != null)
            errs.prepareMarshal(this, cctx);

        if (nearUpdates != null)
            prepareMarshalCacheObjects(nearUpdates.nearValues(), cctx);

        if (ret != null)
            ret.prepareMarshal(cctx);
    }

    /** {@inheritDoc} */
    @Override public void finishUnmarshal(GridCacheSharedContext ctx, ClassLoader ldr) throws IgniteCheckedException {
        super.finishUnmarshal(ctx, ldr);

        GridCacheContext cctx = ctx.cacheContext(cacheId);

        if (errs != null)
            errs.finishUnmarshal(this, cctx, ldr);

        if (nearUpdates != null)
            finishUnmarshalCacheObjects(nearUpdates.nearValues(), cctx, ldr);

        if (ret != null)
            ret.finishUnmarshal(cctx, ldr);
    }

    /** {@inheritDoc} */
    @Override public int partition() {
        return partId;
    }

    /** {@inheritDoc} */
    @Override public boolean addDeploymentInfo() {
        return addDepInfo;
    }

    /** {@inheritDoc} */
    @Override public IgniteLogger messageLogger(GridCacheSharedContext ctx) {
        return ctx.atomicMessageLogger();
    }

    /** {@inheritDoc} */
    @Override public boolean writeTo(ByteBuffer buf, MessageWriter writer) {
        writer.setBuffer(buf);

        if (!super.writeTo(buf, writer))
            return false;

        if (!writer.isHeaderWritten()) {
            if (!writer.writeHeader(directType(), fieldsCount()))
                return false;

            writer.onHeaderWritten();
        }

        switch (writer.state()) {
            case 3:
                if (!writer.writeCollection("dhtNodes", dhtNodes, MessageCollectionItemType.UUID))
                    return false;

                writer.incrementState();

            case 4:
                if (!writer.writeMessage("errs", errs))
                    return false;

                writer.incrementState();

            case 5:
                if (!writer.writeLong("futId", futId))
                    return false;

                writer.incrementState();

            case 6:
                if (!writer.writeMessage("nearUpdates", nearUpdates))
                    return false;

                writer.incrementState();

            case 7:
                if (!writer.writeInt("partId", partId))
                    return false;

                writer.incrementState();

            case 8:
                if (!writer.writeMessage("remapTopVer", remapTopVer))
                    return false;

                writer.incrementState();

            case 9:
                if (!writer.writeMessage("ret", ret))
                    return false;

                writer.incrementState();

        }

        return true;
    }

    /** {@inheritDoc} */
    @Override public boolean readFrom(ByteBuffer buf, MessageReader reader) {
        reader.setBuffer(buf);

        if (!reader.beforeMessageRead())
            return false;

        if (!super.readFrom(buf, reader))
            return false;

        switch (reader.state()) {
            case 3:
                dhtNodes = reader.readCollection("dhtNodes", MessageCollectionItemType.UUID);

                if (!reader.isLastRead())
                    return false;

                reader.incrementState();

            case 4:
                errs = reader.readMessage("errs");

                if (!reader.isLastRead())
                    return false;

                reader.incrementState();

            case 5:
                futId = reader.readLong("futId");

                if (!reader.isLastRead())
                    return false;

                reader.incrementState();

            case 6:
                nearUpdates = reader.readMessage("nearUpdates");

                if (!reader.isLastRead())
                    return false;

                reader.incrementState();

            case 7:
                partId = reader.readInt("partId");

                if (!reader.isLastRead())
                    return false;

                reader.incrementState();

            case 8:
                remapTopVer = reader.readMessage("remapTopVer");

                if (!reader.isLastRead())
                    return false;

                reader.incrementState();

            case 9:
                ret = reader.readMessage("ret");

                if (!reader.isLastRead())
                    return false;

                reader.incrementState();

        }

        return reader.afterMessageRead(GridNearAtomicUpdateResponse.class);
    }

    /** {@inheritDoc} */
    @Override public short directType() {
        return 41;
    }

    /** {@inheritDoc} */
    @Override public byte fieldsCount() {
        return 10;
    }

    /** {@inheritDoc} */
    @Override public String toString() {
        return S.toString(GridNearAtomicUpdateResponse.class, this, "parent");
    }
}<|MERGE_RESOLUTION|>--- conflicted
+++ resolved
@@ -339,36 +339,7 @@
         if (errs == null)
             errs = new UpdateErrors();
 
-<<<<<<< HEAD
-            failedKeys.addAll(keys);
-        }
-
-        if (err == null)
-            err = new IgniteCheckedException("Failed to update keys on primary node.", e);
-
-        err.addSuppressed(e);
-    }
-
-    /**
-     * Adds keys to collection of failed keys.
-     *
-     * @param keys Key to add.
-     * @param e Error cause.
-     * @param ctx Context.
-     */
-    public synchronized void addFailedKeys(Collection<KeyCacheObject> keys, Throwable e, GridCacheContext ctx) {
-        if (failedKeys == null)
-            failedKeys = new ArrayList<>(keys.size());
-
-        failedKeys.addAll(keys);
-
-        if (err == null)
-            err = new IgniteCheckedException("Failed to update keys on primary node.");
-
-        err.addSuppressed(e);
-=======
         errs.addFailedKeys(keys, e);
->>>>>>> 86c40587
     }
 
     /** {@inheritDoc}
