--- conflicted
+++ resolved
@@ -1203,12 +1203,6 @@
         final Collection<KeyCacheObject> mappedKeys = map.distributedKeys();
         final ClusterNode node = map.node();
 
-<<<<<<< HEAD
-        if (filter != null && filter.length != 0)
-            req.filter(filter);
-
-=======
->>>>>>> d7572ac7
         if (node.isLocal())
             lockLocally(mappedKeys, req.topologyVersion());
         else {
