--- conflicted
+++ resolved
@@ -815,22 +815,12 @@
         List<CacheConfiguration> notStartedCacheConfigs = new ArrayList<>();
 
         for (CacheConfiguration cCfg : cctx.gridConfig().getCacheConfiguration()) {
-<<<<<<< HEAD
-            if (!cacheNames.contains(cCfg.getName())) {
-                notStartedCacheConfigs.add(cCfg);
-            }
-        }
-
-        if (!notStartedCacheConfigs.isEmpty())
-            cacheProcessor.dynamicStartCaches(notStartedCacheConfigs, false, false);
-=======
             if (!cacheNames.contains(cCfg.getName()))
                 notStartedCacheConfigs.add(cCfg);
         }
 
         if (!notStartedCacheConfigs.isEmpty())
             cacheProcessor.dynamicStartCaches(notStartedCacheConfigs, false, false, false);
->>>>>>> 88d5ff8f
     }
 
     /**
