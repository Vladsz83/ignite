--- conflicted
+++ resolved
@@ -3617,7 +3617,6 @@
     }
 
     /**
-<<<<<<< HEAD
      * @param node Node.
      * @param payload Message payload.
      * @param procFromNioThread If {@code true} message is processed from NIO thread.
@@ -3635,7 +3634,9 @@
      */
     public IgniteInternalFuture sendIoTest(List<ClusterNode> nodes, byte[] payload, boolean procFromNioThread) {
         return ctx.io().sendIoTest(nodes, payload, procFromNioThread);
-=======
+    }
+
+    /**
      *
      */
     private class ReconnectState {
@@ -3673,7 +3674,6 @@
             }
 
         }
->>>>>>> d124004d
     }
 
     /** {@inheritDoc} */
