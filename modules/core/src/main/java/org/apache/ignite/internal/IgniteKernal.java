--- conflicted
+++ resolved
@@ -3676,7 +3676,6 @@
     }
 
     /**
-<<<<<<< HEAD
      * @param node Node.
      * @param payload Message payload.
      * @param procFromNioThread If {@code true} message is processed from NIO thread.
@@ -3694,7 +3693,9 @@
      */
     public IgniteInternalFuture sendIoTest(List<ClusterNode> nodes, byte[] payload, boolean procFromNioThread) {
         return ctx.io().sendIoTest(nodes, payload, procFromNioThread);
-=======
+    }
+
+    /**
      *
      */
     private class ReconnectState {
@@ -3732,7 +3733,6 @@
             }
 
         }
->>>>>>> d124004d
     }
 
     /** {@inheritDoc} */
