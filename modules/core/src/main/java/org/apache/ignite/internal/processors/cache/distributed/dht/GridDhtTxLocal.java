--- conflicted
+++ resolved
@@ -20,11 +20,8 @@
 import org.apache.ignite.*;
 import org.apache.ignite.internal.*;
 import org.apache.ignite.internal.cluster.*;
-<<<<<<< HEAD
 import org.apache.ignite.internal.processors.affinity.*;
-=======
 import org.apache.ignite.internal.managers.communication.*;
->>>>>>> 6c4282a1
 import org.apache.ignite.internal.processors.cache.*;
 import org.apache.ignite.internal.processors.cache.distributed.*;
 import org.apache.ignite.internal.processors.cache.distributed.near.*;
@@ -222,11 +219,7 @@
     }
 
     /** {@inheritDoc} */
-<<<<<<< HEAD
-    @Override protected boolean updateNearCache(GridCacheContext<K, V> cacheCtx, K key, AffinityTopologyVersion topVer) {
-=======
-    @Override protected boolean updateNearCache(GridCacheContext cacheCtx, KeyCacheObject key, long topVer) {
->>>>>>> 6c4282a1
+    @Override protected boolean updateNearCache(GridCacheContext cacheCtx, KeyCacheObject key, AffinityTopologyVersion topVer) {
         return cacheCtx.isDht() && isNearEnabled(cacheCtx) && !cctx.localNodeId().equals(nearNodeId());
     }
 
@@ -259,13 +252,8 @@
     }
 
     /** {@inheritDoc} */
-<<<<<<< HEAD
-    @Override @Nullable protected IgniteInternalFuture<Boolean> addReader(long msgId, GridDhtCacheEntry<K, V> cached,
-        IgniteTxEntry<K, V> entry, AffinityTopologyVersion topVer) {
-=======
     @Override @Nullable protected IgniteInternalFuture<Boolean> addReader(long msgId, GridDhtCacheEntry cached,
-        IgniteTxEntry entry, long topVer) {
->>>>>>> 6c4282a1
+        IgniteTxEntry entry, AffinityTopologyVersion topVer) {
         // Don't add local node as reader.
         if (!cctx.localNodeId().equals(nearNodeId)) {
             GridCacheContext cacheCtx = cached.context();
