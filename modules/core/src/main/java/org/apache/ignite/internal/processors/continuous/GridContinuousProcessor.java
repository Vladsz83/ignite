--- conflicted
+++ resolved
@@ -938,17 +938,10 @@
         // Load partition counters.
         if (hnd0.isQuery()) {
             GridCacheProcessor proc = ctx.cache();
-<<<<<<< HEAD
 
             if (proc != null) {
                 GridCacheAdapter cache = ctx.cache().internalCache(hnd0.cacheName());
 
-=======
-
-            if (proc != null) {
-                GridCacheAdapter cache = ctx.cache().internalCache(hnd0.cacheName());
-
->>>>>>> 4a8fb8f3
                 if (cache != null && !cache.isLocal() && cache.context().userCache())
                     req.addUpdateCounters(ctx.localNodeId(), cache.context().topology().updateCounters());
             }
@@ -1148,15 +1141,9 @@
 
         try {
             remote = rmtInfos.remove(routineId);
-<<<<<<< HEAD
 
             loc = locInfos.remove(routineId);
 
-=======
-
-            loc = locInfos.remove(routineId);
-
->>>>>>> 4a8fb8f3
             if (remote == null)
                 stopped.add(routineId);
         }
