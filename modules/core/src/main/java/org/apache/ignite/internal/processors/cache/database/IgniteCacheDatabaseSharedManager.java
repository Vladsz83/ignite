/*
 * Licensed to the Apache Software Foundation (ASF) under one or more
 * contributor license agreements.  See the NOTICE file distributed with
 * this work for additional information regarding copyright ownership.
 * The ASF licenses this file to You under the Apache License, Version 2.0
 * (the "License"); you may not use this file except in compliance with
 * the License.  You may obtain a copy of the License at
 *
 *      http://www.apache.org/licenses/LICENSE-2.0
 *
 * Unless required by applicable law or agreed to in writing, software
 * distributed under the License is distributed on an "AS IS" BASIS,
 * WITHOUT WARRANTIES OR CONDITIONS OF ANY KIND, either express or implied.
 * See the License for the specific language governing permissions and
 * limitations under the License.
 */

package org.apache.ignite.internal.processors.cache.database;

import java.io.File;
import java.util.ArrayList;
import java.util.Collection;
import java.util.Collections;
import java.util.HashSet;
import java.util.Map;
import java.util.Set;
import java.util.UUID;
import javax.management.JMException;
import org.apache.ignite.IgniteCheckedException;
import org.apache.ignite.IgniteLogger;
import org.apache.ignite.MemoryMetrics;
import org.apache.ignite.configuration.DataPageEvictionMode;
import org.apache.ignite.configuration.IgniteConfiguration;
import org.apache.ignite.configuration.MemoryConfiguration;
import org.apache.ignite.configuration.MemoryPolicyConfiguration;
import org.apache.ignite.internal.GridKernalContext;
import org.apache.ignite.internal.IgniteInternalFuture;
import org.apache.ignite.internal.mem.DirectMemoryProvider;
import org.apache.ignite.internal.mem.file.MappedFileMemoryProvider;
import org.apache.ignite.internal.mem.unsafe.UnsafeMemoryProvider;
import org.apache.ignite.internal.pagemem.PageMemory;
import org.apache.ignite.internal.pagemem.impl.PageMemoryNoStoreImpl;
import org.apache.ignite.internal.pagemem.snapshot.SnapshotOperation;
import org.apache.ignite.internal.processors.cache.GridCacheContext;
import org.apache.ignite.internal.processors.cache.GridCacheMapEntry;
import org.apache.ignite.internal.processors.cache.GridCacheSharedManagerAdapter;
import org.apache.ignite.internal.processors.cache.database.evict.FairFifoPageEvictionTracker;
import org.apache.ignite.internal.processors.cache.database.evict.NoOpPageEvictionTracker;
import org.apache.ignite.internal.processors.cache.database.evict.PageEvictionTracker;
import org.apache.ignite.internal.processors.cache.database.evict.Random2LruPageEvictionTracker;
import org.apache.ignite.internal.processors.cache.database.evict.RandomLruPageEvictionTracker;
import org.apache.ignite.internal.processors.cache.database.freelist.FreeList;
import org.apache.ignite.internal.processors.cache.database.freelist.FreeListImpl;
import org.apache.ignite.internal.processors.cache.database.tree.reuse.ReuseList;
import org.apache.ignite.internal.processors.cache.distributed.dht.preloader.GridDhtPartitionsExchangeFuture;
import org.apache.ignite.internal.processors.cluster.IgniteChangeGlobalStateSupport;
import org.apache.ignite.internal.util.typedef.F;
import org.apache.ignite.internal.util.typedef.internal.U;
import org.apache.ignite.lang.IgniteBiTuple;
import org.apache.ignite.mxbean.MemoryMetricsMXBean;
import org.jetbrains.annotations.Nullable;

import static org.apache.ignite.configuration.MemoryConfiguration.DFLT_MEM_PLC_DEFAULT_NAME;

/**
 *
 */
public class IgniteCacheDatabaseSharedManager extends GridCacheSharedManagerAdapter
    implements IgniteChangeGlobalStateSupport, CheckpointLockStateChecker {
    /** MemoryPolicyConfiguration name reserved for internal caches. */
    static final String SYSTEM_MEMORY_POLICY_NAME = "sysMemPlc";

    /** Minimum size of memory chunk */
    private static final long MIN_PAGE_MEMORY_SIZE = 10 * 1024 * 1024;

    /** */
    protected Map<String, MemoryPolicy> memPlcMap;

    /** */
    protected Map<String, MemoryMetrics> memMetricsMap;

    /** */
    protected MemoryPolicy dfltMemPlc;

    /** */
    private Map<String, FreeListImpl> freeListMap;

    /** */
    private FreeListImpl dfltFreeList;

    /** */
    private int pageSize;

    /** {@inheritDoc} */
    @Override protected void start0() throws IgniteCheckedException {
        if (cctx.kernalContext().clientNode() && cctx.kernalContext().config().getMemoryConfiguration() == null)
            return;

        init();
    }

    /**
     * @throws IgniteCheckedException If failed.
     */
    public void init() throws IgniteCheckedException {
        if (memPlcMap == null) {
            MemoryConfiguration memCfg = cctx.kernalContext().config().getMemoryConfiguration();

            if (memCfg == null)
                memCfg = new MemoryConfiguration();

            validateConfiguration(memCfg);

            pageSize = memCfg.getPageSize();

            initPageMemoryPolicies(memCfg);

            registerMetricsMBeans();

            startMemoryPolicies();

            initPageMemoryDataStructures(memCfg);
        }
    }

    /**
     * Registers MBeans for all MemoryMetrics configured in this instance.
     */
    private void registerMetricsMBeans() {
        IgniteConfiguration cfg = cctx.gridConfig();

        for (MemoryMetrics memMetrics : memMetricsMap.values()) {
            MemoryPolicyConfiguration memPlcCfg = memPlcMap.get(memMetrics.getName()).config();

            registerMetricsMBean((MemoryMetricsImpl)memMetrics, memPlcCfg, cfg);
        }
    }

    /**
     * @param memMetrics Memory metrics.
     * @param memPlcCfg Memory policy configuration.
     * @param cfg Ignite configuration.
     */
    private void registerMetricsMBean(MemoryMetricsImpl memMetrics,
        MemoryPolicyConfiguration memPlcCfg,
        IgniteConfiguration cfg) {
        try {
            U.registerMBean(
                    cfg.getMBeanServer(),
                    cfg.getIgniteInstanceName(),
                    "MemoryMetrics",
                    memPlcCfg.getName(),
                    new MemoryMetricsMXBeanImpl(memMetrics, memPlcCfg),
                    MemoryMetricsMXBean.class);
        }
        catch (JMException e) {
            U.error(log, "Failed to register MBean for MemoryMetrics with name: '" + memMetrics.getName() + "'", e);
        }
    }

    /**
     * @param dbCfg Database config.
     */
    protected void initPageMemoryDataStructures(MemoryConfiguration dbCfg) throws IgniteCheckedException {
        freeListMap = U.newHashMap(memPlcMap.size());

        String dfltMemPlcName = dbCfg.getDefaultMemoryPolicyName();

        for (MemoryPolicy memPlc : memPlcMap.values()) {
            MemoryPolicyConfiguration memPlcCfg = memPlc.config();

            MemoryMetricsImpl memMetrics = (MemoryMetricsImpl) memMetricsMap.get(memPlcCfg.getName());

            FreeListImpl freeList = new FreeListImpl(0,
                    cctx.igniteInstanceName(),
                    memMetrics,
                    memPlc,
                    null,
                    cctx.wal(),
                    0L,
                    true);

            memMetrics.freeList(freeList);

            freeListMap.put(memPlcCfg.getName(), freeList);
        }

        dfltFreeList = freeListMap.get(dfltMemPlcName);
    }

    /**
     * @return Size of page used for PageMemory regions.
     */
    public int pageSize() {
        return pageSize;
    }

    /**
     *
     */
    private void startMemoryPolicies() {
        for (MemoryPolicy memPlc : memPlcMap.values()) {
            memPlc.pageMemory().start();

            memPlc.evictionTracker().start();
        }
    }

    /**
     * @param memCfg Database config.
     */
    protected void initPageMemoryPolicies(MemoryConfiguration memCfg) {
        MemoryPolicyConfiguration[] memPlcsCfgs = memCfg.getMemoryPolicies();

        if (memPlcsCfgs == null) {
            //reserve place for default and system memory policies
            memPlcMap = U.newHashMap(2);
            memMetricsMap = U.newHashMap(2);

            addMemoryPolicy(memCfg,
                memCfg.createDefaultPolicyConfig(),
                DFLT_MEM_PLC_DEFAULT_NAME);

            U.warn(log, "No user-defined default MemoryPolicy found; system default of 1GB size will be used.");
        }
        else {
            String dfltMemPlcName = memCfg.getDefaultMemoryPolicyName();

            if (DFLT_MEM_PLC_DEFAULT_NAME.equals(dfltMemPlcName) && !hasCustomDefaultMemoryPolicy(memPlcsCfgs)) {
                //reserve additional place for default and system memory policies
                memPlcMap = U.newHashMap(memPlcsCfgs.length + 2);
                memMetricsMap = U.newHashMap(memPlcsCfgs.length + 2);

                addMemoryPolicy(memCfg,
                    memCfg.createDefaultPolicyConfig(),
                    DFLT_MEM_PLC_DEFAULT_NAME);

                U.warn(log, "No user-defined default MemoryPolicy found; system default of 1GB size will be used.");
            }
            else {
                //reserve additional space for system memory policy only
                memPlcMap = U.newHashMap(memPlcsCfgs.length + 1);
                memMetricsMap = U.newHashMap(memPlcsCfgs.length + 1);
            }

            for (MemoryPolicyConfiguration memPlcCfg : memPlcsCfgs)
                addMemoryPolicy(memCfg, memPlcCfg, memPlcCfg.getName());
        }

        addMemoryPolicy(memCfg,
            createSystemMemoryPolicy(memCfg.getSystemCacheInitialSize(), memCfg.getSystemCacheMaxSize()),
            SYSTEM_MEMORY_POLICY_NAME);
    }

    /**
     * @param dbCfg Database config.
     * @param memPlcCfg Memory policy config.
     * @param memPlcName Memory policy name.
     */
    private void addMemoryPolicy(MemoryConfiguration dbCfg,
                                 MemoryPolicyConfiguration memPlcCfg,
                                 String memPlcName) {
        String dfltMemPlcName = dbCfg.getDefaultMemoryPolicyName();

        if (dfltMemPlcName == null)
            dfltMemPlcName = DFLT_MEM_PLC_DEFAULT_NAME;

        MemoryMetricsImpl memMetrics = new MemoryMetricsImpl(memPlcCfg);

        MemoryPolicy memPlc = initMemory(dbCfg, memPlcCfg, memMetrics);

        memPlcMap.put(memPlcName, memPlc);

        memMetricsMap.put(memPlcName, memMetrics);

        if (memPlcName.equals(dfltMemPlcName))
            dfltMemPlc = memPlc;
        else if (memPlcName.equals(DFLT_MEM_PLC_DEFAULT_NAME))
            U.warn(log, "Memory Policy with name 'default' isn't used as a default. " +
                    "Please check Memory Policies configuration.");
    }

    /**
     * @param memPlcsCfgs User-defined memory policy configurations.
     */
    private boolean hasCustomDefaultMemoryPolicy(MemoryPolicyConfiguration[] memPlcsCfgs) {
        for (MemoryPolicyConfiguration memPlcsCfg : memPlcsCfgs) {
            if (DFLT_MEM_PLC_DEFAULT_NAME.equals(memPlcsCfg.getName()))
                return true;
        }

        return false;
    }

    /**
     * @param dbCfg Database configuration.
     * @param memPlcCfg MemoryPolicy configuration.
     * @param memMetrics MemoryMetrics instance.
     */
    private MemoryPolicy createDefaultMemoryPolicy(MemoryConfiguration dbCfg, MemoryPolicyConfiguration memPlcCfg, MemoryMetricsImpl memMetrics) {
        return initMemory(dbCfg, memPlcCfg, memMetrics);
    }

    /**
     * @param sysCacheInitSize Initial size of PageMemory to be created for system cache.
     * @param sysCacheMaxSize Maximum size of PageMemory to be created for system cache.
     *
     * @return {@link MemoryPolicyConfiguration configuration} of MemoryPolicy for system cache.
     */
    private MemoryPolicyConfiguration createSystemMemoryPolicy(long sysCacheInitSize, long sysCacheMaxSize) {
        MemoryPolicyConfiguration res = new MemoryPolicyConfiguration();

        res.setName(SYSTEM_MEMORY_POLICY_NAME);
        res.setInitialSize(sysCacheInitSize);
        res.setMaxSize(sysCacheMaxSize);

        return res;
    }

    /**
     * @param memCfg configuration to validate.
     */
    private void validateConfiguration(MemoryConfiguration memCfg) throws IgniteCheckedException {
        MemoryPolicyConfiguration[] plcCfgs = memCfg.getMemoryPolicies();

        Set<String> plcNames = (plcCfgs != null) ? U.<String>newHashSet(plcCfgs.length) : new HashSet<String>(0);

        checkSystemMemoryPolicySizeConfiguration(memCfg.getSystemCacheInitialSize(),
            memCfg.getSystemCacheMaxSize());

        if (plcCfgs != null) {
            for (MemoryPolicyConfiguration plcCfg : plcCfgs) {
                assert plcCfg != null;

                checkPolicyName(plcCfg.getName(), plcNames);

                checkPolicySize(plcCfg);

                checkPolicyEvictionProperties(plcCfg, memCfg);
            }
        }

        checkDefaultPolicyConfiguration(
                memCfg.getDefaultMemoryPolicyName(),
                memCfg.getDefaultMemoryPolicySize(),
                plcNames);
    }

    /**
     * @param sysCacheInitSize System cache initial size.
     * @param sysCacheMaxSize System cache max size.
     *
     * @throws IgniteCheckedException In case of validation violation.
     */
    private void checkSystemMemoryPolicySizeConfiguration(long sysCacheInitSize, long sysCacheMaxSize) throws IgniteCheckedException {
        if (sysCacheInitSize < MIN_PAGE_MEMORY_SIZE)
            throw new IgniteCheckedException("Initial size for system cache must have size more than 10MB (use " +
                "MemoryConfiguration.systemCacheInitialSize property to set correct size in bytes); " +
                "size: " + U.readableSize(sysCacheInitSize, true)
            );

        if (sysCacheMaxSize < sysCacheInitSize)
            throw new IgniteCheckedException("MaxSize of system cache must not be smaller than " +
                "initialSize [initSize=" + U.readableSize(sysCacheInitSize, true) +
                ", maxSize=" + U.readableSize(sysCacheMaxSize, true) + "]. " +
                "Use MemoryConfiguration.systemCacheInitialSize/MemoryConfiguration.systemCacheMaxSize " +
                "properties to set correct sizes in bytes."
            );
    }

    /**
     * @param dfltPlcName Default MemoryPolicy name.
     * @param dfltPlcSize Default size of MemoryPolicy overridden by user (equals to -1 if wasn't specified by user).
     * @param plcNames All MemoryPolicy names.
     * @throws IgniteCheckedException In case of validation violation.
     */
    private static void checkDefaultPolicyConfiguration(
        String dfltPlcName,
        long dfltPlcSize,
        Collection<String> plcNames
    ) throws IgniteCheckedException {
        if (dfltPlcSize != -1) {
            if (!F.eq(dfltPlcName, MemoryConfiguration.DFLT_MEM_PLC_DEFAULT_NAME))
                throw new IgniteCheckedException("User-defined MemoryPolicy configuration " +
                    "and defaultMemoryPolicySize properties are set at the same time. " +
                    "Delete either MemoryConfiguration.defaultMemoryPolicySize property " +
                    "or user-defined default MemoryPolicy configuration");

            if (dfltPlcSize < MIN_PAGE_MEMORY_SIZE)
                throw new IgniteCheckedException("User-defined default MemoryPolicy size is less than 1MB. " +
                        "Use MemoryConfiguration.defaultMemoryPolicySize property to set correct size.");
        }

        if (!DFLT_MEM_PLC_DEFAULT_NAME.equals(dfltPlcName)) {
            if (dfltPlcName.isEmpty())
                throw new IgniteCheckedException("User-defined default MemoryPolicy name must be non-empty");

            if (!plcNames.contains(dfltPlcName))
                throw new IgniteCheckedException("User-defined default MemoryPolicy name " +
                    "must be presented among configured MemoryPolices: " + dfltPlcName);
        }
    }

    /**
     * @param plcCfg MemoryPolicyConfiguration to validate.
     * @throws IgniteCheckedException If config is invalid.
     */
    private static void checkPolicySize(MemoryPolicyConfiguration plcCfg) throws IgniteCheckedException {
        if (plcCfg.getInitialSize() < MIN_PAGE_MEMORY_SIZE)
            throw new IgniteCheckedException("MemoryPolicy must have size more than 10MB (use " +
                "MemoryPolicyConfiguration.initialSize property to set correct size in bytes) " +
                "[name=" + plcCfg.getName() + ", size=" + U.readableSize(plcCfg.getInitialSize(), true) + "]"
            );

        if (plcCfg.getMaxSize() < plcCfg.getInitialSize())
            throw new IgniteCheckedException("MemoryPolicy maxSize must not be smaller than " +
                "initialSize [name=" + plcCfg.getName() +
                ", initSize=" + U.readableSize(plcCfg.getInitialSize(), true) +
                ", maxSize=" + U.readableSize(plcCfg.getMaxSize(), true) + ']');
    }

    /**
     * @param plcCfg MemoryPolicyConfiguration to validate.
     * @param dbCfg Memory configuration.
     * @throws IgniteCheckedException If config is invalid.
     */
    protected void checkPolicyEvictionProperties(MemoryPolicyConfiguration plcCfg, MemoryConfiguration dbCfg)
        throws IgniteCheckedException {
        if (plcCfg.getPageEvictionMode() == DataPageEvictionMode.DISABLED)
            return;

        if (plcCfg.getEvictionThreshold() < 0.5 || plcCfg.getEvictionThreshold() > 0.999) {
            throw new IgniteCheckedException("Page eviction threshold must be between 0.5 and 0.999: " +
                plcCfg.getName());
        }

        if (plcCfg.getEmptyPagesPoolSize() <= 10)
            throw new IgniteCheckedException("Evicted pages pool size should be greater than 10: " + plcCfg.getName());

        long maxPoolSize = plcCfg.getMaxSize() / dbCfg.getPageSize() / 10;

        if (plcCfg.getEmptyPagesPoolSize() >= maxPoolSize) {
            throw new IgniteCheckedException("Evicted pages pool size should be lesser than " + maxPoolSize +
                ": " + plcCfg.getName());
        }
    }

    /**
     * @param plcName MemoryPolicy name to validate.
     * @param observedNames Names of MemoryPolicies observed before.
     * @throws IgniteCheckedException If config is invalid.
     */
    private static void checkPolicyName(String plcName, Collection<String> observedNames)
        throws IgniteCheckedException {
        if (plcName == null || plcName.isEmpty())
            throw new IgniteCheckedException("User-defined MemoryPolicyConfiguration must have non-null and " +
                "non-empty name.");

        if (observedNames.contains(plcName))
            throw new IgniteCheckedException("Two MemoryPolicies have the same name: " + plcName);

        if (SYSTEM_MEMORY_POLICY_NAME.equals(plcName))
            throw new IgniteCheckedException("'sysMemPlc' policy name is reserved for internal use.");

        observedNames.add(plcName);
    }

    /**
     * @param log Logger.
     */
    public void dumpStatistics(IgniteLogger log) {
        if (freeListMap != null) {
            for (FreeListImpl freeList : freeListMap.values())
                freeList.dumpStatistics(log);
        }
    }

    /**
     * @throws IgniteCheckedException If failed.
     */
    public void initDataBase() throws IgniteCheckedException {
        // No-op.
    }

    /**
     * @return collection of all configured {@link MemoryPolicy policies}.
     */
    public Collection<MemoryPolicy> memoryPolicies() {
        return memPlcMap != null ? memPlcMap.values() : null;
    }

    /**
     * @return MemoryMetrics for all MemoryPolicies configured in Ignite instance.
     */
    public Collection<MemoryMetrics> memoryMetrics() {
        if (!F.isEmpty(memMetricsMap)) {
            // Intentionally return a collection copy to make it explicitly serializable.
            Collection<MemoryMetrics> res = new ArrayList<>(memMetricsMap.size());

            for (MemoryMetrics metrics : memMetricsMap.values())
                res.add(new MemoryMetricsSnapshot(metrics));

            return res;
        }
        else
            return Collections.emptyList();
    }

    /**
     * @param memPlcName Memory policy name.
     * @return {@link MemoryPolicy} instance associated with a given {@link MemoryPolicyConfiguration}.
     * @throws IgniteCheckedException in case of request for unknown MemoryPolicy.
     */
    public MemoryPolicy memoryPolicy(String memPlcName) throws IgniteCheckedException {
        if (memPlcName == null)
            return dfltMemPlc;

        if (memPlcMap == null)
            return null;

        MemoryPolicy plc;

        if ((plc = memPlcMap.get(memPlcName)) == null)
            throw new IgniteCheckedException("Requested MemoryPolicy is not configured: " + memPlcName);

        return plc;
    }

    /**
     * @param memPlcName MemoryPolicyConfiguration name.
     * @return {@link FreeList} instance associated with a given {@link MemoryPolicyConfiguration}.
     */
    public FreeList freeList(String memPlcName) {
        if (memPlcName == null)
            return dfltFreeList;

        return freeListMap != null ? freeListMap.get(memPlcName) : null;
    }

    /**
     * @param memPlcName MemoryPolicyConfiguration name.
     * @return {@link ReuseList} instance associated with a given {@link MemoryPolicyConfiguration}.
     */
    public ReuseList reuseList(String memPlcName) {
        if (memPlcName == null)
            return dfltFreeList;

        return freeListMap != null ? freeListMap.get(memPlcName) : null;
    }

    /** {@inheritDoc} */
    @Override protected void stop0(boolean cancel) {
        if (memPlcMap != null) {
            for (MemoryPolicy memPlc : memPlcMap.values()) {
                memPlc.pageMemory().stop();

                memPlc.evictionTracker().stop();

                IgniteConfiguration cfg = cctx.gridConfig();

                try {
                    cfg.getMBeanServer().unregisterMBean(
                        U.makeMBeanName(
                            cfg.getIgniteInstanceName(),
                            "MemoryMetrics",
                            memPlc.memoryMetrics().getName()));
                }
                catch (JMException e) {
                    U.error(log, "Failed to unregister MBean for memory metrics: " +
                        memPlc.memoryMetrics().getName(), e);
                }
            }
        }
    }

    /**
     *
     */
    public boolean persistenceEnabled() {
        return false;
    }

    /** {@inheritDoc} */
    @Override public boolean checkpointLockIsHeldByThread() {
        return false;
    }

    /**
     *
     */
    public void lock() throws IgniteCheckedException {

    }

    /**
     *
     */
    public void unLock() {

    }

    /**
     * No-op for non-persistent storage.
     */
    public void checkpointReadLock() {
        // No-op.
    }

    /**
     * No-op for non-persistent storage.
     */
    public void checkpointReadUnlock() {
        // No-op.
    }

    /**
     *
     */
    @Nullable public IgniteInternalFuture wakeupForCheckpoint(String reason) {
        return null;
    }

    /**
     * Waits until current state is checkpointed.
     *
     * @throws IgniteCheckedException If failed.
     */
    public void waitForCheckpoint(String reason) throws IgniteCheckedException {
        // No-op
    }

    /**
     * @param discoEvt Before exchange for the given discovery event.
     */
    public void beforeExchange(GridDhtPartitionsExchangeFuture discoEvt) throws IgniteCheckedException {
        // No-op.
    }

    /**
     * @param stoppedCtxs A collection of tuples (cache context, destroy flag).
     */
    public void onCachesStopped(Collection<IgniteBiTuple<GridCacheContext, Boolean>> stoppedCtxs) {
        // No-op.
    }

    /**
     * @param cctx Stopped cache context.
     */
    public void onCacheStop(GridCacheContext cctx) {
        // No-op
    }

    /**
     * @param initiatorNodeId Snapshot message.
     * @param snapshotOperation Snapshot operation.
     * @return Snapshot creation init future or {@code null} if snapshot is not available.
     * @throws IgniteCheckedException If failed.
     */
    @Nullable public IgniteInternalFuture startLocalSnapshotOperation(UUID initiatorNodeId,
        SnapshotOperation snapshotOperation)
        throws IgniteCheckedException {
        return null;
    }

    /**
     * @return Future that will be completed when indexes for given cache are restored.
     */
    @Nullable public IgniteInternalFuture indexRebuildFuture(int cacheId) {
        return null;
    }

    /**
     * Reserve update history for exchange.
     *
     * @return Reserved update counters per cache and partition.
     */
    public Map<Integer, Map<Integer, Long>> reserveHistoryForExchange() {
        return Collections.emptyMap();
    }

    /**
     * Release reserved update history.
     */
    public void releaseHistoryForExchange() {
        // No-op
    }

    /**
     * Reserve update history for preloading.
     * @param cacheId Cache ID.
     * @param partId Partition Id.
     * @param cntr Update counter.
     * @return True if successfully reserved.
     */
    public boolean reserveHistoryForPreloading(int cacheId, int partId, long cntr) {
        return false;
    }

    /**
     * Release reserved update history.
     */
    public void releaseHistoryForPreloading() {
        // No-op
    }

    /**
     * See {@link GridCacheMapEntry#ensureFreeSpace()}
     *
     * @param memPlc Memory policy.
     */
    public void ensureFreeSpace(MemoryPolicy memPlc) throws IgniteCheckedException {
        if (memPlc == null)
            return;

        MemoryPolicyConfiguration plcCfg = memPlc.config();

        if (plcCfg.getPageEvictionMode() == DataPageEvictionMode.DISABLED)
            return;

        long memorySize = plcCfg.getMaxSize();

        PageMemory pageMem = memPlc.pageMemory();

        int sysPageSize = pageMem.systemPageSize();

        FreeListImpl freeListImpl = freeListMap.get(plcCfg.getName());

        for (;;) {
            long allocatedPagesCnt = pageMem.loadedPages();

            int emptyDataPagesCnt = freeListImpl.emptyDataPages();

            boolean shouldEvict = allocatedPagesCnt > (memorySize / sysPageSize * plcCfg.getEvictionThreshold()) &&
                emptyDataPagesCnt < plcCfg.getEmptyPagesPoolSize();

            if (shouldEvict)
                memPlc.evictionTracker().evictDataPage();
            else
                break;
        }
    }

    /**
     * @param memCfg memory configuration with common parameters.
     * @param plcCfg memory policy with PageMemory specific parameters.
     * @param memMetrics {@link MemoryMetrics} object to collect memory usage metrics.
     * @return Memory policy instance.
     */
<<<<<<< HEAD
    private MemoryPolicy initMemory(
        MemoryConfiguration memCfg,
        MemoryPolicyConfiguration plcCfg,
        MemoryMetricsImpl memMetrics
    ) {
=======
    private MemoryPolicy initMemory(MemoryConfiguration memCfg, MemoryPolicyConfiguration plcCfg,
        MemoryMetricsImpl memMetrics) {
>>>>>>> 4155d422
        File allocPath = buildAllocPath(plcCfg);

        DirectMemoryProvider memProvider = allocPath == null ?
            new UnsafeMemoryProvider(log) :
            new MappedFileMemoryProvider(
                log,
                allocPath);

        PageMemory pageMem = createPageMemory(memProvider, memCfg, plcCfg, memMetrics);

        return new MemoryPolicy(pageMem, plcCfg, memMetrics, createPageEvictionTracker(plcCfg, pageMem));
    }

    /**
     * @param plc Memory Policy Configuration.
     * @param pageMem Page memory.
     */
    private PageEvictionTracker createPageEvictionTracker(MemoryPolicyConfiguration plc, PageMemory pageMem) {
<<<<<<< HEAD
        if (Boolean.getBoolean("override.fair.fifo.page.eviction.tracker"))
            return new FairFifoPageEvictionTracker((PageMemoryNoStoreImpl)pageMem, plc, cctx);

        if (plc.getPageEvictionMode() == DataPageEvictionMode.DISABLED)
            return new NoOpPageEvictionTracker();

        PageMemoryNoStoreImpl pageMemoryNoStore = (PageMemoryNoStoreImpl)pageMem;

        switch (plc.getPageEvictionMode()) {
            case RANDOM_LRU:
                return new RandomLruPageEvictionTracker(pageMemoryNoStore, plc, cctx);
            case RANDOM_2_LRU:
                return new Random2LruPageEvictionTracker(pageMemoryNoStore, plc, cctx);
=======
        if (plc.getPageEvictionMode() == DataPageEvictionMode.DISABLED)
            return new NoOpPageEvictionTracker();

        assert pageMem instanceof PageMemoryNoStoreImpl : pageMem.getClass();

        PageMemoryNoStoreImpl pageMem0 = (PageMemoryNoStoreImpl)pageMem;

        if (Boolean.getBoolean("override.fair.fifo.page.eviction.tracker"))
            return new FairFifoPageEvictionTracker(pageMem0, plc, cctx);

        switch (plc.getPageEvictionMode()) {
            case RANDOM_LRU:
                return new RandomLruPageEvictionTracker(pageMem0, plc, cctx);
            case RANDOM_2_LRU:
                return new Random2LruPageEvictionTracker(pageMem0, plc, cctx);
>>>>>>> 4155d422
            default:
                return new NoOpPageEvictionTracker();
        }
    }

    /**
     * Builds allocation path for memory mapped file to be used with PageMemory.
     *
     * @param plc MemoryPolicyConfiguration.
     */
    @Nullable protected File buildAllocPath(MemoryPolicyConfiguration plc) {
        String path = plc.getSwapFilePath();

        if (path == null)
            return null;

        String consId = String.valueOf(cctx.discovery().consistentId());

        consId = consId.replaceAll("[:,\\.]", "_");

        return buildPath(path, consId);
    }

    /**
     * Creates PageMemory with given size and memory provider.
     *
     * @param memProvider Memory provider.
     * @param memCfg Memory configuartion.
     * @param memPlcCfg Memory policy configuration.
     * @param memMetrics MemoryMetrics to collect memory usage metrics.
     * @return PageMemory instance.
     */
    protected PageMemory createPageMemory(
        DirectMemoryProvider memProvider,
        MemoryConfiguration memCfg,
        MemoryPolicyConfiguration memPlcCfg,
        MemoryMetricsImpl memMetrics
    ) {
        return new PageMemoryNoStoreImpl(log, memProvider, cctx, memCfg.getPageSize(), memPlcCfg, memMetrics, false);
    }

    /**
     * @param path Path to the working directory.
     * @param consId Consistent ID of the local node.
     * @return DB storage path.
     */
    protected File buildPath(String path, String consId) {
        String igniteHomeStr = U.getIgniteHome();

        File igniteHome = igniteHomeStr != null ? new File(igniteHomeStr) : null;

        File workDir = igniteHome == null ? new File(path) : new File(igniteHome, path);

        return new File(workDir, consId);
    }

    /** {@inheritDoc} */
    @Override public void onActivate(GridKernalContext kctx) throws IgniteCheckedException {
        // No-op.
    }

    /** {@inheritDoc} */
    @Override public void onDeActivate(GridKernalContext kctx) throws IgniteCheckedException {
        // No-op.
    }

    /**
     * @return Name of MemoryPolicyConfiguration for internal caches.
     */
    public String systemMemoryPolicyName() {
        return SYSTEM_MEMORY_POLICY_NAME;
    }
}<|MERGE_RESOLUTION|>--- conflicted
+++ resolved
@@ -746,16 +746,11 @@
      * @param memMetrics {@link MemoryMetrics} object to collect memory usage metrics.
      * @return Memory policy instance.
      */
-<<<<<<< HEAD
     private MemoryPolicy initMemory(
         MemoryConfiguration memCfg,
         MemoryPolicyConfiguration plcCfg,
         MemoryMetricsImpl memMetrics
     ) {
-=======
-    private MemoryPolicy initMemory(MemoryConfiguration memCfg, MemoryPolicyConfiguration plcCfg,
-        MemoryMetricsImpl memMetrics) {
->>>>>>> 4155d422
         File allocPath = buildAllocPath(plcCfg);
 
         DirectMemoryProvider memProvider = allocPath == null ?
@@ -774,9 +769,10 @@
      * @param pageMem Page memory.
      */
     private PageEvictionTracker createPageEvictionTracker(MemoryPolicyConfiguration plc, PageMemory pageMem) {
-<<<<<<< HEAD
         if (Boolean.getBoolean("override.fair.fifo.page.eviction.tracker"))
             return new FairFifoPageEvictionTracker((PageMemoryNoStoreImpl)pageMem, plc, cctx);
+
+        assert pageMem instanceof PageMemoryNoStoreImpl : pageMem.getClass();
 
         if (plc.getPageEvictionMode() == DataPageEvictionMode.DISABLED)
             return new NoOpPageEvictionTracker();
@@ -788,23 +784,6 @@
                 return new RandomLruPageEvictionTracker(pageMemoryNoStore, plc, cctx);
             case RANDOM_2_LRU:
                 return new Random2LruPageEvictionTracker(pageMemoryNoStore, plc, cctx);
-=======
-        if (plc.getPageEvictionMode() == DataPageEvictionMode.DISABLED)
-            return new NoOpPageEvictionTracker();
-
-        assert pageMem instanceof PageMemoryNoStoreImpl : pageMem.getClass();
-
-        PageMemoryNoStoreImpl pageMem0 = (PageMemoryNoStoreImpl)pageMem;
-
-        if (Boolean.getBoolean("override.fair.fifo.page.eviction.tracker"))
-            return new FairFifoPageEvictionTracker(pageMem0, plc, cctx);
-
-        switch (plc.getPageEvictionMode()) {
-            case RANDOM_LRU:
-                return new RandomLruPageEvictionTracker(pageMem0, plc, cctx);
-            case RANDOM_2_LRU:
-                return new Random2LruPageEvictionTracker(pageMem0, plc, cctx);
->>>>>>> 4155d422
             default:
                 return new NoOpPageEvictionTracker();
         }
