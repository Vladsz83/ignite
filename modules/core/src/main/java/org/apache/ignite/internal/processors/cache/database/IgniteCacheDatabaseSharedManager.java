--- conflicted
+++ resolved
@@ -132,14 +132,14 @@
     private void registerMetricsMBeans() {
         IgniteConfiguration cfg = cctx.gridConfig();
 
-        for (MemoryMetrics memMetrics : memMetricsMap.values())
-            registerMetricsMBean((MemoryMetricsImpl) memMetrics, cfg);
+        for (MemoryPolicy memPlc : memPlcMap.values())
+            registerMetricsMBean((MemoryMetricsMXBean)memPlc.memoryMetrics(), cfg);
     }
 
     /**
      * @param memMetrics Memory metrics.
      */
-    private void registerMetricsMBean(MemoryMetricsImpl memMetrics, IgniteConfiguration cfg) {
+    private void registerMetricsMBean(MemoryMetricsMXBean memMetrics, IgniteConfiguration cfg) {
         try {
             U.registerMBean(
                     cfg.getMBeanServer(),
@@ -150,7 +150,7 @@
                     MemoryMetricsMXBean.class);
         }
         catch (JMException e) {
-            log.warning("Failed to register MBean for MemoryMetrics with name: '" + memMetrics.getName() + "'");
+            U.error(log, "Failed to register MBean for MemoryMetrics with name: '" + memMetrics.getName() + "'", e);
         }
     }
 
@@ -211,22 +211,12 @@
         if (memPlcsCfgs == null) {
             //reserve place for default and system memory policies
             memPlcMap = U.newHashMap(2);
-<<<<<<< HEAD
-
-            MemoryPolicyConfiguration dfltPlcCfg = memCfg.createDefaultPolicyConfig();
-
-            dfltMemPlc = initMemoryPolicy(dfltPlcCfg, memCfg);
+
+            addMemoryPolicy(memCfg,
+                memCfg.createDefaultPolicyConfig(),
+                DFLT_MEM_PLC_DEFAULT_NAME);
 
             U.warn(log, "No user-defined default MemoryPolicy found; system default of 1GB size will be used.");
-=======
-            memMetricsMap = U.newHashMap(2);
-
-            addMemoryPolicy(dbCfg,
-                    dbCfg.createDefaultPolicyConfig(),
-                    DFLT_MEM_PLC_DEFAULT_NAME);
-
-            log.warning("No user-defined default MemoryPolicy found; system default of 1GB size will be used.");
->>>>>>> 4be320ac
         }
         else {
             String dfltMemPlcName = memCfg.getDefaultMemoryPolicyName();
@@ -234,42 +224,24 @@
             if (DFLT_MEM_PLC_DEFAULT_NAME.equals(dfltMemPlcName) && !hasCustomDefaultMemoryPolicy(memPlcsCfgs)) {
                 //reserve additional place for default and system memory policies
                 memPlcMap = U.newHashMap(memPlcsCfgs.length + 2);
-<<<<<<< HEAD
-
-                MemoryPolicyConfiguration dfltPlcCfg = memCfg.createDefaultPolicyConfig();
-
-                dfltMemPlc = initMemoryPolicy(dfltPlcCfg, memCfg);
+
+                addMemoryPolicy(memCfg,
+                    memCfg.createDefaultPolicyConfig(),
+                    DFLT_MEM_PLC_DEFAULT_NAME);
 
                 U.warn(log, "No user-defined default MemoryPolicy found; system default of 1GB size will be used.");
             }
             else
-                //reserve additional place for system memory policy only
-                memPlcMap = U.newHashMap(memPlcsCfgs.length + 1);
-
-            for (MemoryPolicyConfiguration memPlcCfg : memPlcsCfgs) {
-                MemoryPolicy memPlc = initMemoryPolicy(memPlcCfg, memCfg);
-=======
-                memMetricsMap = U.newHashMap(memPlcsCfgs.length + 2);
-
-                addMemoryPolicy(dbCfg,
-                        dbCfg.createDefaultPolicyConfig(),
-                        DFLT_MEM_PLC_DEFAULT_NAME);
-
-                log.warning("No user-defined default MemoryPolicy found; system default will be allocated.");
-            }
-            else {
                 //reserve additional space for system memory policy only
                 memPlcMap = U.newHashMap(memPlcsCfgs.length + 1);
-                memMetricsMap = U.newHashMap(memPlcsCfgs.length + 1);
-            }
 
             for (MemoryPolicyConfiguration memPlcCfg : memPlcsCfgs)
-                addMemoryPolicy(dbCfg, memPlcCfg, memPlcCfg.getName());
-        }
-
-        addMemoryPolicy(dbCfg,
-                createSystemMemoryPolicy(dbCfg.getSystemCacheMemorySize()),
-                SYSTEM_MEMORY_POLICY_NAME);
+                addMemoryPolicy(memCfg, memPlcCfg, memPlcCfg.getName());
+        }
+
+        addMemoryPolicy(memCfg,
+            createSystemMemoryPolicy(memCfg.getSystemCacheMemorySize()),
+            SYSTEM_MEMORY_POLICY_NAME);
     }
 
     /**
@@ -284,70 +256,27 @@
 
         if (dfltMemPlcName == null)
             dfltMemPlcName = DFLT_MEM_PLC_DEFAULT_NAME;
->>>>>>> 4be320ac
 
         MemoryMetricsImpl memMetrics = new MemoryMetricsImpl(memPlcCfg);
 
-<<<<<<< HEAD
-        MemoryPolicyConfiguration sysPlcCfg = createSystemMemoryPolicy(memCfg.getSystemCacheMemorySize());
-
-        initMemoryPolicy(sysPlcCfg, memCfg);
-    }
-
-    /**
-     * @param plcCfg Policy configuration.
-     * @param memCfg Memory configuration.
-     * @return Initialized memory policy.
-     */
-    private MemoryPolicy initMemoryPolicy(MemoryPolicyConfiguration plcCfg, MemoryConfiguration memCfg) {
-        MemoryMetricsImpl sysMemMetrics = new MemoryMetricsImpl(plcCfg);
-
-        MemoryPolicy plc = initMemory(memCfg, plcCfg, sysMemMetrics);
-
-        memPlcMap.put(plcCfg.getName(), plc);
-
-        registerMetricsMBean(sysMemMetrics);
-
-        return plc;
-=======
         MemoryPolicy memPlc = initMemory(dbCfg, memPlcCfg, memMetrics);
 
         memPlcMap.put(memPlcName, memPlc);
-
-        memMetricsMap.put(memPlcName, memMetrics);
 
         if (memPlcName.equals(dfltMemPlcName))
             dfltMemPlc = memPlc;
         else if (memPlcName.equals(DFLT_MEM_PLC_DEFAULT_NAME))
-            log.warning("Memory Policy with name 'default' isn't used as a default. " +
+            U.warn(log, "Memory Policy with name 'default' isn't used as a default. " +
                     "Please check Memory Policies configuration.");
->>>>>>> 4be320ac
     }
 
     /**
      * @param memPlcsCfgs User-defined memory policy configurations.
      */
-<<<<<<< HEAD
-    private void registerMetricsMBean(MemoryMetricsMXBean memMetrics) {
-        IgniteConfiguration cfg = cctx.gridConfig();
-
-        try {
-            U.registerMBean(
-                    cfg.getMBeanServer(),
-                    cfg.getIgniteInstanceName(),
-                    "MemoryMetrics",
-                    memMetrics.getName(),
-                    memMetrics,
-                    MemoryMetricsMXBean.class);
-        }
-        catch (JMException e) {
-            U.error(log, "Failed to register MBean for MemoryMetrics with name: '" + memMetrics.getName() + "'", e);
-=======
     private boolean hasCustomDefaultMemoryPolicy(MemoryPolicyConfiguration[] memPlcsCfgs) {
         for (MemoryPolicyConfiguration memPlcsCfg : memPlcsCfgs) {
             if (DFLT_MEM_PLC_DEFAULT_NAME.equals(memPlcsCfg.getName()))
                 return true;
->>>>>>> 4be320ac
         }
 
         return false;
@@ -398,7 +327,6 @@
      * @param plcNames All MemoryPolicy names.
      * @throws IgniteCheckedException In case of validation violation.
      */
-<<<<<<< HEAD
     private static void checkDefaultPolicyConfiguration(
         String dfltPlcName,
         long dfltPlcSize,
@@ -416,11 +344,7 @@
                         "Use MemoryConfiguration.defaultMemoryPolicySize property to set correct size.");
         }
 
-        if (dfltPlcName != null) {
-=======
-    private static void checkDefaultPolicyConfiguration(String dfltPlcName, Set<String> plcNames) throws IgniteCheckedException {
         if (!DFLT_MEM_PLC_DEFAULT_NAME.equals(dfltPlcName)) {
->>>>>>> 4be320ac
             if (dfltPlcName.isEmpty())
                 throw new IgniteCheckedException("User-defined default MemoryPolicy name must be non-empty");
 
