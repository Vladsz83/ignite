--- conflicted
+++ resolved
@@ -596,7 +596,9 @@
     /** Cache start size for on-heap maps. Defaults to 4096. */
     public static final String IGNITE_CACHE_START_SIZE = "IGNITE_CACHE_START_SIZE";
 
-<<<<<<< HEAD
+    /** */
+    public static final String IGNITE_START_CACHES_ON_JOIN = "IGNITE_START_CACHES_ON_JOIN";
+
     /**
      * Skip CRC calculation flag.
      */
@@ -612,10 +614,6 @@
      * WAL rebalance threshold.
      */
      public static final String IGNITE_WAL_REBALANCE_THRESHOLD = "IGNITE_WAL_REBALANCE_THRESHOLD";
-=======
-    /** */
-    public static final String IGNITE_START_CACHES_ON_JOIN = "IGNITE_START_CACHES_ON_JOIN";
->>>>>>> 3b7e1662
 
     /** Returns true for system properties only avoiding sending sensitive information. */
     private static final IgnitePredicate<Map.Entry<String, String>> PROPS_FILTER = new IgnitePredicate<Map.Entry<String, String>>() {
