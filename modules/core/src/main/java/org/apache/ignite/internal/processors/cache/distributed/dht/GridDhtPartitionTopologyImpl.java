/*
 * Licensed to the Apache Software Foundation (ASF) under one or more
 * contributor license agreements.  See the NOTICE file distributed with
 * this work for additional information regarding copyright ownership.
 * The ASF licenses this file to You under the Apache License, Version 2.0
 * (the "License"); you may not use this file except in compliance with
 * the License.  You may obtain a copy of the License at
 *
 *      http://www.apache.org/licenses/LICENSE-2.0
 *
 * Unless required by applicable law or agreed to in writing, software
 * distributed under the License is distributed on an "AS IS" BASIS,
 * WITHOUT WARRANTIES OR CONDITIONS OF ANY KIND, either express or implied.
 * See the License for the specific language governing permissions and
 * limitations under the License.
 */

package org.apache.ignite.internal.processors.cache.distributed.dht;

import java.util.ArrayList;
import java.util.Collection;
import java.util.Collections;
import java.util.HashMap;
import java.util.HashSet;
import java.util.Iterator;
import java.util.List;
import java.util.Map;
import java.util.NoSuchElementException;
import java.util.Set;
import java.util.UUID;
import java.util.concurrent.atomic.AtomicReferenceArray;
import org.apache.ignite.IgniteCheckedException;
import org.apache.ignite.IgniteException;
import org.apache.ignite.IgniteLogger;
import org.apache.ignite.cache.PartitionLossPolicy;
import org.apache.ignite.cluster.ClusterNode;
import org.apache.ignite.events.DiscoveryEvent;
import org.apache.ignite.events.EventType;
import org.apache.ignite.internal.IgniteInterruptedCheckedException;
import org.apache.ignite.internal.managers.discovery.DiscoCache;
import org.apache.ignite.internal.processors.affinity.AffinityAssignment;
import org.apache.ignite.internal.processors.affinity.AffinityTopologyVersion;
import org.apache.ignite.internal.processors.cache.CacheGroupContext;
import org.apache.ignite.internal.processors.cache.ClusterState;
import org.apache.ignite.internal.processors.cache.GridCacheSharedContext;
import org.apache.ignite.internal.processors.cache.distributed.dht.preloader.GridDhtPartitionExchangeId;
import org.apache.ignite.internal.processors.cache.distributed.dht.preloader.GridDhtPartitionFullMap;
import org.apache.ignite.internal.processors.cache.distributed.dht.preloader.GridDhtPartitionMap;
import org.apache.ignite.internal.processors.cache.distributed.dht.preloader.GridDhtPartitionsExchangeFuture;
import org.apache.ignite.internal.util.F0;
import org.apache.ignite.internal.util.GridAtomicLong;
import org.apache.ignite.internal.util.StripedCompositeReadWriteLock;
import org.apache.ignite.internal.util.tostring.GridToStringExclude;
import org.apache.ignite.internal.util.typedef.F;
import org.apache.ignite.internal.util.typedef.T2;
import org.apache.ignite.internal.util.typedef.X;
import org.apache.ignite.internal.util.typedef.internal.CU;
import org.apache.ignite.internal.util.typedef.internal.U;
import org.jetbrains.annotations.Nullable;

import static org.apache.ignite.events.EventType.EVT_CACHE_REBALANCE_PART_DATA_LOST;
import static org.apache.ignite.internal.processors.cache.distributed.dht.GridDhtPartitionState.EVICTED;
import static org.apache.ignite.internal.processors.cache.distributed.dht.GridDhtPartitionState.LOST;
import static org.apache.ignite.internal.processors.cache.distributed.dht.GridDhtPartitionState.MOVING;
import static org.apache.ignite.internal.processors.cache.distributed.dht.GridDhtPartitionState.OWNING;
import static org.apache.ignite.internal.processors.cache.distributed.dht.GridDhtPartitionState.RENTING;

/**
 * Partition topology.
 */
<<<<<<< HEAD
@GridToStringExclude
public class GridDhtPartitionTopologyImpl implements GridDhtPartitionTopology {
    /** */
    private static final GridDhtPartitionState[] MOVING_STATES = new GridDhtPartitionState[] {MOVING};

=======
@GridToStringExclude class GridDhtPartitionTopologyImpl implements GridDhtPartitionTopology {
>>>>>>> 3cf4c7b0
    /** If true, then check consistency. */
    private static final boolean CONSISTENCY_CHECK = false;

    /** Flag to control amount of output for full map. */
    private static final boolean FULL_MAP_DEBUG = false;

    /** */
    private static final boolean FAST_DIFF_REBUILD = true;

    /** */
    private static final Long ZERO = 0L;

    /** */
    private final GridCacheSharedContext ctx;

    /** */
    private final CacheGroupContext grp;

    /** Logger. */
    private final IgniteLogger log;

    /** Time logger. */
    private final IgniteLogger timeLog;

    /** */
    private final AtomicReferenceArray<GridDhtLocalPartition> locParts;

    /** Node to partition map. */
    private GridDhtPartitionFullMap node2part;

    /** */
    private final Map<Integer, Set<UUID>> diffFromAffinity = new HashMap<>();

    /** */
    private volatile AffinityTopologyVersion diffFromAffinityVer = AffinityTopologyVersion.NONE;

    /** */
    private GridDhtPartitionExchangeId lastExchangeId;

    /** */
    private volatile AffinityTopologyVersion topVer = AffinityTopologyVersion.NONE;

    /** Discovery cache. */
    private volatile DiscoCache discoCache;

    /** */
    private volatile boolean stopping;

    /** A future that will be completed when topology with version topVer will be ready to use. */
    private volatile GridDhtTopologyFuture topReadyFut;

    /** */
    private final GridAtomicLong updateSeq = new GridAtomicLong(1);

    /** Lock. */
    private final StripedCompositeReadWriteLock lock = new StripedCompositeReadWriteLock(16);

    /** Partition update counter. */
    private Map<Integer, T2<Long, Long>> cntrMap = new HashMap<>();

    /** */
    private volatile AffinityTopologyVersion rebalancedTopVer = AffinityTopologyVersion.NONE;

    /** */
    private volatile boolean treatAllPartAsLoc;

    /**
     * @param ctx Cache shared context.
     * @param grp Cache group.
     */
    public GridDhtPartitionTopologyImpl(GridCacheSharedContext ctx,
        CacheGroupContext grp) {
        assert ctx != null;
        assert grp != null;

        this.ctx = ctx;
        this.grp = grp;

        log = ctx.logger(getClass());

        timeLog = ctx.logger(GridDhtPartitionsExchangeFuture.EXCHANGE_LOG);

        locParts = new AtomicReferenceArray<>(grp.affinityFunction().partitions());
    }

    /** {@inheritDoc} */
    @Override public int groupId() {
        return grp.groupId();
    }

    /**
     *
     */
    public void onReconnected() {
        lock.writeLock().lock();

        try {
            node2part = null;

            diffFromAffinity.clear();

            lastExchangeId = null;

            updateSeq.set(1);

            topReadyFut = null;

            diffFromAffinityVer = AffinityTopologyVersion.NONE;

            rebalancedTopVer = AffinityTopologyVersion.NONE;

            topVer = AffinityTopologyVersion.NONE;

            discoCache = ctx.discovery().discoCache();
        }
        finally {
            lock.writeLock().unlock();
        }
    }

    /**
     * @return Full map string representation.
     */
    @SuppressWarnings({"ConstantConditions"})
    private String fullMapString() {
        return node2part == null ? "null" : FULL_MAP_DEBUG ? node2part.toFullString() : node2part.toString();
    }

    /**
     * @param map Map to get string for.
     * @return Full map string representation.
     */
    @SuppressWarnings({"ConstantConditions"})
    private String mapString(GridDhtPartitionMap map) {
        return map == null ? "null" : FULL_MAP_DEBUG ? map.toFullString() : map.toString();
    }

    /** {@inheritDoc} */
    @SuppressWarnings({"LockAcquiredButNotSafelyReleased"})
    @Override public void readLock() {
        lock.readLock().lock();
    }

    /** {@inheritDoc} */
    @Override public void readUnlock() {
        lock.readLock().unlock();
    }

    /** {@inheritDoc} */
    @Override public void updateTopologyVersion(
        GridDhtPartitionExchangeId exchId,
        GridDhtPartitionsExchangeFuture exchFut,
        long updSeq,
        boolean stopping
    ) throws IgniteInterruptedCheckedException {
        U.writeLock(lock);

        try {
            assert exchId.topologyVersion().compareTo(topVer) > 0 : "Invalid topology version [topVer=" + topVer +
                ", exchId=" + exchId +
                ", fut=" + exchFut + ']';

            this.stopping = stopping;

            updateSeq.setIfGreater(updSeq);

            topReadyFut = exchFut;

            rebalancedTopVer = AffinityTopologyVersion.NONE;

            topVer = exchId.topologyVersion();

            discoCache = exchFut.discoCache();
        }
        finally {
            lock.writeLock().unlock();
        }
    }

    /** {@inheritDoc} */
    @Override public AffinityTopologyVersion topologyVersion() {
        AffinityTopologyVersion topVer = this.topVer;

        assert topVer.topologyVersion() > 0 : "Invalid topology version [topVer=" + topVer +
            ", group=" + grp.cacheOrGroupName() + ']';

        return topVer;
    }

    /** {@inheritDoc} */
    @Override public GridDhtTopologyFuture topologyVersionFuture() {
        assert topReadyFut != null;

        return topReadyFut;
    }

    /** {@inheritDoc} */
    @Override public boolean stopping() {
        return stopping;
    }

    /** {@inheritDoc} */
    @Override public void initPartitions(
        GridDhtPartitionsExchangeFuture exchFut) throws IgniteInterruptedCheckedException {
        U.writeLock(lock);

        try {
            if (stopping)
                return;

            long updateSeq = this.updateSeq.incrementAndGet();

            initPartitions0(exchFut, updateSeq);

            consistencyCheck();
        }
        finally {
            lock.writeLock().unlock();
        }
    }

    /**
     * @param exchFut Exchange future.
     * @param updateSeq Update sequence.
     */
    private void initPartitions0(GridDhtPartitionsExchangeFuture exchFut, long updateSeq) {
        ClusterNode loc = ctx.localNode();

        ClusterNode oldest = discoCache.oldestAliveServerNodeWithCache();

        GridDhtPartitionExchangeId exchId = exchFut.exchangeId();

        assert topVer.equals(exchFut.topologyVersion()) :
            "Invalid topology [topVer=" + topVer +
                ", grp=" + grp.cacheOrGroupName() +
                ", futVer=" + exchFut.topologyVersion() +
                ", fut=" + exchFut + ']';
        assert grp.affinity().lastVersion().equals(exchFut.topologyVersion()) :
            "Invalid affinity [topVer=" + grp.affinity().lastVersion() +
                ", grp=" + grp.cacheOrGroupName() +
                ", futVer=" + exchFut.topologyVersion() +
                ", fut=" + exchFut + ']';

        List<List<ClusterNode>> aff = grp.affinity().assignments(exchFut.topologyVersion());

        int num = grp.affinity().partitions();

        if (grp.rebalanceEnabled()) {
            boolean added = exchFut.cacheGroupAddedOnExchange(grp.groupId(), grp.receivedFrom());

            boolean first = added || (loc.equals(oldest) && loc.id().equals(exchId.nodeId()) && exchId.isJoined());

            if (first) {
                assert exchId.isJoined() || added;

                for (int p = 0; p < num; p++) {
                    if (localNode(p, aff)) {
                        GridDhtLocalPartition locPart = createPartition(p);

                        boolean owned = locPart.own();

                        assert owned : "Failed to own partition for oldest node [grp=" + grp.cacheOrGroupName() +
                            ", part=" + locPart + ']';

                        if (log.isDebugEnabled())
                            log.debug("Owned partition for oldest node: " + locPart);

                        updateSeq = updateLocal(p, locPart.state(), updateSeq);
                    }
                }
            }
            else
                createPartitions(aff, updateSeq);
        }
        else {
            // If preloader is disabled, then we simply clear out
            // the partitions this node is not responsible for.
            for (int p = 0; p < num; p++) {
                GridDhtLocalPartition locPart = localPartition0(p, topVer, false, true, false);

                boolean belongs = localNode(p, aff);

                if (locPart != null) {
                    if (!belongs) {
                        GridDhtPartitionState state = locPart.state();

                        if (state.active()) {
                            locPart.rent(false);

                            updateSeq = updateLocal(p, locPart.state(), updateSeq);

                            if (log.isDebugEnabled())
                                log.debug("Evicting partition with rebalancing disabled " +
                                    "(it does not belong to affinity): " + locPart);
                        }
                    }
                    else
                        locPart.own();
                }
                else if (belongs) {
                    locPart = createPartition(p);

                    locPart.own();

                    updateLocal(p, locPart.state(), updateSeq);
                }
            }
        }

        if (node2part != null && node2part.valid())
            checkEvictions(updateSeq, aff);

        updateRebalanceVersion(aff);
    }

    /**
     * @param aff Affinity assignments.
     * @param updateSeq Update sequence.
     */
    private void createPartitions(List<List<ClusterNode>> aff, long updateSeq) {
        int num = grp.affinity().partitions();

        for (int p = 0; p < num; p++) {
            if (node2part != null && node2part.valid()) {
                if (localNode(p, aff)) {
                    // This will make sure that all non-existing partitions
                    // will be created in MOVING state.
                    GridDhtLocalPartition locPart = createPartition(p);

                    updateSeq = updateLocal(p, locPart.state(), updateSeq);
                }
            }
            // If this node's map is empty, we pre-create local partitions,
            // so local map will be sent correctly during exchange.
            else if (localNode(p, aff))
                createPartition(p);
        }
    }

    /** {@inheritDoc} */
    @Override public void beforeExchange(GridDhtPartitionsExchangeFuture exchFut, boolean affReady)
        throws IgniteCheckedException {
        DiscoveryEvent discoEvt = exchFut.discoveryEvent();

        ClusterState newState = exchFut.newClusterState();

        treatAllPartAsLoc = (newState != null && newState == ClusterState.ACTIVE)
            || (ctx.kernalContext().state().active()
            && discoEvt.type() == EventType.EVT_NODE_JOINED
            && discoEvt.eventNode().isLocal()
            && !ctx.kernalContext().clientNode()
        );

        ClusterNode loc = ctx.localNode();

        ctx.database().checkpointReadLock();

        try {
            synchronized (ctx.exchange().interruptLock()) {
                if (Thread.currentThread().isInterrupted())
                    throw new IgniteInterruptedCheckedException("Thread is interrupted: " + Thread.currentThread());

                U.writeLock(lock);

                try {
                    GridDhtPartitionExchangeId exchId = exchFut.exchangeId();

                    if (stopping)
                        return;

                    assert topVer.equals(exchId.topologyVersion()) : "Invalid topology version [topVer=" +
                        topVer + ", exchId=" + exchId + ']';

                    if (exchId.isLeft())
                        removeNode(exchId.nodeId());

                    ClusterNode oldest = discoCache.oldestAliveServerNodeWithCache();

                    if (log.isDebugEnabled())
                        log.debug("Partition map beforeExchange [exchId=" + exchId + ", fullMap=" + fullMapString() + ']');

                    long updateSeq = this.updateSeq.incrementAndGet();

                    cntrMap.clear();

                    // If this is the oldest node.
                    if (oldest != null && (loc.equals(oldest) || exchFut.cacheGroupAddedOnExchange(grp.groupId(), grp.receivedFrom()))) {
                        if (node2part == null) {
                            node2part = new GridDhtPartitionFullMap(oldest.id(), oldest.order(), updateSeq);

                            if (log.isDebugEnabled())
                                log.debug("Created brand new full topology map on oldest node [exchId=" +
                                    exchId + ", fullMap=" + fullMapString() + ']');
                        }
                        else if (!node2part.valid()) {
                            node2part = new GridDhtPartitionFullMap(oldest.id(), oldest.order(), updateSeq, node2part, false);

                            if (log.isDebugEnabled())
                                log.debug("Created new full topology map on oldest node [exchId=" + exchId + ", fullMap=" +
                                    node2part + ']');
                        }
                        else if (!node2part.nodeId().equals(loc.id())) {
                            node2part = new GridDhtPartitionFullMap(oldest.id(), oldest.order(), updateSeq, node2part, false);

                            if (log.isDebugEnabled())
                                log.debug("Copied old map into new map on oldest node (previous oldest node left) [exchId=" +
                                    exchId + ", fullMap=" + fullMapString() + ']');
                        }
                    }

                    if (affReady)
                        initPartitions0(exchFut, updateSeq);
                    else {
                        List<List<ClusterNode>> aff = grp.affinity().idealAssignment();

                        createPartitions(aff, updateSeq);
                    }

                    consistencyCheck();

                    if (log.isDebugEnabled())
                        log.debug("Partition map after beforeExchange [exchId=" + exchId + ", fullMap=" +
                            fullMapString() + ']');
                }
                finally {
                    lock.writeLock().unlock();
                }
            }
        }
        finally {
            ctx.database().checkpointReadUnlock();
        }
    }

    /**
     * @param p Partition number.
     * @param topVer Topology version.
     * @return {@code True} if given partition belongs to local node.
     */
    private boolean partitionLocalNode(int p, AffinityTopologyVersion topVer) {
        return grp.affinity().nodes(p, topVer).contains(ctx.localNode());
    }

    /** {@inheritDoc} */
    @Override public boolean afterExchange(GridDhtPartitionsExchangeFuture exchFut) throws IgniteCheckedException {
        treatAllPartAsLoc = false;

        boolean changed = false;

        int num = grp.affinity().partitions();

        AffinityTopologyVersion topVer = exchFut.topologyVersion();

        assert grp.affinity().lastVersion().equals(topVer) : "Affinity is not initialized " +
            "[topVer=" + topVer +
            ", affVer=" + grp.affinity().lastVersion() +
            ", fut=" + exchFut + ']';

        lock.writeLock().lock();

        try {
            if (stopping)
                return false;

            assert topVer.equals(exchFut.topologyVersion()) : "Invalid topology version [topVer=" +
                topVer + ", exchId=" + exchFut.exchangeId() + ']';

            if (log.isDebugEnabled())
                log.debug("Partition map before afterExchange [exchId=" + exchFut.exchangeId() + ", fullMap=" +
                    fullMapString() + ']');

            long updateSeq = this.updateSeq.incrementAndGet();

            for (int p = 0; p < num; p++) {
                GridDhtLocalPartition locPart = localPartition0(p, topVer, false, false, false);

                if (partitionLocalNode(p, topVer)) {
                    // This partition will be created during next topology event,
                    // which obviously has not happened at this point.
                    if (locPart == null) {
                        if (log.isDebugEnabled())
                            log.debug("Skipping local partition afterExchange (will not create): " + p);

                        continue;
                    }

                    GridDhtPartitionState state = locPart.state();

                    if (state == MOVING) {
                        if (grp.rebalanceEnabled()) {
                            Collection<ClusterNode> owners = owners(p);

                            // If there are no other owners, then become an owner.
                            if (F.isEmpty(owners)) {
                                boolean owned = locPart.own();

                                assert owned : "Failed to own partition [grp=" + grp.cacheOrGroupName() + ", locPart=" +
                                    locPart + ']';

                                updateSeq = updateLocal(p, locPart.state(), updateSeq);

                                changed = true;

                                if (grp.eventRecordable(EVT_CACHE_REBALANCE_PART_DATA_LOST)) {
                                    DiscoveryEvent discoEvt = exchFut.discoveryEvent();

                                    grp.addRebalanceEvent(p,
                                        EVT_CACHE_REBALANCE_PART_DATA_LOST,
                                        discoEvt.eventNode(),
                                        discoEvt.type(),
                                        discoEvt.timestamp());
                                }

                                if (log.isDebugEnabled())
                                    log.debug("Owned partition: " + locPart);
                            }
                            else if (log.isDebugEnabled())
                                log.debug("Will not own partition (there are owners to rebalance from) [locPart=" +
                                    locPart + ", owners = " + owners + ']');
                        }
                        else
                            updateSeq = updateLocal(p, locPart.state(), updateSeq);
                    }
                }
                else {
                    if (locPart != null) {
                        GridDhtPartitionState state = locPart.state();

                        if (state == MOVING && ctx.kernalContext().state().active()) {
                            locPart.rent(false);

                            updateSeq = updateLocal(p, locPart.state(), updateSeq);

                            changed = true;

                            if (log.isDebugEnabled())
                                log.debug("Evicting moving partition (it does not belong to affinity): " + locPart);
                        }
                    }
                }
            }

            updateRebalanceVersion(grp.affinity().assignments(topVer));

            consistencyCheck();
        }
        finally {
            lock.writeLock().unlock();
        }

        return changed;
    }

    /** {@inheritDoc} */
    @Nullable @Override public GridDhtLocalPartition localPartition(int p, AffinityTopologyVersion topVer,
        boolean create)
        throws GridDhtInvalidPartitionException {
        return localPartition0(p, topVer, create, false, true);
    }

    /** {@inheritDoc} */
    @Nullable @Override public GridDhtLocalPartition localPartition(int p, AffinityTopologyVersion topVer,
        boolean create, boolean showRenting) throws GridDhtInvalidPartitionException {
        return localPartition0(p, topVer, create, showRenting, true);
    }

    /**
     * @param p Partition number.
     * @return Partition.
     */
    private GridDhtLocalPartition createPartition(int p) {
        assert lock.isWriteLockedByCurrentThread();

        GridDhtLocalPartition loc = locParts.get(p);

        if (loc == null || loc.state() == EVICTED) {
            locParts.set(p, loc = new GridDhtLocalPartition(ctx, grp, p));

            if (ctx.pageStore() != null) {
                try {
                    ctx.pageStore().onPartitionCreated(grp.groupId(), p);
                }
                catch (IgniteCheckedException e) {
                    // TODO ignite-db
                    throw new IgniteException(e);
                }
            }
        }

        return loc;
    }

    /**
     * @param p Partition number.
     * @param topVer Topology version.
     * @param create Create flag.
     * @param updateSeq Update sequence.
     * @return Local partition.
     */
    @SuppressWarnings("TooBroadScope")
    private GridDhtLocalPartition localPartition0(int p,
        AffinityTopologyVersion topVer,
        boolean create,
        boolean showRenting,
        boolean updateSeq) {
        GridDhtLocalPartition loc;

        loc = locParts.get(p);

        GridDhtPartitionState state = loc != null ? loc.state() : null;

        if (loc != null && state != EVICTED && (state != RENTING || showRenting))
            return loc;

        if (!create)
            return null;

        boolean created = false;

        lock.writeLock().lock();

        try {
            loc = locParts.get(p);

            state = loc != null ? loc.state() : null;

            boolean belongs = partitionLocalNode(p, topVer);

            if (loc != null && state == EVICTED) {
                locParts.set(p, loc = null);

                if (!treatAllPartAsLoc && !belongs)
                    throw new GridDhtInvalidPartitionException(p, "Adding entry to evicted partition " +
                        "(often may be caused by inconsistent 'key.hashCode()' implementation) " +
                        "[part=" + p + ", topVer=" + topVer + ", this.topVer=" + this.topVer + ']');
            }
            else if (loc != null && state == RENTING && !showRenting)
                throw new GridDhtInvalidPartitionException(p, "Adding entry to partition that is concurrently evicted " +
                    "[part=" + p + ", shouldBeMoving=" + loc.reload() + "]");

            if (loc == null) {
                if (!treatAllPartAsLoc && !belongs)
                    throw new GridDhtInvalidPartitionException(p, "Creating partition which does not belong to " +
                        "local node (often may be caused by inconsistent 'key.hashCode()' implementation) " +
                        "[part=" + p + ", topVer=" + topVer + ", this.topVer=" + this.topVer + ']');

                locParts.set(p, loc = new GridDhtLocalPartition(ctx, grp, p));

                if (updateSeq)
                    this.updateSeq.incrementAndGet();

                created = true;

                if (log.isDebugEnabled())
                    log.debug("Created local partition: " + loc);
            }
        }
        finally {
            lock.writeLock().unlock();
        }

        if (created && ctx.pageStore() != null) {
            try {
                ctx.pageStore().onPartitionCreated(grp.groupId(), p);
            }
            catch (IgniteCheckedException e) {
                // TODO ignite-db
                throw new IgniteException(e);
            }
        }

        return loc;
    }

    /** {@inheritDoc} */
    @Override public void releasePartitions(int... parts) {
        assert parts != null;
        assert parts.length > 0;

        for (int i = 0; i < parts.length; i++) {
            GridDhtLocalPartition part = locParts.get(parts[i]);

            if (part != null)
                part.release();
        }
    }

    /** {@inheritDoc} */
    @Override public GridDhtLocalPartition localPartition(int part) {
        return locParts.get(part);
    }

    /** {@inheritDoc} */
    @Override public List<GridDhtLocalPartition> localPartitions() {
        List<GridDhtLocalPartition> list = new ArrayList<>(locParts.length());

        for (int i = 0; i < locParts.length(); i++) {
            GridDhtLocalPartition part = locParts.get(i);

            if (part != null && part.state().active())
                list.add(part);
        }

        return list;
    }

    /** {@inheritDoc} */
    @Override public Iterable<GridDhtLocalPartition> currentLocalPartitions() {
        return new Iterable<GridDhtLocalPartition>() {
            @Override public Iterator<GridDhtLocalPartition> iterator() {
                return new CurrentPartitionsIterator();
            }
        };
    }

    /** {@inheritDoc} */
    @Override public void onRemoved(GridDhtCacheEntry e) {
        /*
         * Make sure not to acquire any locks here as this method
         * may be called from sensitive synchronization blocks.
         * ===================================================
         */

        GridDhtLocalPartition loc = localPartition(e.partition(), topologyVersion(), false);

        if (loc != null)
            loc.onRemoved(e);
    }

    /** {@inheritDoc} */
    @Override public GridDhtPartitionMap localPartitionMap() {
        Map<Integer, GridDhtPartitionState> map = new HashMap<>();

        lock.readLock().lock();

        try {
            for (int i = 0; i < locParts.length(); i++) {
                GridDhtLocalPartition part = locParts.get(i);

                if (part == null)
                    continue;

                map.put(i, part.state());
            }

            return new GridDhtPartitionMap(ctx.localNodeId(),
                updateSeq.get(),
                topVer,
                Collections.unmodifiableMap(map),
                true);
        }
        finally {
            lock.readLock().unlock();
        }
    }

    /** {@inheritDoc} */
    @Override public GridDhtPartitionState partitionState(UUID nodeId, int part) {
        lock.readLock().lock();

        try {
            GridDhtPartitionMap partMap = node2part.get(nodeId);

            if (partMap != null) {
                GridDhtPartitionState state = partMap.get(part);

                return state == null ? EVICTED : state;
            }

            return EVICTED;
        }
        finally {
            lock.readLock().unlock();
        }
    }

    /** {@inheritDoc} */
    @Nullable @Override public List<ClusterNode> nodes(int p,
        AffinityAssignment affAssignment,
        List<ClusterNode> affNodes) {
        return nodes0(p, affAssignment, affNodes);
    }

    /** {@inheritDoc} */
    @Override public List<ClusterNode> nodes(int p, AffinityTopologyVersion topVer) {
        AffinityAssignment affAssignment = grp.affinity().cachedAffinity(topVer);

        List<ClusterNode> affNodes = affAssignment.get(p);

        List<ClusterNode> nodes = nodes0(p, affAssignment, affNodes);

        return nodes != null ? nodes : affNodes;
    }

    /**
     * @param p Partition.
     * @param affAssignment Assignments.
     * @param affNodes Node assigned for given partition by affinity.
     * @return Nodes responsible for given partition (primary is first).
     */
    @Nullable private List<ClusterNode> nodes0(int p, AffinityAssignment affAssignment, List<ClusterNode> affNodes) {
        AffinityTopologyVersion topVer = affAssignment.topologyVersion();

        lock.readLock().lock();

        try {
            assert node2part != null && node2part.valid() : "Invalid node-to-partitions map [topVer1=" + topVer +
                ", topVer2=" + this.topVer +
                ", node=" + ctx.igniteInstanceName() +
                ", grp=" + grp.cacheOrGroupName() +
                ", node2part=" + node2part + ']';

            List<ClusterNode> nodes = null;

            if (!topVer.equals(diffFromAffinityVer)) {
<<<<<<< HEAD
                log.error("??? node2part [topVer=" + topVer + ", diffVer=" + diffFromAffinityVer + "]");

                nodes = new ArrayList<>();

                nodes.addAll(affNodes);

                for (Map.Entry<UUID, GridDhtPartitionMap> entry : node2part.entrySet()) {
                    GridDhtPartitionState state = entry.getValue().get(p);

                    ClusterNode n = ctx.discovery().node(entry.getKey());

                    if (n != null && state != null && (state == MOVING || state == OWNING) && !nodes.contains(n)
                        && (topVer.topologyVersion() < 0 || n.order() <= topVer.topologyVersion())) {
                        nodes.add(n);
                    }

                }

                return nodes;
            }

            Collection<UUID> diffIds = diffFromAffinity.get(p);

            if (!F.isEmpty(diffIds)) {
                HashSet<UUID> affIds = affAssignment.getIds(p);

                for (UUID nodeId : diffIds) {
                    assert !affIds.contains(nodeId);

                    if (hasState(p, nodeId, OWNING, MOVING)) {
                        ClusterNode n = ctx.discovery().node(nodeId);
=======
                U.warn(log, "Requested affinity version isn't equal to calculated diff, full iteration over " +
                    "node2part map required [topVer=" + topVer + ", diffVer=" + diffFromAffinityVer + ']');

                nodes = new ArrayList<>();

                nodes.addAll(affNodes);

                for (Map.Entry<UUID, GridDhtPartitionMap> entry : node2part.entrySet()) {
                    GridDhtPartitionState state = entry.getValue().get(p);

                    ClusterNode n = cctx.discovery().node(entry.getKey());

                    if (n != null && state != null && (state == MOVING || state == OWNING || state == RENTING)
                        && !nodes.contains(n) && (topVer.topologyVersion() < 0 || n.order() <= topVer.topologyVersion())) {
                        nodes.add(n);
                    }

                }

                return nodes;
            }

            Collection<UUID> diffIds = diffFromAffinity.get(p);

            if (!F.isEmpty(diffIds)) {
                HashSet<UUID> affIds = affAssignment.getIds(p);

                for (UUID nodeId : diffIds) {
                    assert !affIds.contains(nodeId);

                    if (hasState(p, nodeId, OWNING, MOVING, RENTING)) {
                        ClusterNode n = cctx.discovery().node(nodeId);
>>>>>>> 3cf4c7b0

                        if (n != null && (topVer.topologyVersion() < 0 || n.order() <= topVer.topologyVersion())) {
                            if (nodes == null) {
                                nodes = new ArrayList<>(affNodes.size() + diffIds.size());

                                nodes.addAll(affNodes);
                            }

                            nodes.add(n);
                        }
                    }
                }
            }

            return nodes;
        }
        finally {
            lock.readLock().unlock();
        }
    }

    /**
     * @param p Partition.
     * @param topVer Topology version ({@code -1} for all nodes).
     * @param state Partition state.
     * @param states Additional partition states.
     * @return List of nodes for the partition.
     */
    private List<ClusterNode> nodes(int p,
        AffinityTopologyVersion topVer,
        GridDhtPartitionState state,
        GridDhtPartitionState... states) {
<<<<<<< HEAD
        Collection<UUID> allIds = F.nodeIds(discoCache.cacheGroupAffinityNodes(grp.groupId()));
=======
        Collection<UUID> allIds = F.nodeIds(discoCache.cacheAffinityNodes(cctx.cacheId()));
>>>>>>> 3cf4c7b0

        lock.readLock().lock();

        try {
            assert node2part != null && node2part.valid() : "Invalid node-to-partitions map [topVer=" + topVer +
                ", allIds=" + allIds +
                ", node2part=" + node2part +
<<<<<<< HEAD
                ", grp=" + grp.cacheOrGroupName() + ']';
=======
                ", cache=" + cctx.name() + ']';
>>>>>>> 3cf4c7b0

            // Node IDs can be null if both, primary and backup, nodes disappear.
            List<ClusterNode> nodes = new ArrayList<>();

            for (UUID id : allIds) {
                if (hasState(p, id, state, states)) {
                    ClusterNode n = ctx.discovery().node(id);

                    if (n != null && (topVer.topologyVersion() < 0 || n.order() <= topVer.topologyVersion()))
                        nodes.add(n);
                }
            }

            return nodes;
        }
        finally {
            lock.readLock().unlock();
        }
    }

    /** {@inheritDoc} */
    @Override public List<ClusterNode> owners(int p, AffinityTopologyVersion topVer) {
        if (!grp.rebalanceEnabled())
            return ownersAndMoving(p, topVer);

        return nodes(p, topVer, OWNING, null);
    }

    /** {@inheritDoc} */
    @Override public List<ClusterNode> owners(int p) {
        return owners(p, AffinityTopologyVersion.NONE);
    }

    /** {@inheritDoc} */
    @Override public List<ClusterNode> moving(int p) {
        if (!grp.rebalanceEnabled())
            return ownersAndMoving(p, AffinityTopologyVersion.NONE);

        return nodes(p, AffinityTopologyVersion.NONE, MOVING, null);
    }

    /**
     * @param p Partition.
     * @param topVer Topology version.
     * @return List of nodes in state OWNING or MOVING.
     */
    private List<ClusterNode> ownersAndMoving(int p, AffinityTopologyVersion topVer) {
        return nodes(p, topVer, OWNING, MOVING_STATES);
    }

    /** {@inheritDoc} */
    @Override public long updateSequence() {
        return updateSeq.get();
    }

    /** {@inheritDoc} */
    @Override public GridDhtPartitionFullMap partitionMap(boolean onlyActive) {
        lock.readLock().lock();

        try {
            if (node2part == null || stopping)
                return null;

            assert node2part.valid() : "Invalid node2part [node2part=" + node2part +
                ", grp=" + grp.cacheOrGroupName() +
                ", stopping=" + stopping +
                ", locNodeId=" + ctx.localNode().id() +
                ", locName=" + ctx.igniteInstanceName() + ']';

            GridDhtPartitionFullMap m = node2part;

            return new GridDhtPartitionFullMap(m.nodeId(), m.nodeOrder(), m.updateSequence(), m, onlyActive);
        }
        finally {
            lock.readLock().unlock();
        }
    }

    /** {@inheritDoc} */
    @SuppressWarnings({"MismatchedQueryAndUpdateOfCollection"})
    @Override public GridDhtPartitionMap update(
        @Nullable GridDhtPartitionsExchangeFuture exchFut,
        GridDhtPartitionFullMap partMap,
        @Nullable Map<Integer, T2<Long, Long>> cntrMap,
        Set<Integer> partsToReload
    ) {
        GridDhtPartitionExchangeId exchId = exchFut != null ? exchFut.exchangeId() : null;

        if (log.isDebugEnabled())
            log.debug("Updating full partition map [exchId=" + exchId + ", parts=" + fullMapString() + ']');

        assert partMap != null;

        lock.writeLock().lock();

        try {
            if (stopping)
                return null;

            if (cntrMap != null) {
                // update local map partition counters
                for (Map.Entry<Integer, T2<Long, Long>> e : cntrMap.entrySet()) {
                    T2<Long, Long> cntr = this.cntrMap.get(e.getKey());

                    if (cntr == null || cntr.get2() < e.getValue().get2())
                        this.cntrMap.put(e.getKey(), e.getValue());
                }

                // update local counters in partitions
                for (int i = 0; i < locParts.length(); i++) {
                    GridDhtLocalPartition part = locParts.get(i);

                    if (part == null)
                        continue;

                    T2<Long, Long> cntr = cntrMap.get(part.id());

                    if (cntr != null)
                        part.updateCounter(cntr.get2());
                }
            }

            //if need skip
            if (exchId != null && lastExchangeId != null && lastExchangeId.compareTo(exchId) >= 0) {
                if (log.isDebugEnabled())
                    log.debug("Stale exchange id for full partition map update (will ignore) [lastExchId=" +
                        lastExchangeId + ", exchId=" + exchId + ']');

                return null;
            }

            if (node2part != null && node2part.compareTo(partMap) >= 0) {
                if (log.isDebugEnabled())
                    log.debug("Stale partition map for full partition map update (will ignore) [lastExchId=" +
                        lastExchangeId + ", exchId=" + exchId + ", curMap=" + node2part + ", newMap=" + partMap + ']');

                return null;
            }

            if (exchId != null)
                lastExchangeId = exchId;

            if (node2part != null) {
                for (GridDhtPartitionMap part : node2part.values()) {
                    GridDhtPartitionMap newPart = partMap.get(part.nodeId());

                    // If for some nodes current partition has a newer map,
                    // then we keep the newer value.
                    if (newPart != null &&
                        (newPart.updateSequence() < part.updateSequence() ||
                        (grp.localStartVersion().compareTo(newPart.topologyVersion()) > 0))
                        ) {
                        if (log.isDebugEnabled())
                            log.debug("Overriding partition map in full update map [exchId=" + exchId + ", curPart=" +
                                mapString(part) + ", newPart=" + mapString(newPart) + ']');

                        partMap.put(part.nodeId(), part);
                    }
                }

                // Remove entry if node left.
                for (Iterator<UUID> it = partMap.keySet().iterator(); it.hasNext(); ) {
                    UUID nodeId = it.next();

                    if (!ctx.discovery().alive(nodeId)) {
                        if (log.isDebugEnabled())
                            log.debug("Removing left node from full map update [nodeId=" + nodeId + ", partMap=" +
                                partMap + ']');

                        it.remove();
                    }
                }
            }

            node2part = partMap;

<<<<<<< HEAD
            AffinityTopologyVersion affVer = grp.affinity().lastVersion();

            if (diffFromAffinityVer.compareTo(affVer) <= 0) {
                AffinityAssignment affAssignment = grp.affinity().cachedAffinity(affVer);

                for (Map.Entry<UUID, GridDhtPartitionMap> e : partMap.entrySet()) {
                    for (Map.Entry<Integer, GridDhtPartitionState> e0 : e.getValue().entrySet()) {
                        int p = e0.getKey();

                        Set<UUID> diffIds = diffFromAffinity.get(p);

                        if ((e0.getValue() == MOVING || e0.getValue() == OWNING || e0.getValue() == RENTING) &&
                            !affAssignment.getIds(p).contains(e.getKey())) {

                            if (diffIds == null)
                                diffFromAffinity.put(p, diffIds = U.newHashSet(3));

=======
            AffinityTopologyVersion affVer = cctx.affinity().affinityTopologyVersion();

            if (diffFromAffinityVer.compareTo(affVer) <= 0) {
                AffinityAssignment affAssignment = cctx.affinity().assignment(affVer);

                for (Map.Entry<UUID, GridDhtPartitionMap> e : partMap.entrySet()) {
                    for (Map.Entry<Integer, GridDhtPartitionState> e0 : e.getValue().entrySet()) {
                        int p = e0.getKey();

                        Set<UUID> diffIds = diffFromAffinity.get(p);

                        if ((e0.getValue() == MOVING || e0.getValue() == OWNING || e0.getValue() == RENTING) &&
                            !affAssignment.getIds(p).contains(e.getKey())) {

                            if (diffIds == null)
                                diffFromAffinity.put(p, diffIds = U.newHashSet(3));

>>>>>>> 3cf4c7b0
                            diffIds.add(e.getKey());
                        }
                        else {
                            if (diffIds != null && diffIds.remove(e.getKey())) {
                                if (diffIds.isEmpty())
                                    diffFromAffinity.remove(p);
                            }
                        }
                    }
                }

                diffFromAffinityVer = affVer;
            }

            boolean changed = false;

<<<<<<< HEAD
            GridDhtPartitionMap nodeMap = partMap.get(ctx.localNodeId());
=======
            GridDhtPartitionMap nodeMap = partMap.get(cctx.localNodeId());
>>>>>>> 3cf4c7b0

            if (nodeMap != null && ctx.database().persistenceEnabled()) {
                for (Map.Entry<Integer, GridDhtPartitionState> e : nodeMap.entrySet()) {
                    int p = e.getKey();
                    GridDhtPartitionState state = e.getValue();

<<<<<<< HEAD
                    if (state == OWNING) {
=======
                    if (state == MOVING) {
>>>>>>> 3cf4c7b0
                        GridDhtLocalPartition locPart = locParts.get(p);

                        assert locPart != null;

                        if (cntrMap != null) {
                            T2<Long, Long> cntr = cntrMap.get(p);

                            if (cntr != null && cntr.get2() > locPart.updateCounter())
                                locPart.updateCounter(cntr.get2());
                        }

                        if (locPart.state() == MOVING) {
                            boolean success = locPart.own();

                            assert success : locPart;

                            changed |= success;
                        }
                    }
                    else if (state == MOVING) {
                        GridDhtLocalPartition locPart = locParts.get(p);

                        if (locPart == null || locPart.state() == EVICTED)
                            locPart = createPartition(p);

                        if (locPart.state() == OWNING) {
                            locPart.moving();

                            changed = true;
                        }

                        if (cntrMap != null) {
                            T2<Long, Long> cntr = cntrMap.get(p);

                            if (cntr != null && cntr.get2() > locPart.updateCounter())
                                locPart.updateCounter(cntr.get2());
                        }
                    }
                    else if (state == RENTING && partsToReload.contains(p)) {
                        GridDhtLocalPartition locPart = locParts.get(p);

                        if (locPart == null || locPart.state() == EVICTED) {
                            createPartition(p);

                            changed = true;
                        }
                        else if (locPart.state() == OWNING || locPart.state() == MOVING) {
                            locPart.reload(true);

                            locPart.rent(false);

                            changed = true;
                        }
                        else
                            locPart.reload(true);
                    }
                }
            }

            long updateSeq = this.updateSeq.incrementAndGet();

            if (!affVer.equals(AffinityTopologyVersion.NONE) && affVer.compareTo(topVer) >= 0) {
                List<List<ClusterNode>> aff = grp.affinity().assignments(topVer);

                changed |= checkEvictions(updateSeq, aff);

                updateRebalanceVersion(aff);
            }

            consistencyCheck();

            if (log.isDebugEnabled())
                log.debug("Partition map after full update: " + fullMapString());

            if (changed)
                ctx.exchange().scheduleResendPartitions();

            return changed ? localPartitionMap() : null;
        }
        finally {
            lock.writeLock().unlock();
        }
    }

    /** {@inheritDoc} */
    @Override public void applyUpdateCounters(Map<Integer, T2<Long, Long>> cntrMap) {
        assert cntrMap != null;

        long now = U.currentTimeMillis();

        lock.writeLock().lock();

        try {
            long acquired = U.currentTimeMillis();

            if (acquired - now >= 100) {
                if (timeLog.isInfoEnabled())
                    timeLog.info("Waited too long to acquire topology write lock " +
                        "[cache=" + grp.groupId() + ", waitTime=" + (acquired - now) + ']');
            }

            if (stopping)
                return;

            for (Map.Entry<Integer, T2<Long, Long>> e : cntrMap.entrySet()) {
                T2<Long, Long> cntr = this.cntrMap.get(e.getKey());

                if (cntr == null || cntr.get2() < e.getValue().get2())
                    this.cntrMap.put(e.getKey(), e.getValue());
            }

            for (int i = 0; i < locParts.length(); i++) {
                GridDhtLocalPartition part = locParts.get(i);

                if (part == null)
                    continue;

                T2<Long, Long> cntr = cntrMap.get(part.id());

                if (cntr != null && cntr.get2() > part.updateCounter())
                    part.updateCounter(cntr.get2());
            }
        }
        finally {
            lock.writeLock().unlock();

        }
    }

    /** {@inheritDoc} */
    @SuppressWarnings({"MismatchedQueryAndUpdateOfCollection"})
    @Nullable @Override public GridDhtPartitionMap update(
        @Nullable GridDhtPartitionExchangeId exchId,
        GridDhtPartitionMap parts
    ) {
        if (log.isDebugEnabled())
            log.debug("Updating single partition map [exchId=" + exchId + ", parts=" + mapString(parts) + ']');

        if (!ctx.discovery().alive(parts.nodeId())) {
            if (log.isDebugEnabled())
                log.debug("Received partition update for non-existing node (will ignore) [exchId=" + exchId +
                    ", parts=" + parts + ']');

            return null;
        }

        lock.writeLock().lock();

        try {
            if (stopping)
                return null;

            if (lastExchangeId != null && exchId != null && lastExchangeId.compareTo(exchId) > 0) {
                if (log.isDebugEnabled())
                    log.debug("Stale exchange id for single partition map update (will ignore) [lastExchId=" +
                        lastExchangeId + ", exchId=" + exchId + ']');

                return null;
            }

            if (exchId != null)
                lastExchangeId = exchId;

            if (node2part == null)
                // Create invalid partition map.
                node2part = new GridDhtPartitionFullMap();

            GridDhtPartitionMap cur = node2part.get(parts.nodeId());

            if (cur != null && cur.updateSequence() >= parts.updateSequence()) {
                if (log.isDebugEnabled())
                    log.debug("Stale update sequence for single partition map update (will ignore) [exchId=" + exchId +
                        ", curSeq=" + cur.updateSequence() + ", newSeq=" + parts.updateSequence() + ']');

                return null;
            }

            long updateSeq = this.updateSeq.incrementAndGet();

            node2part.updateSequence(updateSeq);

            boolean changed = false;

            if (cur == null || !cur.equals(parts))
                changed = true;

            node2part.put(parts.nodeId(), parts);

<<<<<<< HEAD
            AffinityTopologyVersion affVer = grp.affinity().lastVersion();

            if (affVer.compareTo(diffFromAffinityVer) >= 0) {
                AffinityAssignment affAssignment = grp.affinity().cachedAffinity(affVer);
=======
            AffinityTopologyVersion affVer = cctx.affinity().affinityTopologyVersion();

            if (affVer.compareTo(diffFromAffinityVer) >= 0) {
                AffinityAssignment affAssignment = cctx.affinity().assignment(affVer);
>>>>>>> 3cf4c7b0

                // Add new mappings.
                for (Map.Entry<Integer, GridDhtPartitionState> e : parts.entrySet()) {
                    int p = e.getKey();

                    Set<UUID> diffIds = diffFromAffinity.get(p);

                    if ((e.getValue() == MOVING || e.getValue() == OWNING || e.getValue() == RENTING)
                        && !affAssignment.getIds(p).contains(parts.nodeId())) {
                        if (diffIds == null)
                            diffFromAffinity.put(p, diffIds = U.newHashSet(3));

                        if (diffIds.add(parts.nodeId()))
                            changed = true;
                    }
                    else {
                        if (diffIds != null && diffIds.remove(parts.nodeId())) {
                            changed = true;

                            if (diffIds.isEmpty())
                                diffFromAffinity.remove(p);
                        }

                    }
<<<<<<< HEAD
                }

                // Remove obsolete mappings.
                if (cur != null) {
                    for (Integer p : F.view(cur.keySet(), F0.notIn(parts.keySet()))) {
                        Set<UUID> ids = diffFromAffinity.get(p);

                        if (ids != null && ids.remove(parts.nodeId())) {
                            changed = true;

                            if (ids.isEmpty())
                                diffFromAffinity.remove(p);
                        }
                    }
                }

=======
                }

                // Remove obsolete mappings.
                if (cur != null) {
                    for (Integer p : F.view(cur.keySet(), F0.notIn(parts.keySet()))) {
                        Set<UUID> ids = diffFromAffinity.get(p);

                        if (ids != null && ids.remove(parts.nodeId())) {
                            changed = true;

                            if (ids.isEmpty())
                                diffFromAffinity.remove(p);
                        }
                    }
                }

>>>>>>> 3cf4c7b0
                diffFromAffinityVer = affVer;
            }

            if (!affVer.equals(AffinityTopologyVersion.NONE) && affVer.compareTo(topVer) >= 0) {
                List<List<ClusterNode>> aff = grp.affinity().assignments(topVer);

                changed |= checkEvictions(updateSeq, aff);

                updateRebalanceVersion(aff);
            }

            consistencyCheck();

            if (log.isDebugEnabled())
                log.debug("Partition map after single update: " + fullMapString());

            if (changed)
                ctx.exchange().scheduleResendPartitions();

            return changed ? localPartitionMap() : null;
        }
        finally {
            lock.writeLock().unlock();
        }
    }

    /** {@inheritDoc} */
    @Override public void onExchangeDone(AffinityAssignment assignment) {
        lock.writeLock().lock();

        try {
<<<<<<< HEAD
            if (assignment.topologyVersion().compareTo(diffFromAffinityVer) >= 0)
=======
            if (assignment.topologyVersion().compareTo(diffFromAffinityVer) > 0)
>>>>>>> 3cf4c7b0
                rebuildDiff(assignment);
        }
        finally {
            lock.writeLock().unlock();
        }
    }

    /**
     * @param affAssignment New affinity assignment.
     */
    private void rebuildDiff(AffinityAssignment affAssignment) {
        assert lock.isWriteLockedByCurrentThread();

        if (node2part == null)
            return;

        if (FAST_DIFF_REBUILD) {
<<<<<<< HEAD
            Collection<UUID> affNodes = F.nodeIds(ctx.discovery().cacheGroupAffinityNodes(grp.groupId(),
                affAssignment.topologyVersion()));
=======
            Collection<UUID> affNodes = F.nodeIds(cctx.discovery().cacheAffinityNodes(cctx.cacheId(), affAssignment.topologyVersion()));
>>>>>>> 3cf4c7b0

            for (Map.Entry<Integer, Set<UUID>> e : diffFromAffinity.entrySet()) {
                int p = e.getKey();

                Iterator<UUID> iter = e.getValue().iterator();

                while (iter.hasNext()) {
                    UUID nodeId = iter.next();

                    if (!affNodes.contains(nodeId) || affAssignment.getIds(p).contains(nodeId))
                        iter.remove();
                }
            }
        }
        else {
            for (Map.Entry<UUID, GridDhtPartitionMap> e : node2part.entrySet()) {
                UUID nodeId = e.getKey();

                for (Map.Entry<Integer, GridDhtPartitionState> e0 : e.getValue().entrySet()) {
                    int p0 = e0.getKey();

                    GridDhtPartitionState state = e0.getValue();

                    Set<UUID> ids = diffFromAffinity.get(p0);

<<<<<<< HEAD
                    if ((state == MOVING || state == OWNING) && !affAssignment.getIds(p0).contains(nodeId)) {
=======
                    if ((state == MOVING || state == OWNING || state == RENTING) && !affAssignment.getIds(p0).contains(nodeId)) {
>>>>>>> 3cf4c7b0
                        if (ids == null)
                            diffFromAffinity.put(p0, ids = U.newHashSet(3));

                        ids.add(nodeId);
                    }
                    else {
                        if (ids != null)
                            ids.remove(nodeId);
                    }
                }
            }
        }
<<<<<<< HEAD

        diffFromAffinityVer = affAssignment.topologyVersion();
    }

    /** {@inheritDoc} */
    @Override public boolean detectLostPartitions(DiscoveryEvent discoEvt) {
        lock.writeLock().lock();

        try {
            if (node2part == null)
                return false;

            int parts = grp.affinity().partitions();

            Set<Integer> lost = new HashSet<>(parts);

            for (int p = 0; p < parts; p++)
                lost.add(p);

=======

        diffFromAffinityVer = affAssignment.topologyVersion();
    }

    /** {@inheritDoc} */
    @Override public boolean detectLostPartitions(DiscoveryEvent discoEvt) {
        lock.writeLock().lock();

        try {
            if (node2part == null)
                return false;

            int parts = cctx.affinity().partitions();

            Set<Integer> lost = new HashSet<>(parts);

            for (int p = 0; p < parts; p++)
                lost.add(p);

>>>>>>> 3cf4c7b0
            for (GridDhtPartitionMap partMap : node2part.values()) {
                for (Map.Entry<Integer, GridDhtPartitionState> e : partMap.entrySet()) {
                    if (e.getValue() == OWNING)
                        lost.remove(e.getKey());
                }
            }

            boolean changed = false;

<<<<<<< HEAD
            if (!F.isEmpty(lost)) {
                PartitionLossPolicy plc = grp.config().getPartitionLossPolicy();
=======
            if (!lost.isEmpty()) {
                PartitionLossPolicy plc = cctx.config().getPartitionLossPolicy();
>>>>>>> 3cf4c7b0

                assert plc != null;

                // Update partition state on all nodes.
                for (Integer part : lost) {
                    long updSeq = updateSeq.incrementAndGet();

                    GridDhtLocalPartition locPart = localPartition(part, topVer, false);

                    if (locPart != null) {
                        boolean marked = plc == PartitionLossPolicy.IGNORE ? locPart.own() : locPart.markLost();

                        if (marked)
                            updateLocal(locPart.id(), locPart.state(), updSeq);

                        changed |= marked;
                    }
                    // Update map for remote node.
                    else if (plc != PartitionLossPolicy.IGNORE) {
<<<<<<< HEAD
                        // TODO
//                        Set<UUID> nodeIds = part2node.get(part);
//
//                        if (nodeIds != null) {
//                            for (UUID nodeId : nodeIds) {
//                                GridDhtPartitionMap nodeMap = node2part.get(nodeId);
//
//                                if (nodeMap.get(part) != EVICTED)
//                                    nodeMap.put(part, LOST);
//                            }
//                        }
=======
                        for (Map.Entry<UUID, GridDhtPartitionMap> e : node2part.entrySet()) {
                            if (e.getKey().equals(cctx.localNodeId()))
                                continue;

                            if (e.getValue().get(part) != EVICTED)
                                e.getValue().put(part, LOST);
                        }
>>>>>>> 3cf4c7b0
                    }

                    if (grp.eventRecordable(EventType.EVT_CACHE_REBALANCE_PART_DATA_LOST)) {
                        grp.addRebalanceEvent(part,
                            EVT_CACHE_REBALANCE_PART_DATA_LOST,
                            discoEvt.eventNode(),
                            discoEvt.type(),
                            discoEvt.timestamp());
                    }
                }

                if (plc != PartitionLossPolicy.IGNORE)
                    grp.needsRecovery(true);
            }

            return changed;
        }
        finally {
            lock.writeLock().unlock();
        }
    }

    /** {@inheritDoc} */
    @Override public void resetLostPartitions() {
<<<<<<< HEAD
        // TODO

//        lock.writeLock().lock();
//
//        try {
//            int parts = cctx.affinity().partitions();
//            long updSeq = updateSeq.incrementAndGet();
//
//            for (int part = 0; part < parts; part++) {
//                Set<UUID> nodeIds = part2node.get(part);
//
//                if (nodeIds != null) {
//                    boolean lost = false;
//
//                    for (UUID node : nodeIds) {
//                        GridDhtPartitionMap2 map = node2part.get(node);
//
//                        if (map.get(part) == LOST) {
//                            lost = true;
//
//                            break;
//                        }
//                    }
//
//                    if (lost) {
//                        GridDhtLocalPartition locPart = localPartition(part, topVer, false);
//
//                        if (locPart != null) {
//                            boolean marked = locPart.own();
//
//                            if (marked)
//                                updateLocal(locPart.id(), locPart.state(), updSeq);
//                        }
//
//                        for (UUID nodeId : nodeIds) {
//                            GridDhtPartitionMap2 nodeMap = node2part.get(nodeId);
//
//                            if (nodeMap.get(part) == LOST)
//                                nodeMap.put(part, OWNING);
//                        }
//                    }
//                }
//            }
//
//            checkEvictions(updSeq, cctx.affinity().assignments(topVer));
//
//            cctx.needsRecovery(false);
//        }
//        finally {
//            lock.writeLock().unlock();
//        }
=======
        lock.writeLock().lock();

        try {
            long updSeq = updateSeq.incrementAndGet();

            for (Map.Entry<UUID, GridDhtPartitionMap> e : node2part.entrySet()) {
                for (Map.Entry<Integer, GridDhtPartitionState> e0 : e.getValue().entrySet()) {
                    if (e0.getValue() != LOST)
                        continue;

                    e0.setValue(OWNING);

                    GridDhtLocalPartition locPart = localPartition(e0.getKey(), topVer, false);

                    if (locPart != null && locPart.state() == LOST) {
                        boolean marked = locPart.own();

                        if (marked)
                            updateLocal(locPart.id(), locPart.state(), updSeq);
                    }
                }
            }

            checkEvictions(updSeq, cctx.affinity().assignments(topVer));

            cctx.needsRecovery(false);
        }
        finally {
            lock.writeLock().unlock();
        }
>>>>>>> 3cf4c7b0
    }

    /** {@inheritDoc} */
    @Override public Collection<Integer> lostPartitions() {
<<<<<<< HEAD
        if (grp.config().getPartitionLossPolicy() == PartitionLossPolicy.IGNORE)
=======
        if (cctx.config().getPartitionLossPolicy() == PartitionLossPolicy.IGNORE)
>>>>>>> 3cf4c7b0
            return Collections.emptySet();

        lock.readLock().lock();

        try {
            Set<Integer> res = null;
<<<<<<< HEAD

            int parts = grp.affinity().partitions();

            for (GridDhtPartitionMap partMap : node2part.values()) {
                for (Map.Entry<Integer, GridDhtPartitionState> e : partMap.entrySet()) {
                    if (e.getValue() == LOST) {
                        if (res == null)
                            res = new HashSet<>(parts);

=======

            int parts = cctx.affinity().partitions();

            for (GridDhtPartitionMap partMap : node2part.values()) {
                for (Map.Entry<Integer, GridDhtPartitionState> e : partMap.entrySet()) {
                    if (e.getValue() == LOST) {
                        if (res == null)
                            res = new HashSet<>(parts);

>>>>>>> 3cf4c7b0
                        res.add(e.getKey());
                    }
                }
            }

            return res == null ? Collections.<Integer>emptySet() : res;
        }
        finally {
            lock.readLock().unlock();
        }
    }

    /** {@inheritDoc} */
    @Override public Set<UUID> setOwners(int p, Set<UUID> owners, boolean haveHistory, boolean updateSeq) {
        Set<UUID> result = haveHistory ? Collections.<UUID>emptySet() : new HashSet<UUID>();

        lock.writeLock().lock();

        try {
            GridDhtLocalPartition locPart = locParts.get(p);

            if (locPart != null) {
                if (locPart.state() == OWNING && !owners.contains(ctx.localNodeId())) {
                    if (haveHistory)
                        locPart.moving();
                    else {
                        locPart.rent(false);

                        locPart.reload(true);

                        result.add(ctx.localNodeId());
                    }

                }
            }

            for (Map.Entry<UUID, GridDhtPartitionMap> e : node2part.entrySet()) {
                if (!e.getValue().containsKey(p))
                    continue;

                if (e.getValue().get(p) == OWNING && !owners.contains(e.getKey())) {
                    if (haveHistory)
                        e.getValue().put(p, MOVING);
                    else {
                        e.getValue().put(p, RENTING);

                        result.add(e.getKey());
                    }
                }
            }

            if (updateSeq)
                node2part = new GridDhtPartitionFullMap(node2part, this.updateSeq.incrementAndGet());
        }
        finally {
            lock.writeLock().unlock();
        }

        return result;
    }

    /**
     * @param updateSeq Update sequence.
     * @return {@code True} if state changed.
     */
    private boolean checkEvictions(long updateSeq) {
        AffinityTopologyVersion affVer = grp.affinity().lastVersion();

        boolean changed = false;

        if (!affVer.equals(AffinityTopologyVersion.NONE) && affVer.compareTo(topVer) >= 0) {
            List<List<ClusterNode>> aff = grp.affinity().assignments(topVer);

            changed = checkEvictions(updateSeq, aff);

            updateRebalanceVersion(aff);
        }

        return changed;
    }

    /** {@inheritDoc} */
    @Override public void checkEvictions() {
        lock.writeLock().lock();

        try {
            long updateSeq = this.updateSeq.incrementAndGet();

            node2part.newUpdateSequence(updateSeq);

            checkEvictions(updateSeq);
        }
        finally {
            lock.writeLock().unlock();
        }
    }

    /**
     * @param updateSeq Update sequence.
     * @param aff Affinity assignments.
     * @return Checks if any of the local partitions need to be evicted.
     */
    private boolean checkEvictions(long updateSeq, List<List<ClusterNode>> aff) {
        if (!ctx.kernalContext().state().active())
            return false;

        boolean changed = false;

        UUID locId = ctx.localNodeId();

        for (int p = 0; p < locParts.length(); p++) {
            GridDhtLocalPartition part = locParts.get(p);

            if (part == null)
                continue;

            GridDhtPartitionState state = part.state();

            if (state.active()) {
                List<ClusterNode> affNodes = aff.get(p);

                if (!affNodes.contains(ctx.localNode())) {
                    List<ClusterNode> nodes = nodes(p, topVer, OWNING, null);
                    Collection<UUID> nodeIds = F.nodeIds(nodes);

                    // If all affinity nodes are owners, then evict partition from local node.
                    if (nodeIds.containsAll(F.nodeIds(affNodes))) {
                        part.reload(false);

                        part.rent(false);

                        updateSeq = updateLocal(part.id(), part.state(), updateSeq);

                        changed = true;

                        if (log.isDebugEnabled())
                            log.debug("Evicted local partition (all affinity nodes are owners): " + part);
                    }
                    else {
                        int ownerCnt = nodeIds.size();
                        int affCnt = affNodes.size();

                        if (ownerCnt > affCnt) {
                            // Sort by node orders in ascending order.
                            Collections.sort(nodes, CU.nodeComparator(true));

                            int diff = nodes.size() - affCnt;

                            for (int i = 0; i < diff; i++) {
                                ClusterNode n = nodes.get(i);

                                if (locId.equals(n.id())) {
                                    part.reload(false);

                                    part.rent(false);

                                    updateSeq = updateLocal(part.id(), part.state(), updateSeq);

                                    changed = true;

                                    if (log.isDebugEnabled())
                                        log.debug("Evicted local partition (this node is oldest non-affinity node): " +
                                            part);

                                    break;
                                }
                            }
                        }
                    }
                }
            }
        }

        return changed;
    }

    /**
     * Updates value for single partition.
     *
     * @param p Partition.
     * @param state State.
     * @param updateSeq Update sequence.
     * @return Update sequence.
     */
    @SuppressWarnings({"MismatchedQueryAndUpdateOfCollection"})
    private long updateLocal(int p, GridDhtPartitionState state, long updateSeq) {
        ClusterNode oldest = discoCache.oldestAliveServerNodeWithCache();

        assert oldest != null || ctx.kernalContext().clientNode();

        // If this node became the oldest node.
        if (ctx.localNode().equals(oldest)) {
            long seq = node2part.updateSequence();

            if (seq != updateSeq) {
                if (seq > updateSeq) {
                    long seq0 = this.updateSeq.get();

                    if (seq0 < seq) {
                        // Update global counter if necessary.
                        boolean b = this.updateSeq.compareAndSet(seq0, seq + 1);

                        assert b : "Invalid update sequence [updateSeq=" + updateSeq +
                            ", seq=" + seq +
                            ", curUpdateSeq=" + this.updateSeq.get() +
                            ", node2part=" + node2part.toFullString() + ']';

                        updateSeq = seq + 1;
                    }
                    else
                        updateSeq = seq;
                }

                node2part.updateSequence(updateSeq);
            }
        }

        if (node2part != null) {
            UUID locNodeId = ctx.localNodeId();

            GridDhtPartitionMap map = node2part.get(locNodeId);

            if (map == null) {
                map = new GridDhtPartitionMap(locNodeId,
                    updateSeq,
                    topVer,
                    Collections.<Integer, GridDhtPartitionState>emptyMap(),
                    false);

                node2part.put(locNodeId, map);
            }

            map.updateSequence(updateSeq, topVer);

            map.put(p, state);

<<<<<<< HEAD
            if (state == MOVING || state == OWNING) {
                AffinityAssignment assignment = grp.affinity().cachedAffinity(diffFromAffinityVer);

                if (!assignment.getIds(p).contains(ctx.localNodeId())) {
                    Set<UUID> diffIds = diffFromAffinity.get(p);

                    if (diffIds == null)
                        diffFromAffinity.put(p, diffIds = U.newHashSet(3));

                    diffIds.add(ctx.localNodeId());
=======
            if (state == MOVING || state == OWNING || state == RENTING) {
                AffinityAssignment assignment = cctx.affinity().assignment(diffFromAffinityVer);

                if (!assignment.getIds(p).contains(cctx.localNodeId())) {
                    Set<UUID> diffIds = diffFromAffinity.get(p);

                    if (diffIds == null)
                        diffFromAffinity.put(p, diffIds = U.newHashSet(3));

                    diffIds.add(cctx.localNodeId());
>>>>>>> 3cf4c7b0
                }
            }
        }

        return updateSeq;
    }

    /**
     * @param nodeId Node to remove.
     */
    private void removeNode(UUID nodeId) {
        assert nodeId != null;

        ClusterNode oldest = discoCache.oldestAliveServerNode();

        assert oldest != null || ctx.kernalContext().clientNode();

        ClusterNode loc = ctx.localNode();

        if (node2part != null) {
            if (loc.equals(oldest) && !node2part.nodeId().equals(loc.id())) {
                updateSeq.setIfGreater(node2part.updateSequence());

                node2part = new GridDhtPartitionFullMap(loc.id(), loc.order(), updateSeq.incrementAndGet(),
                    node2part, false);
            }
            else
                node2part = new GridDhtPartitionFullMap(node2part, node2part.updateSequence());

<<<<<<< HEAD
            GridDhtPartitionMap parts = node2part.remove(nodeId);

            if (parts != null) {
                for (Integer p : parts.keySet()) {
                    Set<UUID> diffIds = diffFromAffinity.get(p);

=======
            GridDhtPartitionMap partMap = node2part.remove(nodeId);

            if (partMap != null) {
                for (Integer p : partMap.keySet()) {
                    Set<UUID> diffIds = diffFromAffinity.get(p);

>>>>>>> 3cf4c7b0
                    if (diffIds != null)
                        diffIds.remove(nodeId);
                }
            }

            consistencyCheck();
        }
    }

    /** {@inheritDoc} */
    @Override public boolean own(GridDhtLocalPartition part) {
        lock.writeLock().lock();

        try {
            if (part.own()) {
                updateLocal(part.id(), part.state(), updateSeq.incrementAndGet());

                consistencyCheck();

                return true;
            }

            consistencyCheck();

            return false;
        }
        finally {
            lock.writeLock().unlock();
        }
    }

    /** {@inheritDoc} */
    @Override public void onEvicted(GridDhtLocalPartition part, boolean updateSeq) {
        lock.writeLock().lock();

        try {
            if (stopping)
                return;

            assert part.state() == EVICTED;

            long seq = updateSeq ? this.updateSeq.incrementAndGet() : this.updateSeq.get();

            if (part.reload())
                part = createPartition(part.id());

            updateLocal(part.id(), part.state(), seq);

            consistencyCheck();
        }
        finally {
            lock.writeLock().unlock();
        }
    }

    /** {@inheritDoc} */
    @Nullable @Override public GridDhtPartitionMap partitions(UUID nodeId) {
        lock.readLock().lock();

        try {
            return node2part.get(nodeId);
        }
        finally {
            lock.readLock().unlock();
        }
    }

    /** {@inheritDoc} */
    @Override public Map<Integer, T2<Long, Long>> updateCounters(boolean skipZeros) {
        lock.readLock().lock();

        try {
            Map<Integer, T2<Long, Long>> res;

            if (skipZeros) {
                res = U.newHashMap(cntrMap.size());

                for (Map.Entry<Integer, T2<Long, Long>> e : cntrMap.entrySet()) {
                    Long cntr = e.getValue().get2();

                    if (ZERO.equals(cntr))
                        continue;

                    res.put(e.getKey(), e.getValue());
                }
            }
            else
                res = new HashMap<>(cntrMap);

            for (int i = 0; i < locParts.length(); i++) {
                GridDhtLocalPartition part = locParts.get(i);

                if (part == null)
                    continue;

                T2<Long, Long> cntr0 = res.get(part.id());
                Long initCntr = part.initialUpdateCounter();

                if (cntr0 == null || initCntr >= cntr0.get1()) {
                    if (skipZeros && initCntr == 0L && part.updateCounter() == 0L)
                        continue;

                    res.put(part.id(), new T2<>(initCntr, part.updateCounter()));
                }
            }

            return res;
        }
        finally {
            lock.readLock().unlock();
        }
    }

    /** {@inheritDoc} */
    @Override public boolean rebalanceFinished(AffinityTopologyVersion topVer) {
        AffinityTopologyVersion curTopVer = this.topVer;

        return curTopVer.equals(topVer) && curTopVer.equals(rebalancedTopVer);
    }

    /** {@inheritDoc} */
    @Override public boolean hasMovingPartitions() {
        lock.readLock().lock();

        try {
            assert node2part != null && node2part.valid() : "Invalid node2part [node2part: " + node2part +
                ", grp=" + grp.cacheOrGroupName() +
                ", stopping=" + stopping +
                ", locNodeId=" + ctx.localNodeId() +
                ", locName=" + ctx.igniteInstanceName() + ']';

            for (GridDhtPartitionMap map : node2part.values()) {
                if (map.hasMovingPartitions())
                    return true;
            }

            return false;
        }
        finally {
            lock.readLock().unlock();
        }
    }

    /**
     * @param cacheId Cache ID.
     */
    public void onCacheStopped(int cacheId) {
        if (!grp.sharedGroup())
            return;

        for (int i = 0; i < locParts.length(); i++) {
            GridDhtLocalPartition part = locParts.get(i);

            if (part != null)
                part.onCacheStopped(cacheId);
        }
    }

    /** {@inheritDoc} */
    @Override public void printMemoryStats(int threshold) {
        X.println(">>>  Cache partition topology stats [igniteInstanceName=" + ctx.igniteInstanceName() +
            ", grp=" + grp.cacheOrGroupName() + ']');

        lock.readLock().lock();

        try {
            for (int i = 0; i < locParts.length(); i++) {
                GridDhtLocalPartition part = locParts.get(i);

                if (part == null)
                    continue;

                int size = part.dataStore().fullSize();

                if (size >= threshold)
                    X.println(">>>   Local partition [part=" + part.id() + ", size=" + size + ']');
            }
        }
        finally {
            lock.readLock().unlock();
        }
    }

    /**
     * @param part Partition.
     * @param aff Affinity assignments.
     * @return {@code True} if given partition belongs to local node.
     */
    private boolean localNode(int part, List<List<ClusterNode>> aff) {
        return aff.get(part).contains(ctx.localNode());
    }

    /**
     * @param aff Affinity assignments.
     */
    private void updateRebalanceVersion(List<List<ClusterNode>> aff) {
        if (!rebalancedTopVer.equals(topVer)) {
            if (node2part == null || !node2part.valid())
                return;

            for (int i = 0; i < grp.affinity().partitions(); i++) {
                List<ClusterNode> affNodes = aff.get(i);

                // Topology doesn't contain server nodes (just clients).
                if (affNodes.isEmpty())
                    continue;

                Set<ClusterNode> owners = U.newHashSet(affNodes.size());

                for (ClusterNode node : affNodes) {
                    if (hasState(i, node.id(), OWNING))
                        owners.add(node);
                }

                Set<UUID> diff = diffFromAffinity.get(i);

                if (diff != null) {
                    for (UUID nodeId : diff) {
                        if (hasState(i, nodeId, OWNING)) {
<<<<<<< HEAD
                            ClusterNode node = ctx.discovery().node(nodeId);
=======
                            ClusterNode node = cctx.discovery().node(nodeId);
>>>>>>> 3cf4c7b0

                            if (node != null)
                                owners.add(node);
                        }
                    }
                }

                if (affNodes.size() != owners.size() || !owners.containsAll(affNodes))
                    return;
            }

            rebalancedTopVer = topVer;

            if (log.isDebugEnabled())
                log.debug("Updated rebalanced version [cache=" + grp.cacheOrGroupName() + ", ver=" + rebalancedTopVer + ']');
        }
    }

    /**
     * @param p Partition.
     * @param nodeId Node ID.
     * @param match State to match.
     * @param matches Additional states.
     * @return Filter for owners of this partition.
     */
    private boolean hasState(final int p, @Nullable UUID nodeId, final GridDhtPartitionState match,
        final GridDhtPartitionState... matches) {
        if (nodeId == null)
            return false;

        GridDhtPartitionMap parts = node2part.get(nodeId);

        // Set can be null if node has been removed.
        if (parts != null) {
            GridDhtPartitionState state = parts.get(p);

            if (state == match)
                return true;

            if (matches != null && matches.length > 0) {
                for (GridDhtPartitionState s : matches) {
                    if (state == s)
                        return true;
                }
            }
        }

        return false;
    }

    /**
     * Checks consistency after all operations.
     */
    private void consistencyCheck() {
        // no-op
    }

    /**
     * Iterator over current local partitions.
     */
    private class CurrentPartitionsIterator implements Iterator<GridDhtLocalPartition> {
        /** Next index. */
        private int nextIdx;

        /** Next partition. */
        private GridDhtLocalPartition nextPart;

        /**
         * Constructor
         */
        private CurrentPartitionsIterator() {
            advance();
        }

        /**
         * Try to advance to next partition.
         */
        private void advance() {
            while (nextIdx < locParts.length()) {
                GridDhtLocalPartition part = locParts.get(nextIdx);

                if (part != null && part.state().active()) {
                    nextPart = part;
                    return;
                }

                nextIdx++;
            }
        }

        /** {@inheritDoc} */
        @Override public boolean hasNext() {
            return nextPart != null;
        }

        /** {@inheritDoc} */
        @Override public GridDhtLocalPartition next() {
            if (nextPart == null)
                throw new NoSuchElementException();

            GridDhtLocalPartition retVal = nextPart;

            nextPart = null;
            nextIdx++;

            advance();

            return retVal;
        }

        /** {@inheritDoc} */
        @Override public void remove() {
            throw new UnsupportedOperationException("remove");
        }
    }
}<|MERGE_RESOLUTION|>--- conflicted
+++ resolved
@@ -68,15 +68,9 @@
 /**
  * Partition topology.
  */
-<<<<<<< HEAD
 @GridToStringExclude
 public class GridDhtPartitionTopologyImpl implements GridDhtPartitionTopology {
-    /** */
     private static final GridDhtPartitionState[] MOVING_STATES = new GridDhtPartitionState[] {MOVING};
-
-=======
-@GridToStringExclude class GridDhtPartitionTopologyImpl implements GridDhtPartitionTopology {
->>>>>>> 3cf4c7b0
     /** If true, then check consistency. */
     private static final boolean CONSISTENCY_CHECK = false;
 
@@ -892,7 +886,6 @@
             List<ClusterNode> nodes = null;
 
             if (!topVer.equals(diffFromAffinityVer)) {
-<<<<<<< HEAD
                 log.error("??? node2part [topVer=" + topVer + ", diffVer=" + diffFromAffinityVer + "]");
 
                 nodes = new ArrayList<>();
@@ -903,39 +896,6 @@
                     GridDhtPartitionState state = entry.getValue().get(p);
 
                     ClusterNode n = ctx.discovery().node(entry.getKey());
-
-                    if (n != null && state != null && (state == MOVING || state == OWNING) && !nodes.contains(n)
-                        && (topVer.topologyVersion() < 0 || n.order() <= topVer.topologyVersion())) {
-                        nodes.add(n);
-                    }
-
-                }
-
-                return nodes;
-            }
-
-            Collection<UUID> diffIds = diffFromAffinity.get(p);
-
-            if (!F.isEmpty(diffIds)) {
-                HashSet<UUID> affIds = affAssignment.getIds(p);
-
-                for (UUID nodeId : diffIds) {
-                    assert !affIds.contains(nodeId);
-
-                    if (hasState(p, nodeId, OWNING, MOVING)) {
-                        ClusterNode n = ctx.discovery().node(nodeId);
-=======
-                U.warn(log, "Requested affinity version isn't equal to calculated diff, full iteration over " +
-                    "node2part map required [topVer=" + topVer + ", diffVer=" + diffFromAffinityVer + ']');
-
-                nodes = new ArrayList<>();
-
-                nodes.addAll(affNodes);
-
-                for (Map.Entry<UUID, GridDhtPartitionMap> entry : node2part.entrySet()) {
-                    GridDhtPartitionState state = entry.getValue().get(p);
-
-                    ClusterNode n = cctx.discovery().node(entry.getKey());
 
                     if (n != null && state != null && (state == MOVING || state == OWNING || state == RENTING)
                         && !nodes.contains(n) && (topVer.topologyVersion() < 0 || n.order() <= topVer.topologyVersion())) {
@@ -956,8 +916,7 @@
                     assert !affIds.contains(nodeId);
 
                     if (hasState(p, nodeId, OWNING, MOVING, RENTING)) {
-                        ClusterNode n = cctx.discovery().node(nodeId);
->>>>>>> 3cf4c7b0
+                        ClusterNode n = ctx.discovery().node(nodeId);
 
                         if (n != null && (topVer.topologyVersion() < 0 || n.order() <= topVer.topologyVersion())) {
                             if (nodes == null) {
@@ -990,11 +949,7 @@
         AffinityTopologyVersion topVer,
         GridDhtPartitionState state,
         GridDhtPartitionState... states) {
-<<<<<<< HEAD
         Collection<UUID> allIds = F.nodeIds(discoCache.cacheGroupAffinityNodes(grp.groupId()));
-=======
-        Collection<UUID> allIds = F.nodeIds(discoCache.cacheAffinityNodes(cctx.cacheId()));
->>>>>>> 3cf4c7b0
 
         lock.readLock().lock();
 
@@ -1002,11 +957,7 @@
             assert node2part != null && node2part.valid() : "Invalid node-to-partitions map [topVer=" + topVer +
                 ", allIds=" + allIds +
                 ", node2part=" + node2part +
-<<<<<<< HEAD
                 ", grp=" + grp.cacheOrGroupName() + ']';
-=======
-                ", cache=" + cctx.name() + ']';
->>>>>>> 3cf4c7b0
 
             // Node IDs can be null if both, primary and backup, nodes disappear.
             List<ClusterNode> nodes = new ArrayList<>();
@@ -1183,7 +1134,6 @@
 
             node2part = partMap;
 
-<<<<<<< HEAD
             AffinityTopologyVersion affVer = grp.affinity().lastVersion();
 
             if (diffFromAffinityVer.compareTo(affVer) <= 0) {
@@ -1201,25 +1151,6 @@
                             if (diffIds == null)
                                 diffFromAffinity.put(p, diffIds = U.newHashSet(3));
 
-=======
-            AffinityTopologyVersion affVer = cctx.affinity().affinityTopologyVersion();
-
-            if (diffFromAffinityVer.compareTo(affVer) <= 0) {
-                AffinityAssignment affAssignment = cctx.affinity().assignment(affVer);
-
-                for (Map.Entry<UUID, GridDhtPartitionMap> e : partMap.entrySet()) {
-                    for (Map.Entry<Integer, GridDhtPartitionState> e0 : e.getValue().entrySet()) {
-                        int p = e0.getKey();
-
-                        Set<UUID> diffIds = diffFromAffinity.get(p);
-
-                        if ((e0.getValue() == MOVING || e0.getValue() == OWNING || e0.getValue() == RENTING) &&
-                            !affAssignment.getIds(p).contains(e.getKey())) {
-
-                            if (diffIds == null)
-                                diffFromAffinity.put(p, diffIds = U.newHashSet(3));
-
->>>>>>> 3cf4c7b0
                             diffIds.add(e.getKey());
                         }
                         else {
@@ -1236,22 +1167,14 @@
 
             boolean changed = false;
 
-<<<<<<< HEAD
             GridDhtPartitionMap nodeMap = partMap.get(ctx.localNodeId());
-=======
-            GridDhtPartitionMap nodeMap = partMap.get(cctx.localNodeId());
->>>>>>> 3cf4c7b0
 
             if (nodeMap != null && ctx.database().persistenceEnabled()) {
                 for (Map.Entry<Integer, GridDhtPartitionState> e : nodeMap.entrySet()) {
                     int p = e.getKey();
                     GridDhtPartitionState state = e.getValue();
 
-<<<<<<< HEAD
                     if (state == OWNING) {
-=======
-                    if (state == MOVING) {
->>>>>>> 3cf4c7b0
                         GridDhtLocalPartition locPart = locParts.get(p);
 
                         assert locPart != null;
@@ -1440,17 +1363,10 @@
 
             node2part.put(parts.nodeId(), parts);
 
-<<<<<<< HEAD
             AffinityTopologyVersion affVer = grp.affinity().lastVersion();
 
             if (affVer.compareTo(diffFromAffinityVer) >= 0) {
                 AffinityAssignment affAssignment = grp.affinity().cachedAffinity(affVer);
-=======
-            AffinityTopologyVersion affVer = cctx.affinity().affinityTopologyVersion();
-
-            if (affVer.compareTo(diffFromAffinityVer) >= 0) {
-                AffinityAssignment affAssignment = cctx.affinity().assignment(affVer);
->>>>>>> 3cf4c7b0
 
                 // Add new mappings.
                 for (Map.Entry<Integer, GridDhtPartitionState> e : parts.entrySet()) {
@@ -1475,7 +1391,6 @@
                         }
 
                     }
-<<<<<<< HEAD
                 }
 
                 // Remove obsolete mappings.
@@ -1492,24 +1407,6 @@
                     }
                 }
 
-=======
-                }
-
-                // Remove obsolete mappings.
-                if (cur != null) {
-                    for (Integer p : F.view(cur.keySet(), F0.notIn(parts.keySet()))) {
-                        Set<UUID> ids = diffFromAffinity.get(p);
-
-                        if (ids != null && ids.remove(parts.nodeId())) {
-                            changed = true;
-
-                            if (ids.isEmpty())
-                                diffFromAffinity.remove(p);
-                        }
-                    }
-                }
-
->>>>>>> 3cf4c7b0
                 diffFromAffinityVer = affVer;
             }
 
@@ -1541,11 +1438,7 @@
         lock.writeLock().lock();
 
         try {
-<<<<<<< HEAD
             if (assignment.topologyVersion().compareTo(diffFromAffinityVer) >= 0)
-=======
-            if (assignment.topologyVersion().compareTo(diffFromAffinityVer) > 0)
->>>>>>> 3cf4c7b0
                 rebuildDiff(assignment);
         }
         finally {
@@ -1563,12 +1456,8 @@
             return;
 
         if (FAST_DIFF_REBUILD) {
-<<<<<<< HEAD
             Collection<UUID> affNodes = F.nodeIds(ctx.discovery().cacheGroupAffinityNodes(grp.groupId(),
                 affAssignment.topologyVersion()));
-=======
-            Collection<UUID> affNodes = F.nodeIds(cctx.discovery().cacheAffinityNodes(cctx.cacheId(), affAssignment.topologyVersion()));
->>>>>>> 3cf4c7b0
 
             for (Map.Entry<Integer, Set<UUID>> e : diffFromAffinity.entrySet()) {
                 int p = e.getKey();
@@ -1594,11 +1483,7 @@
 
                     Set<UUID> ids = diffFromAffinity.get(p0);
 
-<<<<<<< HEAD
                     if ((state == MOVING || state == OWNING) && !affAssignment.getIds(p0).contains(nodeId)) {
-=======
-                    if ((state == MOVING || state == OWNING || state == RENTING) && !affAssignment.getIds(p0).contains(nodeId)) {
->>>>>>> 3cf4c7b0
                         if (ids == null)
                             diffFromAffinity.put(p0, ids = U.newHashSet(3));
 
@@ -1611,7 +1496,6 @@
                 }
             }
         }
-<<<<<<< HEAD
 
         diffFromAffinityVer = affAssignment.topologyVersion();
     }
@@ -1631,27 +1515,6 @@
             for (int p = 0; p < parts; p++)
                 lost.add(p);
 
-=======
-
-        diffFromAffinityVer = affAssignment.topologyVersion();
-    }
-
-    /** {@inheritDoc} */
-    @Override public boolean detectLostPartitions(DiscoveryEvent discoEvt) {
-        lock.writeLock().lock();
-
-        try {
-            if (node2part == null)
-                return false;
-
-            int parts = cctx.affinity().partitions();
-
-            Set<Integer> lost = new HashSet<>(parts);
-
-            for (int p = 0; p < parts; p++)
-                lost.add(p);
-
->>>>>>> 3cf4c7b0
             for (GridDhtPartitionMap partMap : node2part.values()) {
                 for (Map.Entry<Integer, GridDhtPartitionState> e : partMap.entrySet()) {
                     if (e.getValue() == OWNING)
@@ -1661,13 +1524,8 @@
 
             boolean changed = false;
 
-<<<<<<< HEAD
             if (!F.isEmpty(lost)) {
                 PartitionLossPolicy plc = grp.config().getPartitionLossPolicy();
-=======
-            if (!lost.isEmpty()) {
-                PartitionLossPolicy plc = cctx.config().getPartitionLossPolicy();
->>>>>>> 3cf4c7b0
 
                 assert plc != null;
 
@@ -1687,27 +1545,13 @@
                     }
                     // Update map for remote node.
                     else if (plc != PartitionLossPolicy.IGNORE) {
-<<<<<<< HEAD
-                        // TODO
-//                        Set<UUID> nodeIds = part2node.get(part);
-//
-//                        if (nodeIds != null) {
-//                            for (UUID nodeId : nodeIds) {
-//                                GridDhtPartitionMap nodeMap = node2part.get(nodeId);
-//
-//                                if (nodeMap.get(part) != EVICTED)
-//                                    nodeMap.put(part, LOST);
-//                            }
-//                        }
-=======
                         for (Map.Entry<UUID, GridDhtPartitionMap> e : node2part.entrySet()) {
-                            if (e.getKey().equals(cctx.localNodeId()))
+                            if (e.getKey().equals(ctx.localNodeId()))
                                 continue;
 
                             if (e.getValue().get(part) != EVICTED)
                                 e.getValue().put(part, LOST);
                         }
->>>>>>> 3cf4c7b0
                     }
 
                     if (grp.eventRecordable(EventType.EVT_CACHE_REBALANCE_PART_DATA_LOST)) {
@@ -1732,59 +1576,6 @@
 
     /** {@inheritDoc} */
     @Override public void resetLostPartitions() {
-<<<<<<< HEAD
-        // TODO
-
-//        lock.writeLock().lock();
-//
-//        try {
-//            int parts = cctx.affinity().partitions();
-//            long updSeq = updateSeq.incrementAndGet();
-//
-//            for (int part = 0; part < parts; part++) {
-//                Set<UUID> nodeIds = part2node.get(part);
-//
-//                if (nodeIds != null) {
-//                    boolean lost = false;
-//
-//                    for (UUID node : nodeIds) {
-//                        GridDhtPartitionMap2 map = node2part.get(node);
-//
-//                        if (map.get(part) == LOST) {
-//                            lost = true;
-//
-//                            break;
-//                        }
-//                    }
-//
-//                    if (lost) {
-//                        GridDhtLocalPartition locPart = localPartition(part, topVer, false);
-//
-//                        if (locPart != null) {
-//                            boolean marked = locPart.own();
-//
-//                            if (marked)
-//                                updateLocal(locPart.id(), locPart.state(), updSeq);
-//                        }
-//
-//                        for (UUID nodeId : nodeIds) {
-//                            GridDhtPartitionMap2 nodeMap = node2part.get(nodeId);
-//
-//                            if (nodeMap.get(part) == LOST)
-//                                nodeMap.put(part, OWNING);
-//                        }
-//                    }
-//                }
-//            }
-//
-//            checkEvictions(updSeq, cctx.affinity().assignments(topVer));
-//
-//            cctx.needsRecovery(false);
-//        }
-//        finally {
-//            lock.writeLock().unlock();
-//        }
-=======
         lock.writeLock().lock();
 
         try {
@@ -1815,23 +1606,17 @@
         finally {
             lock.writeLock().unlock();
         }
->>>>>>> 3cf4c7b0
     }
 
     /** {@inheritDoc} */
     @Override public Collection<Integer> lostPartitions() {
-<<<<<<< HEAD
         if (grp.config().getPartitionLossPolicy() == PartitionLossPolicy.IGNORE)
-=======
-        if (cctx.config().getPartitionLossPolicy() == PartitionLossPolicy.IGNORE)
->>>>>>> 3cf4c7b0
             return Collections.emptySet();
 
         lock.readLock().lock();
 
         try {
             Set<Integer> res = null;
-<<<<<<< HEAD
 
             int parts = grp.affinity().partitions();
 
@@ -1841,17 +1626,6 @@
                         if (res == null)
                             res = new HashSet<>(parts);
 
-=======
-
-            int parts = cctx.affinity().partitions();
-
-            for (GridDhtPartitionMap partMap : node2part.values()) {
-                for (Map.Entry<Integer, GridDhtPartitionState> e : partMap.entrySet()) {
-                    if (e.getValue() == LOST) {
-                        if (res == null)
-                            res = new HashSet<>(parts);
-
->>>>>>> 3cf4c7b0
                         res.add(e.getKey());
                     }
                 }
@@ -2088,8 +1862,7 @@
 
             map.put(p, state);
 
-<<<<<<< HEAD
-            if (state == MOVING || state == OWNING) {
+            if (state == MOVING || state == OWNING || state == RENTING) {
                 AffinityAssignment assignment = grp.affinity().cachedAffinity(diffFromAffinityVer);
 
                 if (!assignment.getIds(p).contains(ctx.localNodeId())) {
@@ -2099,18 +1872,6 @@
                         diffFromAffinity.put(p, diffIds = U.newHashSet(3));
 
                     diffIds.add(ctx.localNodeId());
-=======
-            if (state == MOVING || state == OWNING || state == RENTING) {
-                AffinityAssignment assignment = cctx.affinity().assignment(diffFromAffinityVer);
-
-                if (!assignment.getIds(p).contains(cctx.localNodeId())) {
-                    Set<UUID> diffIds = diffFromAffinity.get(p);
-
-                    if (diffIds == null)
-                        diffFromAffinity.put(p, diffIds = U.newHashSet(3));
-
-                    diffIds.add(cctx.localNodeId());
->>>>>>> 3cf4c7b0
                 }
             }
         }
@@ -2140,21 +1901,12 @@
             else
                 node2part = new GridDhtPartitionFullMap(node2part, node2part.updateSequence());
 
-<<<<<<< HEAD
             GridDhtPartitionMap parts = node2part.remove(nodeId);
 
             if (parts != null) {
                 for (Integer p : parts.keySet()) {
                     Set<UUID> diffIds = diffFromAffinity.get(p);
 
-=======
-            GridDhtPartitionMap partMap = node2part.remove(nodeId);
-
-            if (partMap != null) {
-                for (Integer p : partMap.keySet()) {
-                    Set<UUID> diffIds = diffFromAffinity.get(p);
-
->>>>>>> 3cf4c7b0
                     if (diffIds != null)
                         diffIds.remove(nodeId);
                 }
@@ -2374,11 +2126,7 @@
                 if (diff != null) {
                     for (UUID nodeId : diff) {
                         if (hasState(i, nodeId, OWNING)) {
-<<<<<<< HEAD
                             ClusterNode node = ctx.discovery().node(nodeId);
-=======
-                            ClusterNode node = cctx.discovery().node(nodeId);
->>>>>>> 3cf4c7b0
 
                             if (node != null)
                                 owners.add(node);
