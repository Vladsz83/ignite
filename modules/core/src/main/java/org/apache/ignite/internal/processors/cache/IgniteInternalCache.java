/*
 * Licensed to the Apache Software Foundation (ASF) under one or more
 * contributor license agreements.  See the NOTICE file distributed with
 * this work for additional information regarding copyright ownership.
 * The ASF licenses this file to You under the Apache License, Version 2.0
 * (the "License"); you may not use this file except in compliance with
 * the License.  You may obtain a copy of the License at
 *
 *      http://www.apache.org/licenses/LICENSE-2.0
 *
 * Unless required by applicable law or agreed to in writing, software
 * distributed under the License is distributed on an "AS IS" BASIS,
 * WITHOUT WARRANTIES OR CONDITIONS OF ANY KIND, either express or implied.
 * See the License for the specific language governing permissions and
 * limitations under the License.
 */

package org.apache.ignite.internal.processors.cache;

import java.io.Serializable;
import java.sql.Timestamp;
import java.util.Collection;
import java.util.Date;
import java.util.Map;
import java.util.Set;
import java.util.UUID;
import javax.cache.Cache;
import javax.cache.expiry.ExpiryPolicy;
import javax.cache.processor.EntryProcessor;
import javax.cache.processor.EntryProcessorResult;
import org.apache.ignite.IgniteCheckedException;
import org.apache.ignite.IgniteDataStreamer;
import org.apache.ignite.cache.CacheAtomicityMode;
import org.apache.ignite.cache.CacheEntry;
import org.apache.ignite.cache.CacheMetrics;
import org.apache.ignite.cache.CacheMode;
import org.apache.ignite.cache.CachePeekMode;
import org.apache.ignite.cache.affinity.Affinity;
import org.apache.ignite.cache.affinity.AffinityKeyMapped;
import org.apache.ignite.cache.store.CacheStore;
import org.apache.ignite.cluster.ClusterGroup;
import org.apache.ignite.configuration.CacheConfiguration;
import org.apache.ignite.configuration.IgniteConfiguration;
import org.apache.ignite.internal.IgniteInternalFuture;
import org.apache.ignite.internal.processors.affinity.AffinityTopologyVersion;
import org.apache.ignite.internal.processors.cache.dr.GridCacheDrInfo;
import org.apache.ignite.internal.processors.cache.transactions.IgniteInternalTx;
import org.apache.ignite.internal.processors.cache.version.GridCacheVersion;
import org.apache.ignite.lang.IgniteBiPredicate;
import org.apache.ignite.mxbean.CacheMetricsMXBean;
import org.apache.ignite.transactions.Transaction;
import org.apache.ignite.transactions.TransactionConcurrency;
import org.apache.ignite.transactions.TransactionIsolation;
import org.jetbrains.annotations.Nullable;

/**
 * This interface provides a rich API for working with distributed caches. It includes the following
 * main functionality:
 * <ul>
 * <li>
 *  Various {@code 'get(..)'} methods to synchronously or asynchronously get values from cache.
 *  All {@code 'get(..)'} methods are transactional and will participate in an ongoing transaction
 *  if there is one.
 * </li>
 * <li>
 *  Various {@code 'put(..)'}, {@code 'putIfAbsent(..)'}, and {@code 'replace(..)'} methods to
 *  synchronously or asynchronously put single or multiple entries into cache.
 *  All these methods are transactional and will participate in an ongoing transaction
 *  if there is one.
 * </li>
 * <li>
 *  Various {@code 'remove(..)'} methods to synchronously or asynchronously remove single or multiple keys
 *  from cache. All {@code 'remove(..)'} methods are transactional and will participate in an ongoing transaction
 *  if there is one.
 * </li>
 * <li>
 *  Various {@code 'contains(..)'} method to check if cache contains certain keys or values locally.
 * </li>
 * <li>
 *  Various {@code 'forEach(..)'}, {@code 'forAny(..)'}, and {@code 'reduce(..)'} methods to visit
 *  every local cache entry within this projection.
 * </li>
 * <li>
 *  Various {@code flagsOn(..)'}, {@code 'flagsOff(..)'}, and {@code 'projection(..)'} methods to
 *  set specific flags and filters on a cache projection.
 * </li>
 * <li>
 *  Methods like {@code 'keySet(..)'}, {@code 'values(..)'}, and {@code 'entrySet(..)'} to provide
 *  views on cache keys, values, and entries.
 * </li>
 * <li>
 *  Various {@code 'peek(..)'} methods to peek at values in global or transactional memory, swap
 *  storage, or persistent storage.
 * </li>
 * <li>
 *  Various {@code 'reload(..)'} methods to reload latest values from persistent storage.
 * </li>
 * <li>
 *  Various {@code 'promote(..)'} methods to load specified keys from swap storage into
 *  global cache memory.
 * </li>
 * <li>
 *  Various {@code 'lock(..)'}, {@code 'unlock(..)'}, and {@code 'isLocked(..)'} methods to acquire, release,
 *  and check on distributed locks on a single or multiple keys in cache. All locking methods
 *  are not transactional and will not enlist keys into ongoing transaction, if any.
 * </li>
 * <li>
 *  Various {@code 'clear(..)'} methods to clear elements from cache, and optionally from
 *  swap storage. All {@code 'clear(..)'} methods are not transactional and will not enlist cleared
 *  keys into ongoing transaction, if any.
 * </li>
 * <li>
 *  Various {@code 'evict(..)'} methods to evict elements from cache, and optionally store
 *  them in underlying swap storage for later access. All {@code 'evict(..)'} methods are not
 *  transactional and will not enlist evicted keys into ongoing transaction, if any.
 * </li>
 * <li>
 *  Various {@code 'txStart(..)'} methods to perform various cache
 *  operations within a transaction (see {@link Transaction} for more information).
 * </li>
 * <li>
 *  Various {@code 'gridProjection(..)'} methods which provide {@link org.apache.ignite.cluster.ClusterGroup} only
 *  for nodes on which given keys reside. All {@code 'gridProjection(..)'} methods are not
 *  transactional and will not enlist keys into ongoing transaction.
 * </li>
 * <li>
 * </ul>
 * <h1 class="header">Extended Put And Remove Methods</h1>
 * All methods that end with {@code 'x'} provide the same functionality as their sibling
 * methods that don't end with {@code 'x'}, however instead of returning a previous value they
 * return a {@code boolean} flag indicating whether operation succeeded or not. Returning
 * a previous value may involve a network trip or a persistent store lookup and should be
 * avoided whenever not needed.
 * <h1 class="header">Predicate Filters</h1>
 * All filters passed into methods on this API are checked <b>atomically</b>. In other words the
 * value returned by the methods is guaranteed to be consistent with the filters passed in. Note
 * that filters are optional, and if not passed in, then methods will still work as is without
 * filter validation.
 * <h1 class="header">Transactions</h1>
 * Cache API supports distributed transactions. All {@code 'get(..)'}, {@code 'put(..)'}, {@code 'replace(..)'},
 * and {@code 'remove(..)'} operations are transactional and will participate in an ongoing transaction,
 * if any. Other methods like {@code 'peek(..)'} or various {@code 'contains(..)'} methods may
 * be transaction-aware, i.e. check in-transaction entries first, but will not affect the current
 * state of transaction. See {@link Transaction} documentation for more information
 * about transactions.
 * <h1 class="header">Group Locking</h1>
 * <i>Group Locking</i> is a feature where instead of acquiring individual locks, Ignite will lock
 * multiple keys with one lock to save on locking overhead. There are 2 types of <i>Group Locking</i>:
 * <i>affinity-based</i>, and <i>partitioned-based</i>.
 * <p>
 * With {@code affinity-based-group-locking} the keys are grouped by <i>affinity-key</i>. This means that
 * only keys with identical affinity-key (see {@link AffinityKeyMapped}) can participate in the
 * transaction, and only one lock on the <i>affinity-key</i> will be acquired for the whole transaction.
 * {@code Affinity-group-locked} transactions are started via
 * <code>txStartAffinity(Object, TransactionConcurrency, TransactionIsolation, long, int)</code> method.
 * <p>
 * With {@code partition-based-group-locking} the keys are grouped by partition ID. This means that
 * only keys belonging to identical partition (see {@link Affinity#partition(Object)}) can participate in the
 * transaction, and only one lock on the whole partition will be acquired for the whole transaction.
 * {@code Partition-group-locked} transactions are started via
 * <code>txStartPartition(int, TransactionConcurrency, TransactionIsolation, long, int)</code> method.
 * <p>
 * <i>Group locking</i> should always be used for transactions whenever possible. If your requirements fit either
 * <i>affinity-based</i> or <i>partition-based</i> scenarios outlined above then <i>group-locking</i>
 * can significantly improve performance of your application, often by an order of magnitude.
 * <h1 class="header">Null Keys or Values</h1>
 * Neither {@code null} keys or values are allowed to be stored in cache. If a {@code null} value
 * happens to be in cache (e.g. after invalidation or remove), then cache will treat this case
 * as there is no value at all.
 * <h1 class="header">Peer Class Loading</h1>
 * If peer-class-loading is enabled, all classes passed into cache API will be automatically deployed
 * to any participating grid nodes. However, in case of redeployment, caches will be cleared and
 * all entries will be removed. This behavior is useful during development, but should not be
 * used in production.
 * <h1 class="header">Binary Objects</h1>
 * If an object is defined as binary Ignite cache will automatically store it in binary (i.e. binary)
 * format. User can choose to work either with the binary format or with the deserialized form (assuming
 * that class definitions are present in the classpath). By default, cache works with deserialized form
 * (example shows the case when {@link Integer} is used as a key for a binary object):
 * <pre>
 * IgniteInternalCache<Integer, Value> prj = Ignition.grid().cache(null);
 *
 * // Value will be serialized and stored in cache in binary format.
 * prj.put(1, new Value());
 *
 * // Value will be deserialized since it's stored in binary format.
 * Value val = prj.get(1);
 * </pre>
 * You won't be able to work with deserialized form if class definition for the {@code Value} is not on
 * classpath. Even if you have the class definition, you should always avoid full deserialization if it's not
 * needed for performance reasons. To work with binary format directly you should create special projection
 * using {@link #keepBinary()} method:
 * <pre>
 * IgniteInternalCache<Integer, GridBinaryObject> prj = Ignition.grid().cache(null).keepBinary();
 *
 * // Value is not deserialized and returned in binary format.
 * GridBinaryObject po = prj.get(1);
 * </pre>
 * See {@link #keepBinary()} method JavaDoc for more details.
 */
public interface IgniteInternalCache<K, V> extends Iterable<Cache.Entry<K, V>> {
    /**
     * Gets name of this cache ({@code null} for default cache).
     *
     * @return Cache name.
     */
    public String name();

    /**
     * Gets base cache for this projection.
     *
     * @param <K1> Cache key type.
     * @param <V1> Cache value type.
     * @return Base cache for this projection.
     */
    @SuppressWarnings({"ClassReferencesSubclass"})
    public <K1, V1> IgniteInternalCache<K1, V1> cache();

    /**
     * @return Skip store.
     */
    public boolean skipStore();

    /**
     * @param skipStore Skip store flag.
     * @return New internal cache instance based on this one, but with skip store flag enabled.
     */
    public IgniteInternalCache<K, V> setSkipStore(boolean skipStore);

    /**
     * Creates projection that will operate with binary objects.
     * <p>
     * Projection returned by this method will force cache not to deserialize binary objects,
     * so keys and values will be returned from cache API methods without changes. Therefore,
     * signature of the projection can contain only following types:
     * <ul>
     *     <li><code>org.gridgain.grid.binary.BinaryObject</code> for binary classes</li>
     *     <li>All primitives (byte, int, ...) and there boxed versions (Byte, Integer, ...)</li>
     *     <li>Arrays of primitives (byte[], int[], ...)</li>
     *     <li>{@link String} and array of {@link String}s</li>
     *     <li>{@link UUID} and array of {@link UUID}s</li>
     *     <li>{@link Date} and array of {@link Date}s</li>
     *     <li>{@link Timestamp} and array of {@link Timestamp}s</li>
     *     <li>Enums and array of enums</li>
     *     <li>
     *         Maps, collections and array of objects (but objects inside
     *         them will still be converted if they are binary)
     *     </li>
     * </ul>
     * <p>
     * For example, if you use {@link Integer} as a key and {@code Value} class as a value
     * (which will be stored in binary format), you should acquire following projection
     * to avoid deserialization:
     * <pre>
     * IgniteInternalCache<Integer, GridBinaryObject> prj = cache.keepBinary();
     *
     * // Value is not deserialized and returned in binary format.
     * GridBinaryObject po = prj.get(1);
     * </pre>
     * <p>
     * Note that this method makes sense only if cache is working in binary mode
     * (<code>org.apache.ignite.configuration.CacheConfiguration#isBinaryEnabled()</code> returns {@code true}. If not,
     * this method is no-op and will return current projection.
     *
     * @return New internal cache instance for binary objects.
     */
    public <K1, V1> IgniteInternalCache<K1, V1> keepBinary();

    /**
     * Returns {@code true} if this map contains no key-value mappings.
     *
     * @return {@code true} if this map contains no key-value mappings.
     */
    public boolean isEmpty();

    /**
     * @param key Key.
     * @return {@code True} if cache contains mapping for a given key.
     */
    public boolean containsKey(K key);

    /**
     * @param key Key.
     * @return Future.
     */
    public IgniteInternalFuture<Boolean> containsKeyAsync(K key);

    /**
     * @param keys Keys,
     * @return {@code True} if cache contains all keys.
     */
    public boolean containsKeys(Collection<? extends K> keys);

    /**
     * @param keys Keys to check.
     * @return Future.
     */
    public IgniteInternalFuture<Boolean> containsKeysAsync(Collection<? extends K> keys);

    /**
     * @param key Key.
     * @param peekModes Peek modes.
     * @param plc Expiry policy if TTL should be updated.
     * @return Value.
     * @throws IgniteCheckedException If failed.
     */
    @Nullable public V localPeek(K key, CachePeekMode[] peekModes, @Nullable IgniteCacheExpiryPolicy plc)
        throws IgniteCheckedException;

    /**
     * @param peekModes Peek modes.
     * @return Entries iterable.
     * @throws IgniteCheckedException If failed.
     */
    public Iterable<Cache.Entry<K, V>> localEntries(CachePeekMode[] peekModes) throws IgniteCheckedException;

    /**
     * Retrieves value mapped to the specified key from cache. Value will only be returned if
     * its entry passed the optional filter provided. Filter check is atomic, and therefore the
     * returned value is guaranteed to be consistent with the filter. The return value of {@code null}
     * means entry did not pass the provided filter or cache has no mapping for the
     * key.
     * <p>
     * If the value is not present in cache, then it will be looked up from swap storage. If
     * it's not present in swap, or if swap is disable, and if read-through is allowed, value
     * will be loaded from {@link CacheStore} persistent storage via
     * <code>CacheStore#load(Transaction, Object)</code> method.
     * <h2 class="header">Transactions</h2>
     * This method is transactional and will enlist the entry into ongoing transaction
     * if there is one.
     *
     * @param key Key to retrieve the value for.
     * @return Value for the given key.
     * @throws IgniteCheckedException If get operation failed.
     * @throws NullPointerException if the key is {@code null}.
     */
    @Nullable public V get(K key) throws IgniteCheckedException;

    /**
     * Retrieves value mapped to the specified key from cache. Value will only be returned if
     * its entry passed the optional filter provided. Filter check is atomic, and therefore the
     * returned value is guaranteed to be consistent with the filter. The return value of {@code null}
     * means entry did not pass the provided filter or cache has no mapping for the
     * key.
     * <p>
     * If the value is not present in cache, then it will be looked up from swap storage. If
     * it's not present in swap, or if swap is disable, and if read-through is allowed, value
     * will be loaded from {@link CacheStore} persistent storage via
     * <code>CacheStore#load(Transaction, Object)</code> method.
     * <h2 class="header">Transactions</h2>
     * This method is transactional and will enlist the entry into ongoing transaction
     * if there is one.
     *
     * @param key Key to retrieve the value for.
     * @return Value for the given key.
     * @throws IgniteCheckedException If get operation failed.
     * @throws NullPointerException if the key is {@code null}.
     */
    @Nullable public CacheEntry<K, V> getEntry(K key) throws IgniteCheckedException;

    /**
     * Asynchronously retrieves value mapped to the specified key from cache. Value will only be returned if
     * its entry passed the optional filter provided. Filter check is atomic, and therefore the
     * returned value is guaranteed to be consistent with the filter. The return value of {@code null}
     * means entry did not pass the provided filter or cache has no mapping for the
     * key.
     * <p>
     * If the value is not present in cache, then it will be looked up from swap storage. If
     * it's not present in swap, or if swap is disabled, and if read-through is allowed, value
     * will be loaded from {@link CacheStore} persistent storage via
     * <code>CacheStore#load(Transaction, Object)</code> method.
     * <h2 class="header">Transactions</h2>
     * This method is transactional and will enlist the entry into ongoing transaction
     * if there is one.
     *
     * @param key Key for the value to get.
     * @return Future for the get operation.
     * @throws NullPointerException if the key is {@code null}.
     */
    public IgniteInternalFuture<V> getAsync(K key);

    /**
     * Asynchronously retrieves value mapped to the specified key from cache. Value will only be returned if
     * its entry passed the optional filter provided. Filter check is atomic, and therefore the
     * returned value is guaranteed to be consistent with the filter. The return value of {@code null}
     * means entry did not pass the provided filter or cache has no mapping for the
     * key.
     * <p>
     * If the value is not present in cache, then it will be looked up from swap storage. If
     * it's not present in swap, or if swap is disabled, and if read-through is allowed, value
     * will be loaded from {@link CacheStore} persistent storage via
     * <code>CacheStore#load(Transaction, Object)</code> method.
     * <h2 class="header">Transactions</h2>
     * This method is transactional and will enlist the entry into ongoing transaction
     * if there is one.
     *
     * @param key Key for the value to get.
     * @return Future for the get operation.
     * @throws NullPointerException if the key is {@code null}.
     */
    public IgniteInternalFuture<CacheEntry<K, V>> getEntryAsync(K key);

    /**
     * Retrieves values mapped to the specified keys from cache. Value will only be returned if
     * its entry passed the optional filter provided. Filter check is atomic, and therefore the
     * returned value is guaranteed to be consistent with the filter. If requested key-value pair
     * is not present in the returned map, then it means that its entry did not pass the provided
     * filter or cache has no mapping for the key.
     * <p>
     * If some value is not present in cache, then it will be looked up from swap storage. If
     * it's not present in swap, or if swap is disabled, and if read-through is allowed, value
     * will be loaded from {@link CacheStore} persistent storage via
     * <code>CacheStore#loadAll(Transaction, Collection, org.apache.ignite.lang.IgniteBiInClosure)</code> method.
     * <h2 class="header">Transactions</h2>
     * This method is transactional and will enlist the entry into ongoing transaction
     * if there is one.
     *
     * @param keys Keys to get.
     * @return Map of key-value pairs.
     * @throws IgniteCheckedException If get operation failed.
     */
    public Map<K, V> getAll(@Nullable Collection<? extends K> keys) throws IgniteCheckedException;

    /**
     * Retrieves values mapped to the specified keys from cache. Value will only be returned if
     * its entry passed the optional filter provided. Filter check is atomic, and therefore the
     * returned value is guaranteed to be consistent with the filter. If requested key-value pair
     * is not present in the returned map, then it means that its entry did not pass the provided
     * filter or cache has no mapping for the key.
     * <p>
     * If some value is not present in cache, then it will be looked up from swap storage. If
     * it's not present in swap, or if swap is disabled, and if read-through is allowed, value
     * will be loaded from {@link CacheStore} persistent storage via
     * <code>CacheStore#loadAll(Transaction, Collection, org.apache.ignite.lang.IgniteBiInClosure)</code> method.
     * <h2 class="header">Transactions</h2>
     * This method is transactional and will enlist the entry into ongoing transaction
     * if there is one.
     *
     * @param keys Keys to get.
     * @return Map of key-value pairs.
     * @throws IgniteCheckedException If get operation failed.
     */
    public Collection<CacheEntry<K, V>> getEntries(@Nullable Collection<? extends K> keys) throws IgniteCheckedException;

    /**
     * Asynchronously retrieves values mapped to the specified keys from cache. Value will only be returned if
     * its entry passed the optional filter provided. Filter check is atomic, and therefore the
     * returned value is guaranteed to be consistent with the filter. If requested key-value pair
     * is not present in the returned map, then it means that its entry did not pass the provided
     * filter or cache has no mapping for the key.
     * <p>
     * If some value is not present in cache, then it will be looked up from swap storage. If
     * it's not present in swap, or if swap is disabled, and if read-through is allowed, value
     * will be loaded from {@link CacheStore} persistent storage via
     * <code>CacheStore#loadAll(Transaction, Collection, org.apache.ignite.lang.IgniteBiInClosure)</code> method.
     * <h2 class="header">Transactions</h2>
     * This method is transactional and will enlist the entry into ongoing transaction
     * if there is one.
     *
     * @param keys Key for the value to get.
     * @return Future for the get operation.
     */
    public IgniteInternalFuture<Map<K, V>> getAllAsync(@Nullable Collection<? extends K> keys);

    /**
     * Asynchronously retrieves values mapped to the specified keys from cache. Value will only be returned if
     * its entry passed the optional filter provided. Filter check is atomic, and therefore the
     * returned value is guaranteed to be consistent with the filter. If requested key-value pair
     * is not present in the returned map, then it means that its entry did not pass the provided
     * filter or cache has no mapping for the key.
     * <p>
     * If some value is not present in cache, then it will be looked up from swap storage. If
     * it's not present in swap, or if swap is disabled, and if read-through is allowed, value
     * will be loaded from {@link CacheStore} persistent storage via
     * <code>CacheStore#loadAll(Transaction, Collection, org.apache.ignite.lang.IgniteBiInClosure)</code> method.
     * <h2 class="header">Transactions</h2>
     * This method is transactional and will enlist the entry into ongoing transaction
     * if there is one.
     *
     * @param keys Key for the value to get.
     * @return Future for the get operation.
     */
    public IgniteInternalFuture<Collection<CacheEntry<K, V>>> getEntriesAsync(@Nullable Collection<? extends K> keys);

    /**
     * Stores given key-value pair in cache. If filters are provided, then entries will
     * be stored in cache only if they pass the filter. Note that filter check is atomic,
     * so value stored in cache is guaranteed to be consistent with the filters. If cache
     * previously contained value for the given key, then this value is returned.
     * In case of {@link CacheMode#PARTITIONED} or {@link CacheMode#REPLICATED} caches,
     * the value will be loaded from the primary node, which in its turn may load the value
     * from the swap storage, and consecutively, if it's not in swap,
     * from the underlying persistent storage. If value has to be loaded from persistent
     * storage,  <code>CacheStore#load(Transaction, Object)</code> method will be used.
     * <p>
     * If the returned value is not needed, method <code>#putx(Object, Object, org.apache.ignite.lang.IgnitePredicate[])</code> should
     * always be used instead of this one to avoid the overhead associated with returning of the previous value.
     * <p>
     * If write-through is enabled, the stored value will be persisted to {@link CacheStore}
     * via <code>CacheStore#put(Transaction, Object, Object)</code> method.
     * <h2 class="header">Transactions</h2>
     * This method is transactional and will enlist the entry into ongoing transaction
     * if there is one.
     *
     * @param key Key to store in cache.
     * @param val Value to be associated with the given key.
     * @return Previous value associated with specified key, or {@code null}
     *  if entry did not pass the filter, or if there was no mapping for the key in swap
     *  or in persistent storage.
     * @throws NullPointerException If either key or value are {@code null}.
     * @throws IgniteCheckedException If put operation failed.
     */
    @Nullable public V getAndPut(K key, V val)
        throws IgniteCheckedException;

    /**
     * Asynchronously stores given key-value pair in cache. If filters are provided, then entries will
     * be stored in cache only if they pass the filter. Note that filter check is atomic,
     * so value stored in cache is guaranteed to be consistent with the filters. If cache
     * previously contained value for the given key, then this value is returned. Otherwise,
     * in case of {@link CacheMode#REPLICATED} caches, the value will be loaded from swap
     * and, if it's not there, and read-through is allowed, from the underlying
     * {@link CacheStore} storage. In case of {@link CacheMode#PARTITIONED} caches,
     * the value will be loaded from the primary node, which in its turn may load the value
     * from the swap storage, and consecutively, if it's not in swap and read-through is allowed,
     * from the underlying persistent storage. If value has to be loaded from persistent
     * storage,  <code>CacheStore#load(Transaction, Object)</code> method will be used.
     * <p>
     * If the returned value is not needed, method <code>#putx(Object, Object, org.apache.ignite.lang.IgnitePredicate[])</code> should
     * always be used instead of this one to avoid the overhead associated with returning of the previous value.
     * <p>
     * If write-through is enabled, the stored value will be persisted to {@link CacheStore}
     * via <code>CacheStore#put(Transaction, Object, Object)</code> method.
     * <h2 class="header">Transactions</h2>
     * This method is transactional and will enlist the entry into ongoing transaction
     * if there is one.
     *
     * @param key Key to store in cache.
     * @param val Value to be associated with the given key.
     * @return Future for the put operation.
     * @throws NullPointerException If either key or value are {@code null}.
     */
    public IgniteInternalFuture<V> getAndPutAsync(K key, V val);

    /**
     * Stores given key-value pair in cache. If filters are provided, then entries will
     * be stored in cache only if they pass the filter. Note that filter check is atomic,
     * so value stored in cache is guaranteed to be consistent with the filters.
     * <p>
     * This method will return {@code true} if value is stored in cache and {@code false} otherwise.
     * Unlike <code>#put(Object, Object, org.apache.ignite.lang.IgnitePredicate[])</code> method, it does not return previous
     * value and, therefore, does not have any overhead associated with returning a value. It
     * should be used whenever return value is not required.
     * <p>
     * If write-through is enabled, the stored value will be persisted to {@link CacheStore}
     * via <code>CacheStore#put(Transaction, Object, Object)</code> method.
     * <h2 class="header">Transactions</h2>
     * This method is transactional and will enlist the entry into ongoing transaction
     * if there is one.
     *
     * @param key Key to store in cache.
     * @param val Value to be associated with the given key.
     * @return {@code True} if optional filter passed and value was stored in cache,
     *      {@code false} otherwise. Note that this method will return {@code true} if filter is not
     *      specified.
     * @throws NullPointerException If either key or value are {@code null}.
     * @throws IgniteCheckedException If put operation failed.
     */
    public boolean put(K key, V val)
        throws IgniteCheckedException;

    /**
     * Stores given key-value pair in cache. If filters are provided, then entries will
     * be stored in cache only if they pass the filter. Note that filter check is atomic,
     * so value stored in cache is guaranteed to be consistent with the filters.
     * <p>
     * This method will return {@code true} if value is stored in cache and {@code false} otherwise.
     * Unlike <code>#put(Object, Object, org.apache.ignite.lang.IgnitePredicate[])</code> method, it does not return previous
     * value and, therefore, does not have any overhead associated with returning of a value. It
     * should always be used whenever return value is not required.
     * <p>
     * If write-through is enabled, the stored value will be persisted to {@link CacheStore}
     * via <code>CacheStore#put(Transaction, Object, Object)</code> method.
     * <h2 class="header">Transactions</h2>
     * This method is transactional and will enlist the entry into ongoing transaction
     * if there is one.
     *
     * @param key Key to store in cache.
     * @param val Value to be associated with the given key.
     * @return Future for the put operation. Future will return {@code true} if optional filter
     *      passed and value was stored in cache, {@code false} otherwise. Note that future will
     *      return {@code true} if filter is not specified.
     * @throws NullPointerException If either key or value are {@code null}.
     */
    public IgniteInternalFuture<Boolean> putAsync(K key, V val);

    /**
     * Stores given key-value pair in cache only if cache had no previous mapping for it. If cache
     * previously contained value for the given key, then this value is returned.
     * In case of {@link CacheMode#PARTITIONED} or {@link CacheMode#REPLICATED} caches,
     * the value will be loaded from the primary node, which in its turn may load the value
     * from the swap storage, and consecutively, if it's not in swap,
     * from the underlying persistent storage. If value has to be loaded from persistent
     * storage, <code>CacheStore#load(Transaction, Object)</code> method will be used.
     * <p>
     * If the returned value is not needed, method {@link #putIfAbsent(Object, Object)} should
     * always be used instead of this one to avoid the overhead associated with returning of the
     * previous value.
     * <p>
     * If write-through is enabled, the stored value will be persisted to {@link CacheStore}
     * via <code>CacheStore#put(Transaction, Object, Object)</code> method.
     * <h2 class="header">Transactions</h2>
     * This method is transactional and will enlist the entry into ongoing transaction
     * if there is one.
     *
     * @param key Key to store in cache.
     * @param val Value to be associated with the given key.
     * @return Previously contained value regardless of whether put happened or not.
     * @throws NullPointerException If either key or value are {@code null}.
     * @throws IgniteCheckedException If put operation failed.
     */
    @Nullable public V getAndPutIfAbsent(K key, V val) throws IgniteCheckedException;

    /**
     * Asynchronously stores given key-value pair in cache only if cache had no previous mapping for it. If cache
     * previously contained value for the given key, then this value is returned. In case of
     * {@link CacheMode#PARTITIONED} or {@link CacheMode#REPLICATED} caches,
     * the value will be loaded from the primary node, which in its turn may load the value
     * from the swap storage, and consecutively, if it's not in swap,
     * from the underlying persistent storage. If value has to be loaded from persistent
     * storage, <code>CacheStore#load(Transaction, Object)</code> method will be used.
     * <p>
     * If the returned value is not needed, method {@link #putIfAbsentAsync(Object, Object)} should
     * always be used instead of this one to avoid the overhead associated with returning of the
     * previous value.
     * <p>
     * If write-through is enabled, the stored value will be persisted to {@link CacheStore}
     * via <code>CacheStore#put(Transaction, Object, Object)</code> method.
     * <h2 class="header">Transactions</h2>
     * This method is transactional and will enlist the entry into ongoing transaction
     * if there is one.
     *
     * @param key Key to store in cache.
     * @param val Value to be associated with the given key.
     * @return Future of put operation which will provide previously contained value
     *   regardless of whether put happened or not.
     * @throws NullPointerException If either key or value are {@code null}.
     */
    public IgniteInternalFuture<V> getAndPutIfAbsentAsync(K key, V val);

    /**
     * Stores given key-value pair in cache only if cache had no previous mapping for it.
     * <p>
     * This method will return {@code true} if value is stored in cache and {@code false} otherwise.
     * Unlike {@link #getAndPutIfAbsent(Object, Object)} method, it does not return previous
     * value and, therefore, does not have any overhead associated with returning of a value. It
     * should always be used whenever return value is not required.
     * <p>
     * If write-through is enabled, the stored value will be persisted to {@link CacheStore}
     * via <code>CacheStore#put(Transaction, Object, Object)</code> method.
     * <h2 class="header">Transactions</h2>
     * This method is transactional and will enlist the entry into ongoing transaction
     * if there is one.
     *
     * @param key Key to store in cache.
     * @param val Value to be associated with the given key.
     * @return {@code true} if value is stored in cache and {@code false} otherwise.
     * @throws NullPointerException If either key or value are {@code null}.
     * @throws IgniteCheckedException If put operation failed.
     */
    public boolean putIfAbsent(K key, V val) throws IgniteCheckedException;

    /**
     * Asynchronously stores given key-value pair in cache only if cache had no previous mapping for it.
     * <p>
     * This method will return {@code true} if value is stored in cache and {@code false} otherwise.
     * Unlike {@link #getAndPutIfAbsent(Object, Object)} method, it does not return previous
     * value and, therefore, does not have any overhead associated with returning of a value. It
     * should always be used whenever return value is not required.
     * <p>
     * If write-through is enabled, the stored value will be persisted to {@link CacheStore}
     * via <code>CacheStore#put(Transaction, Object, Object)</code> method.
     * <h2 class="header">Transactions</h2>
     * This method is transactional and will enlist the entry into ongoing transaction
     * if there is one.
     *
     * @param key Key to store in cache.
     * @param val Value to be associated with the given key.
     * @return Future for this put operation.
     * @throws NullPointerException If either key or value are {@code null}.
     */
    public IgniteInternalFuture<Boolean> putIfAbsentAsync(K key, V val);

    /**
     * Stores given key-value pair in cache only if there is a previous mapping for it.
     * In case of {@link CacheMode#PARTITIONED} or {@link CacheMode#REPLICATED} caches,
     * the value will be loaded from the primary node, which in its turn may load the value
     * from the swap storage, and consecutively, if it's not in swap,
     * from the underlying persistent storage. If value has to be loaded from persistent
     * storage, <code>CacheStore#load(Transaction, Object)</code> method will be used.
     * <p>
     * If the returned value is not needed, method {@link #replace(Object, Object)} should
     * always be used instead of this one to avoid the overhead associated with returning of the
     * previous value.
     * <p>
     * If write-through is enabled, the stored value will be persisted to {@link CacheStore}
     * via <code>CacheStore#put(Transaction, Object, Object)</code> method.
     * <h2 class="header">Transactions</h2>
     * This method is transactional and will enlist the entry into ongoing transaction
     * if there is one.
     *
     * @param key Key to store in cache.
     * @param val Value to be associated with the given key.
     * @return Previously contained value regardless of whether replace happened or not.
     * @throws NullPointerException If either key or value are {@code null}.
     * @throws IgniteCheckedException If replace operation failed.
     */
    @Nullable public V getAndReplace(K key, V val) throws IgniteCheckedException;

    /**
     * Asynchronously stores given key-value pair in cache only if there is a previous mapping for it. If cache
     * previously contained value for the given key, then this value is returned.In case of
     * {@link CacheMode#PARTITIONED} caches, the value will be loaded from the primary node,
     * which in its turn may load the value from the swap storage, and consecutively, if it's not in swap,
     * from the underlying persistent storage. If value has to be loaded from persistent
     * storage, <code>CacheStore#load(Transaction, Object)</code> method will be used.
     * <p>
     * If the returned value is not needed, method {@link #replace(Object, Object)} should
     * always be used instead of this one to avoid the overhead associated with returning of the
     * previous value.
     * <p>
     * If write-through is enabled, the stored value will be persisted to {@link CacheStore}
     * via <code>CacheStore#put(Transaction, Object, Object)</code> method.
     * <h2 class="header">Transactions</h2>
     * This method is transactional and will enlist the entry into ongoing transaction
     * if there is one.
     *
     * @param key Key to store in cache.
     * @param val Value to be associated with the given key.
     * @return Future for replace operation.
     * @throws NullPointerException If either key or value are {@code null}.
     */
    public IgniteInternalFuture<V> getAndReplaceAsync(K key, V val);

    /**
     * Stores given key-value pair in cache only if only if there is a previous mapping for it.
     * <p>
     * This method will return {@code true} if value is stored in cache and {@code false} otherwise.
     * Unlike {@link #getAndReplace(Object, Object)} method, it does not return previous
     * value and, therefore, does not have any overhead associated with returning of a value. It
     * should always be used whenever return value is not required.
     * <p>
     * If write-through is enabled, the stored value will be persisted to {@link CacheStore}
     * via <code>CacheStore#put(Transaction, Object, Object)</code> method.
     * <h2 class="header">Transactions</h2>
     * This method is transactional and will enlist the entry into ongoing transaction
     * if there is one.
     *
     * @param key Key to store in cache.
     * @param val Value to be associated with the given key.
     * @return {@code True} if replace happened, {@code false} otherwise.
     * @throws NullPointerException If either key or value are {@code null}.
     * @throws IgniteCheckedException If replace operation failed.
     */
    public boolean replace(K key, V val) throws IgniteCheckedException;

    /**
     * Asynchronously stores given key-value pair in cache only if only if there is a previous mapping for it.
     * <p>
     * This method will return {@code true} if value is stored in cache and {@code false} otherwise.
     * Unlike {@link #getAndReplaceAsync(Object, Object)} method, it does not return previous
     * value and, therefore, does not have any overhead associated with returning of a value. It
     * should always be used whenever return value is not required.
     * <p>
     * If write-through is enabled, the stored value will be persisted to {@link CacheStore}
     * via <code>CacheStore#put(Transaction, Object, Object)</code> method.
     * <h2 class="header">Transactions</h2>
     * This method is transactional and will enlist the entry into ongoing transaction
     * if there is one.
     *
     * @param key Key to store in cache.
     * @param val Value to be associated with the given key.
     * @return Future for the replace operation.
     * @throws NullPointerException If either key or value are {@code null}.
     */
    public IgniteInternalFuture<Boolean> replaceAsync(K key, V val);

    /**
     * Stores given key-value pair in cache only if only if the previous value is equal to the
     * {@code 'oldVal'} passed in.
     * <p>
     * This method will return {@code true} if value is stored in cache and {@code false} otherwise.
     * <p>
     * If write-through is enabled, the stored value will be persisted to {@link CacheStore}
     * via <code>CacheStore#put(Transaction, Object, Object)</code> method.
     * <h2 class="header">Transactions</h2>
     * This method is transactional and will enlist the entry into ongoing transaction
     * if there is one.
     *
     * @param key Key to store in cache.
     * @param oldVal Old value to match.
     * @param newVal Value to be associated with the given key.
     * @return {@code True} if replace happened, {@code false} otherwise.
     * @throws NullPointerException If either key or value are {@code null}.
     * @throws IgniteCheckedException If replace operation failed.
     */
    public boolean replace(K key, V oldVal, V newVal) throws IgniteCheckedException;

    /**
     * Asynchronously stores given key-value pair in cache only if only if the previous value is equal to the
     * {@code 'oldVal'} passed in.
     * <p>
     * This method will return {@code true} if value is stored in cache and {@code false} otherwise.
     * <p>
     * If write-through is enabled, the stored value will be persisted to {@link CacheStore}
     * via <code>CacheStore#put(Transaction, Object, Object)</code> method.
     * <h2 class="header">Transactions</h2>
     * This method is transactional and will enlist the entry into ongoing transaction
     * if there is one.
     *
     * @param key Key to store in cache.
     * @param oldVal Old value to match.
     * @param newVal Value to be associated with the given key.
     * @return Future for the replace operation.
     * @throws NullPointerException If either key or value are {@code null}.
     */
    public IgniteInternalFuture<Boolean> replaceAsync(K key, V oldVal, V newVal);

    /**
     * Stores given key-value pairs in cache. If filters are provided, then entries will
     * be stored in cache only if they pass the filter. Note that filter check is atomic,
     * so value stored in cache is guaranteed to be consistent with the filters.
     * <p>
     * If write-through is enabled, the stored values will be persisted to {@link CacheStore}
     * via <code>CacheStore#putAll(Transaction, Map)</code> method.
     * <h2 class="header">Transactions</h2>
     * This method is transactional and will enlist the entry into ongoing transaction
     * if there is one.
     *
     * @param m Key-value pairs to store in cache.
     * @throws IgniteCheckedException If put operation failed.
     */
    public void putAll(@Nullable Map<? extends K, ? extends V> m) throws IgniteCheckedException;

    /**
     * Asynchronously stores given key-value pairs in cache. If filters are provided, then entries will
     * be stored in cache only if they pass the filter. Note that filter check is atomic,
     * so value stored in cache is guaranteed to be consistent with the filters.
     * <p>
     * If write-through is enabled, the stored values will be persisted to {@link CacheStore}
     * via <code>CacheStore#putAll(Transaction, Map)</code> method.
     * <h2 class="header">Transactions</h2>
     * This method is transactional and will enlist the entry into ongoing transaction
     * if there is one.
     *
     * @param m Key-value pairs to store in cache.
     * @return Future for putAll operation.
     */
    public IgniteInternalFuture<?> putAllAsync(@Nullable Map<? extends K, ? extends V> m);

    /**
     * Set of keys cached on this node. You can remove elements from this set, but you cannot add elements
     * to this set. All removal operation will be reflected on the cache itself.
     * <p>
     * Iterator over this set will not fail if set was concurrently updated
     * by another thread. This means that iterator may or may not return latest
     * keys depending on whether they were added before or after current
     * iterator position.
     * <p>
     * NOTE: this operation is not distributed and returns only the keys cached on this node.
     *
     * @return Key set for this cache projection.
     */
    public Set<K> keySet();

    /**
     * @return Set of keys including internal keys.
     */
    public Set<K> keySetx();

    /**
     * Set of keys for which this node is primary.
     * This set is dynamic and may change with grid topology changes.
     * Note that this set will contain mappings for all keys, even if their values are
     * {@code null} because they were invalidated. You can remove elements from
     * this set, but you cannot add elements to this set. All removal operation will be
     * reflected on the cache itself.
     * <p>
     * Iterator over this set will not fail if set was concurrently updated
     * by another thread. This means that iterator may or may not return latest
     * keys depending on whether they were added before or after current
     * iterator position.
     * <p>
     * NOTE: this operation is not distributed and returns only the keys cached on this node.
     *
     * @return Primary key set for the current node.
     */
    public Set<K> primaryKeySet();

    /**
     * Collection of values cached on this node. You can remove
     * elements from this collection, but you cannot add elements to this collection.
     * All removal operation will be reflected on the cache itself.
     * <p>
     * Iterator over this collection will not fail if collection was
     * concurrently updated by another thread. This means that iterator may or
     * may not return latest values depending on whether they were added before
     * or after current iterator position.
     * <p>
     * NOTE: this operation is not distributed and returns only the values cached on this node.
     *
     * @return Collection of cached values.
     */
    public Iterable<V> values();

    /**
     * Gets set of all entries cached on this node. You can remove
     * elements from this set, but you cannot add elements to this set.
     * All removal operation will be reflected on the cache itself.
     * <p>
     * NOTE: this operation is not distributed and returns only the entries cached on this node.
     *
     * @return Entries that pass through key filter.
     */
    public Set<Cache.Entry<K, V>> entrySet();

    /**
     * Gets set containing cache entries that belong to provided partition or {@code null}
     * if partition is not found locally.
     * <p>
     * NOTE: this operation is not distributed and returns only the entries cached on this node.
     *
     * @param part Partition.
     * @return Set containing partition's entries or {@code null} if partition is
     *      not found locally.
     */
    @Nullable public Set<Cache.Entry<K, V>> entrySet(int part);

    /**
     * Starts new transaction with the specified concurrency and isolation.
     *
     * @param concurrency Concurrency.
     * @param isolation Isolation.
     * @return New transaction.
     * @throws IllegalStateException If transaction is already started by this thread.
     * @throws UnsupportedOperationException If cache is {@link CacheAtomicityMode#ATOMIC}.
     */
    public Transaction txStart(TransactionConcurrency concurrency, TransactionIsolation isolation);

    /**
     * @param concurrency Concurrency.
     * @param isolation Isolation.
     * @return New transaction.
     */
    public IgniteInternalTx txStartEx(TransactionConcurrency concurrency, TransactionIsolation isolation);

    /**
     * Starts transaction with specified isolation, concurrency, timeout, invalidation flag,
     * and number of participating entries.
     *
     * @param concurrency Concurrency.
     * @param isolation Isolation.
     * @param timeout Timeout.
     * @param txSize Number of entries participating in transaction (may be approximate).
     * @return New transaction.
     * @throws IllegalStateException If transaction is already started by this thread.
     * @throws UnsupportedOperationException If cache is {@link CacheAtomicityMode#ATOMIC}.
     */
    public Transaction txStart(TransactionConcurrency concurrency, TransactionIsolation isolation, long timeout,
        int txSize);

    /**
     * Gets transaction started by this thread or {@code null} if this thread does
     * not have a transaction.
     *
     * @return Transaction started by this thread or {@code null} if this thread
     *      does not have a transaction.
     */
    @Nullable public Transaction tx();

    /**
     * Evicts entry associated with given key from cache. Note, that entry will be evicted
     * only if it's not used (not participating in any locks or transactions).
     * <p>
     * If {@link org.apache.ignite.configuration.CacheConfiguration#isSwapEnabled()} is set to {@code true}, the evicted entry will
     * be swapped to offheap, and then to disk.
     *
     * @param key Key to evict from cache.
     * @return {@code True} if entry could be evicted, {@code false} otherwise.
     */
    public boolean evict(K key);

    /**
     * Attempts to evict all entries associated with keys. Note,
     * that entry will be evicted only if it's not used (not
     * participating in any locks or transactions).
     * <p>
     * If {@link org.apache.ignite.configuration.CacheConfiguration#isSwapEnabled()} is set to {@code true}, the evicted entry will
     * be swapped to offheap, and then to disk.
     *
     * @param keys Keys to evict.
     */
    public void evictAll(@Nullable Collection<? extends K> keys);

    /**
     * Clears all entries from this cache only if the entry is not
     * currently locked or participating in a transaction.
     * <p>
     * If {@link org.apache.ignite.configuration.CacheConfiguration#isSwapEnabled()} is set to {@code true}, the evicted entries will
     * also be cleared from swap.
     * <p>
     * Note that this operation is local as it merely clears
     * entries from local cache. It does not remove entries from
     * remote caches or from underlying persistent storage.
     *
     * @param srv Whether to clear server cache.
     * @param near Whether to clear near cache.
     * @param readers Whether to clear readers.
     */
    public void clearLocally(boolean srv, boolean near, boolean readers);

    /**
     * Clears an entry from this cache and swap storage only if the entry
     * is not currently locked, and is not participating in a transaction.
     * <p>
     * If {@link org.apache.ignite.configuration.CacheConfiguration#isSwapEnabled()} is set to {@code true}, the evicted entries will
     * also be cleared from swap.
     * <p>
     * Note that this operation is local as it merely clears
     * an entry from local cache. It does not remove entries from
     * remote caches or from underlying persistent storage.
     *
     * @param key Key to clearLocally.
     * @return {@code True} if entry was successfully cleared from cache, {@code false}
     *      if entry was in use at the time of this method invocation and could not be
     *      cleared.
     */
    public boolean clearLocally(K key);

    /**
     * Clears entries from this cache and swap storage only if the entry
     * is not currently locked, and is not participating in a transaction.
     * <p>
     * If {@link org.apache.ignite.configuration.CacheConfiguration#isSwapEnabled()} is set to {@code true}, the evicted entries will
     * also be cleared from swap.
     * <p>
     * Note that this operation is local as it merely clears
     * an entry from local cache. It does not remove entries from
     * remote caches or from underlying persistent storage.
     *
     * @param keys Keys to clearLocally.
     * @param srv Whether to clear server cache.
     * @param near Whether to clear near cache.
     * @param readers Whether to clear readers.
     */
    public void clearLocallyAll(Set<? extends K> keys, boolean srv, boolean near, boolean readers);

    /**
     * Clears key on all nodes that store it's data. That is, caches are cleared on remote
     * nodes and local node, as opposed to {@link IgniteInternalCache#clearLocally(Object)} method which only
     * clears local node's cache.
     * <p>
     * Ignite will make the best attempt to clear caches on all nodes. If some caches
     * could not be cleared, then exception will be thrown.
     *
     * @param key Key to clear.
     * @throws IgniteCheckedException In case of cache could not be cleared on any of the nodes.
     */
    public void clear(K key) throws IgniteCheckedException;

    /**
     * Clears keys on all nodes that store it's data. That is, caches are cleared on remote
     * nodes and local node, as opposed to {@link IgniteInternalCache#clearLocallyAll(Set, boolean, boolean, boolean)} method which only
     * clears local node's cache.
     * <p>
     * Ignite will make the best attempt to clear caches on all nodes. If some caches
     * could not be cleared, then exception will be thrown.
     *
     * @param keys Keys to clear.
     * @throws IgniteCheckedException In case of cache could not be cleared on any of the nodes.
     */
    public void clearAll(Set<? extends K> keys) throws IgniteCheckedException;

    /**
     * Clears cache on all nodes that store it's data. That is, caches are cleared on remote
     * nodes and local node, as opposed to {@link IgniteInternalCache#clearLocally(boolean, boolean, boolean)} method which only
     * clears local node's cache.
     * <p>
     * Ignite will make the best attempt to clear caches on all nodes. If some caches
     * could not be cleared, then exception will be thrown.
     * <p>
     *
     * @throws IgniteCheckedException In case of cache could not be cleared on any of the nodes.
     */
    public void clear() throws IgniteCheckedException;

    /**
     * @return Clear future.
     */
    public IgniteInternalFuture<?> clearAsync();

    /**
     * @param key Key to clear.
     * @return Clear future.
     */
    public IgniteInternalFuture<?> clearAsync(K key);

    /**
     * @param keys Keys to clear.
     * @return Clear future.
     */
    public IgniteInternalFuture<?> clearAllAsync(Set<? extends K> keys);

    /**
     * Removes given key mapping from cache. If cache previously contained value for the given key,
     * then this value is returned. In case of {@link CacheMode#PARTITIONED} or {@link CacheMode#REPLICATED}
     * caches, the value will be loaded from the primary node, which in its turn may load the value
     * from the disk-based swap storage, and consecutively, if it's not in swap,
     * from the underlying persistent storage. If value has to be loaded from persistent
     * storage, <code>CacheStore#load(Transaction, Object)</code> method will be used.
     * <p>
     * If the returned value is not needed, method <code>#removex(Object, org.apache.ignite.lang.IgnitePredicate[])</code> should
     * always be used instead of this one to avoid the overhead associated with returning of the
     * previous value.
     * <p>
     * If write-through is enabled, the value will be removed from {@link CacheStore}
     * via <code>CacheStore#remove(Transaction, Object)</code> method.
     * <h2 class="header">Transactions</h2>
     * This method is transactional and will enlist the entry into ongoing transaction
     * if there is one.
     *
     * @param key Key whose mapping is to be removed from cache.
     * @return Previous value associated with specified key, or {@code null}
     *      if there was no value for this key.
     * @throws NullPointerException If key is {@code null}.
     * @throws IgniteCheckedException If remove operation failed.
     */
    @Nullable public V getAndRemove(K key)
        throws IgniteCheckedException;

    /**
     * Asynchronously removes given key mapping from cache. If cache previously contained value for the given key,
     * then this value is returned. In case of {@link CacheMode#PARTITIONED} or {@link CacheMode#REPLICATED}
     * caches, the value will be loaded from the primary node, which in its turn may load the value
     * from the swap storage, and consecutively, if it's not in swap,
     * from the underlying persistent storage. If value has to be loaded from persistent
     * storage, <code>CacheStore#load(Transaction, Object)</code> method will be used.
     * <p>
     * If the returned value is not needed, method <code>#removex(Object, org.apache.ignite.lang.IgnitePredicate[])</code> should
     * always be used instead of this one to avoid the overhead associated with returning of the
     * previous value.
     * <p>
     * If write-through is enabled, the value will be removed from {@link CacheStore}
     * via <code>CacheStore#remove(Transaction, Object)</code> method.
     * <h2 class="header">Transactions</h2>
     * This method is transactional and will enlist the entry into ongoing transaction
     * if there is one.
     *
     * @param key Key whose mapping is to be removed from cache.
     * @return Future for the remove operation.
     * @throws NullPointerException if the key is {@code null}.
     */
    public IgniteInternalFuture<V> getAndRemoveAsync(K key);

    /**
     * Removes given key mapping from cache.
     * <p>
     * This method will return {@code true} if remove did occur, which means that all optionally
     * provided filters have passed and there was something to remove, {@code false} otherwise.
     * <p>
     * If write-through is enabled, the value will be removed from {@link CacheStore}
     * via <code>CacheStore#remove(Transaction, Object)</code> method.
     * <h2 class="header">Transactions</h2>
     * This method is transactional and will enlist the entry into ongoing transaction
     * if there is one.
     *
     * @param key Key whose mapping is to be removed from cache.
     * @return {@code True} if filter passed validation and entry was removed, {@code false} otherwise.
     *      Note that if filter is not specified, this method will return {@code true}.
     * @throws NullPointerException if the key is {@code null}.
     * @throws IgniteCheckedException If remove failed.
     */
    public boolean remove(K key) throws IgniteCheckedException;

    /**
     * Asynchronously removes given key mapping from cache.
     * <p>
     * This method will return {@code true} if remove did occur, which means that all optionally
     * provided filters have passed and there was something to remove, {@code false} otherwise.
     * <p>
     * If write-through is enabled, the value will be removed from {@link CacheStore}
     * via <code>CacheStore#remove(Transaction, Object)</code> method.
     * <h2 class="header">Transactions</h2>
     * This method is transactional and will enlist the entry into ongoing transaction
     * if there is one.
     *
     * @param key Key whose mapping is to be removed from cache.
     * @return Future for the remove operation. The future will return {@code true}
     *      if optional filters passed validation and remove did occur, {@code false} otherwise.
     *      Note that if filter is not specified, this method will return {@code true}.
     * @throws NullPointerException if the key is {@code null}.
     */
    public IgniteInternalFuture<Boolean> removeAsync(K key);

    /**
     * Removes given key mapping from cache if one exists and value is equal to the passed in value.
     * <p>
     * If write-through is enabled, the value will be removed from {@link CacheStore}
     * via <code>CacheStore#remove(Transaction, Object)</code> method.
     * <h2 class="header">Transactions</h2>
     * This method is transactional and will enlist the entry into ongoing transaction
     * if there is one.
     *
     * @param key Key whose mapping is to be removed from cache.
     * @param val Value to match against currently cached value.
     * @return {@code True} if entry was removed and passed in value matched the cached one,
     *      {@code false} otherwise.
     * @throws NullPointerException if the key or value is {@code null}.
     * @throws IgniteCheckedException If remove failed.
     */
    public boolean remove(K key, V val) throws IgniteCheckedException;

    /**
     * Asynchronously removes given key mapping from cache if one exists and value is equal to the passed in value.
     * <p>
     * This method will return {@code true} if remove did occur, which means that all optionally
     * provided filters have passed and there was something to remove, {@code false} otherwise.
     * <p>
     * If write-through is enabled, the value will be removed from {@link CacheStore}
     * via <code>CacheStore#remove(Transaction, Object)</code> method.
     * <h2 class="header">Transactions</h2>
     * This method is transactional and will enlist the entry into ongoing transaction
     * if there is one.
     *
     * @param key Key whose mapping is to be removed from cache.
     * @param val Value to match against currently cached value.
     * @return Future for the remove operation. The future will return {@code true}
     *      if currently cached value will match the passed in one.
     * @throws NullPointerException if the key or value is {@code null}.
     */
    public IgniteInternalFuture<Boolean> removeAsync(K key, V val);

    /**
     * Removes given key mappings from cache.
     * <p>
     * If write-through is enabled, the values will be removed from {@link CacheStore} via {@link IgniteDataStreamer}.
     * <h2 class="header">Transactions</h2>
     * This method is transactional and will enlist the entry into ongoing transaction
     * if there is one.
     *
     * @param keys Keys whose mappings are to be removed from cache.
     * @throws IgniteCheckedException If remove failed.
     */
    public void removeAll(@Nullable Collection<? extends K> keys) throws IgniteCheckedException;

    /**
     * Asynchronously removes given key mappings from cache for entries.
     * <p>
     * If write-through is enabled, the values will be removed from {@link CacheStore} via {@link IgniteDataStreamer}.
     * <h2 class="header">Transactions</h2>
     * This method is transactional and will enlist the entry into ongoing transaction
     * if there is one.
     *
     * @param keys Keys whose mappings are to be removed from cache.
     * @return Future for the remove operation. The future will complete whenever
     *      remove operation completes.
     */
    public IgniteInternalFuture<?> removeAllAsync(@Nullable Collection<? extends K> keys);

    /**
     * Removes mappings from cache.
     * <p>
     * <b>USE WITH CARE</b> - if your cache has many entries then transaction will quickly become very heavy and slow.
     * <p>
     * If write-through is enabled, the values will be removed from {@link CacheStore} via {@link IgniteDataStreamer}.
     * <h2 class="header">Transactions</h2>
     * This method is not transactional.
     *
     * @throws IgniteCheckedException If remove failed.
     */
    public void removeAll() throws IgniteCheckedException;

    /**
     * @return Remove future.
     */
    public IgniteInternalFuture<?> removeAllAsync();

    /**
     * Synchronously acquires lock on a cached object with given
     * key only if the passed in filter (if any) passes. This method
     * together with filter check will be executed as one atomic operation.
     * <h2 class="header">Transactions</h2>
     * Locks are not transactional and should not be used from within transactions. If you do
     * need explicit locking within transaction, then you should use
     * {@link TransactionConcurrency#PESSIMISTIC} concurrency control for transaction
     * which will acquire explicit locks for relevant cache operations.
     *
     * @param key Key to lock.
     * @param timeout Timeout in milliseconds to wait for lock to be acquired
     *      ({@code '0'} for no expiration), {@code -1} for immediate failure if
     *      lock cannot be acquired immediately).
     * @return {@code True} if all filters passed and lock was acquired,
     *      {@code false} otherwise.
     * @throws IgniteCheckedException If lock acquisition resulted in error.
     */
    public boolean lock(K key, long timeout)
        throws IgniteCheckedException;

    /**
     * Asynchronously acquires lock on a cached object with given
     * key only if the passed in filter (if any) passes. This method
     * together with filter check will be executed as one atomic operation.
     * <h2 class="header">Transactions</h2>
     * Locks are not transactional and should not be used from within transactions. If you do
     * need explicit locking within transaction, then you should use
     * {@link TransactionConcurrency#PESSIMISTIC} concurrency control for transaction
     * which will acquire explicit locks for relevant cache operations.
     *
     * @param key Key to lock.
     * @param timeout Timeout in milliseconds to wait for lock to be acquired
     *      ({@code '0'} for no expiration, {@code -1} for immediate failure if
     *      lock cannot be acquired immediately).
     * @return Future for the lock operation. The future will return {@code true}
     *      whenever all filters pass and locks are acquired before timeout is expired,
     *      {@code false} otherwise.
     */
    public IgniteInternalFuture<Boolean> lockAsync(K key, long timeout);

    /**
     * All or nothing synchronous lock for passed in keys. This method
     * together with filter check will be executed as one atomic operation.
     * If at least one filter validation failed, no locks will be acquired.
     * <h2 class="header">Transactions</h2>
     * Locks are not transactional and should not be used from within transactions. If you do
     * need explicit locking within transaction, then you should use
     * {@link TransactionConcurrency#PESSIMISTIC} concurrency control for transaction
     * which will acquire explicit locks for relevant cache operations.
     *
     * @param keys Keys to lock.
     * @param timeout Timeout in milliseconds to wait for lock to be acquired
     *      ({@code '0'} for no expiration).
     * @return {@code True} if all filters passed and locks were acquired before
     *      timeout has expired, {@code false} otherwise.
     * @throws IgniteCheckedException If lock acquisition resulted in error.
     */
    public boolean lockAll(@Nullable Collection<? extends K> keys, long timeout) throws IgniteCheckedException;

    /**
     * All or nothing synchronous lock for passed in keys. This method
     * together with filter check will be executed as one atomic operation.
     * If at least one filter validation failed, no locks will be acquired.
     * <h2 class="header">Transactions</h2>
     * Locks are not transactional and should not be used from within transactions. If you do
     * need explicit locking within transaction, then you should use
     * {@link TransactionConcurrency#PESSIMISTIC} concurrency control for transaction
     * which will acquire explicit locks for relevant cache operations.
     *
     * @param keys Keys to lock.
     * @param timeout Timeout in milliseconds to wait for lock to be acquired
     *      ({@code '0'} for no expiration).
     * @return Future for the collection of locks. The future will return
     *      {@code true} if all filters passed and locks were acquired before
     *      timeout has expired, {@code false} otherwise.
     */
    public IgniteInternalFuture<Boolean> lockAllAsync(@Nullable Collection<? extends K> keys, long timeout);

    /**
     * Unlocks given key only if current thread owns the lock. If optional filter
     * will not pass, then unlock will not happen. If the key being unlocked was
     * never locked by current thread, then this method will do nothing.
     * <h2 class="header">Transactions</h2>
     * Locks are not transactional and should not be used from within transactions. If you do
     * need explicit locking within transaction, then you should use
     * {@link TransactionConcurrency#PESSIMISTIC} concurrency control for transaction
     * which will acquire explicit locks for relevant cache operations.
     *
     * @param key Key to unlock.
     * @throws IgniteCheckedException If unlock execution resulted in error.
     */
    public void unlock(K key) throws IgniteCheckedException;

    /**
     * Unlocks given keys only if current thread owns the locks. Only the keys
     * that have been locked by calling thread and pass through the filter (if any)
     * will be unlocked. If none of the key locks is owned by current thread, then
     * this method will do nothing.
     * <h2 class="header">Transactions</h2>
     * Locks are not transactional and should not be used from within transactions. If you do
     * need explicit locking within transaction, then you should use
     * {@link TransactionConcurrency#PESSIMISTIC} concurrency control for transaction
     * which will acquire explicit locks for relevant cache operations.
     *
     * @param keys Keys to unlock.
     * @throws IgniteCheckedException If unlock execution resulted in error.
     */
    public void unlockAll(@Nullable Collection<? extends K> keys) throws IgniteCheckedException;

    /**
     * Checks if any node owns a lock for this key.
     * <p>
     * This is a local in-VM operation and does not involve any network trips
     * or access to persistent storage in any way.
     *
     * @param key Key to check.
     * @return {@code True} if lock is owned by some node.
     */
    public boolean isLocked(K key);

    /**
     * Checks if current thread owns a lock on this key.
     * <p>
     * This is a local in-VM operation and does not involve any network trips
     * or access to persistent storage in any way.
     *
     * @param key Key to check.
     * @return {@code True} if key is locked by current thread.
     */
    public boolean isLockedByThread(K key);

    /**
     * Gets the number of all entries cached on this node. This method will return the count of
     * all cache entries and has O(1) complexity on base {@link IgniteInternalCache}. It is essentially the
     * size of cache key set and is semantically identical to {{@code Cache.keySet().size()}.
     * <p>
     * NOTE: this operation is not distributed and returns only the number of entries cached on this node.
     *
     * @return Size of cache on this node.
     */
    public int size();

    /**
     * Gets the number of all entries cached on this node as a long value. This method will return the count of
     * all cache entries and has O(1) complexity on base {@link IgniteInternalCache}. It is essentially the
     * size of cache key set and is semantically identical to {{@code Cache.keySet().size()}.
     * <p>
     * NOTE: this operation is not distributed and returns only the number of entries cached on this node.
     *
     * @return Size of cache on this node.
     */
    public long sizeLong();

    /**
     * @param peekModes Peek modes.
     * @return Local cache size.
     * @throws IgniteCheckedException If failed.
     */
    public int localSize(CachePeekMode[] peekModes) throws IgniteCheckedException;

    /**
     * @param peekModes Peek modes.
     * @return Local cache size as a long value.
     * @throws IgniteCheckedException If failed.
     */
    public long localSizeLong(CachePeekMode[] peekModes) throws IgniteCheckedException;

    /**
     * @param peekModes Peek modes.
     * @return Global cache size.
     * @throws IgniteCheckedException If failed.
     */
    public int size(CachePeekMode[] peekModes) throws IgniteCheckedException;

    /**
     * @param peekModes Peek modes.
     * @return Global cache size as a long value.
     * @throws IgniteCheckedException If failed.
     */
    public long sizeLong(CachePeekMode[] peekModes) throws IgniteCheckedException;

    /**
     * @param peekModes Peek modes.
     * @return Future.
     */
    public IgniteInternalFuture<Integer> sizeAsync(CachePeekMode[] peekModes);

    /**
     * @param peekModes Peek modes.
     * @return Future.
     */
    public IgniteInternalFuture<Long> sizeLongAsync(CachePeekMode[] peekModes);

    /**
     * Gets size of near cache key set. This method will return count of all entries in near
     * cache and has O(1) complexity on base cache projection.
     * <p>
     * Note that for {@code LOCAL} non-distributed caches this method will always return {@code 0}
     *
     * @return Size of near cache key set or {@code 0} if cache is not {@link CacheMode#PARTITIONED}.
     */
    public int nearSize();

    /**
     * Gets the number of all primary entries cached on this node. For {@link CacheMode#LOCAL} non-distributed
     * cache mode, this method is identical to {@link #size()}.
     * <p>
     * For {@link CacheMode#PARTITIONED} and {@link CacheMode#REPLICATED} modes, this method will
     * return number of primary entries cached on this node (excluding any backups). The complexity of
     * this method is O(P), where P is the total number of partitions.
     * <p>
     * NOTE: this operation is not distributed and returns only the number of primary entries cached on this node.
     *
     * @return Number of primary entries in cache.
     */
    public int primarySize();

    /**
     * Gets the number of all primary entries cached on this node as a long value. For {@link CacheMode#LOCAL}
     * non-distributed cache mode, this method is identical to {@link #size()}.
     * <p>
     * For {@link CacheMode#PARTITIONED} and {@link CacheMode#REPLICATED} modes, this method will
     * return number of primary entries cached on this node (excluding any backups). The complexity of
     * this method is O(P), where P is the total number of partitions.
     * <p>
     * NOTE: this operation is not distributed and returns only the number of primary entries cached on this node.
     *
     * @return Number of primary entries in cache.
     */
    public long primarySizeLong();

    /**
     * Gets configuration bean for this cache.
     *
     * @return Configuration bean for this cache.
     */
    public CacheConfiguration configuration();

    /**
     * Gets affinity service to provide information about data partitioning
     * and distribution.
     *
     * @return Cache data affinity service.
     */
    public Affinity<K> affinity();

    /**
     * Gets whole cluster metrics (statistics) for this cache.
     *
     * @return Cache metrics.
     */
    public CacheMetrics clusterMetrics();

    /**
     * Gets cluster group metrics (statistics) for this cache.
     *
     * @param grp Cluster group.
     * @return Cache metrics.
     */
    public CacheMetrics clusterMetrics(ClusterGroup grp);
<<<<<<< HEAD

    /**
     * Gets local metrics (statistics) for this cache.
     *
     * @return Cache metrics.
     */
    public CacheMetrics localMetrics();

    /**
     * Gets whole cluster metrics (statistics) for this cache.
     *
     * @return Cache metrics.
     */
    public CacheMetricsMXBean clusterMxBean();

    /**
     * Gets local metrics (statistics) for this cache.
     *
     * @return Cache metrics.
     */
    public CacheMetricsMXBean localMxBean();
=======
>>>>>>> 4a8fb8f3

    /**
     * Gets local metrics (statistics) for this cache.
     *
     * @return Cache metrics.
     */
    public CacheMetrics localMetrics();

    /**
     * Gets whole cluster metrics (statistics) for this cache.
     *
     * @return Cache metrics.
     */
    public CacheMetricsMXBean clusterMxBean();

    /**
     * Gets local metrics (statistics) for this cache.
     *
     * @return Cache metrics.
     */
    public CacheMetricsMXBean localMxBean();

    /**
     * Gets number of cache entries stored in off-heap memory.
     *
     * @return Number of cache entries stored in off-heap memory.
     */
    public long offHeapEntriesCount();

    /**
     * Gets memory size allocated in off-heap.
     *
     * @return Allocated memory size.
     */
    public long offHeapAllocatedSize();

    /**
     * Forces this cache node to re-balance its partitions. This method is usually used when
     * {@link CacheConfiguration#getRebalanceDelay()} configuration parameter has non-zero value.
     * When many nodes are started or stopped almost concurrently, it is more efficient to delay
     * rebalancing until the node topology is stable to make sure that no redundant re-partitioning
     * happens.
     * <p>
     * In case of{@link CacheMode#PARTITIONED} caches, for better efficiency user should
     * usually make sure that new nodes get placed on the same place of consistent hash ring as
     * the left nodes, and that nodes are restarted before
     * {@link CacheConfiguration#getRebalanceDelay() rebalanceDelay} expires. To place nodes
     * on the same place in consistent hash ring, use
     * {@link IgniteConfiguration#setConsistentId(Serializable)} to make sure that
     * a node maps to the same hash ID if re-started.
     * <p>
     * See {@link org.apache.ignite.configuration.CacheConfiguration#getRebalanceDelay()} for more information on how to configure
     * rebalance re-partition delay.
     * <p>
     * @return Future that will be completed when rebalancing is finished.
     */
    public IgniteInternalFuture<?> rebalance();

    /**
     * Creates projection for specified subject ID.
     *
     * @param subjId Client ID.
     * @return Internal projection.
     */
    public IgniteInternalCache<K, V> forSubjectId(UUID subjId);

    /**
     * Store DR data.
     *
     * @param drMap DR map.
     * @throws IgniteCheckedException If put operation failed.
     */
    public void putAllConflict(Map<KeyCacheObject, GridCacheDrInfo> drMap) throws IgniteCheckedException;

    /**
     * Store DR data asynchronously.
     *
     * @param drMap DR map.
     * @return Future.
     * @throws IgniteCheckedException If put operation failed.
     */
    public IgniteInternalFuture<?> putAllConflictAsync(Map<KeyCacheObject, GridCacheDrInfo> drMap)
        throws IgniteCheckedException;

    /**
     * Removes DR data.
     *
     * @param drMap DR map.
     * @throws IgniteCheckedException If remove failed.
     */
    public void removeAllConflict(Map<KeyCacheObject, GridCacheVersion> drMap) throws IgniteCheckedException;

    /**
     * Removes DR data asynchronously.
     *
     * @param drMap DR map.
     * @return Future.
     * @throws IgniteCheckedException If remove failed.
     */
    public IgniteInternalFuture<?> removeAllConflictAsync(Map<KeyCacheObject, GridCacheVersion> drMap) throws IgniteCheckedException;

    /**
     * Gets value from cache. Will go to primary node even if this is a backup.
     *
     * @param key Key to get value for.
     * @return Value.
     * @throws IgniteCheckedException If failed.
     */
    @Nullable public V getForcePrimary(K key) throws IgniteCheckedException;

    /**
     * Asynchronously gets value from cache. Will go to primary node even if this is a backup.
     *
     * @param key Key to get value for.
     * @return Future with result.
     */
    public IgniteInternalFuture<V> getForcePrimaryAsync(K key);

    /**
     * Gets values from cache. Will bypass started transaction, if any, i.e. will not enlist entries
     * and will not lock any keys if pessimistic transaction is started by thread.
     *
     * @param keys Keys to get values for.
     * @return Value.
     * @throws IgniteCheckedException If failed.
     */
    public Map<K, V> getAllOutTx(Set<? extends K> keys) throws IgniteCheckedException;

    /**
     * Gets values from cache. Will bypass started transaction, if any, i.e. will not enlist entries
     * and will not lock any keys if pessimistic transaction is started by thread.
     *
     * @param keys Keys to get values for.
     * @return Future for getAllOutTx operation.
     */
    public IgniteInternalFuture<Map<K, V>> getAllOutTxAsync(Set<? extends K> keys);

    /**
     * Checks whether this cache is IGFS data cache.
     *
     * @return {@code True} in case this cache is IGFS data cache.
     */
    public boolean isIgfsDataCache();

    /**
     * Get current amount of used IGFS space in bytes.
     *
     * @return Amount of used IGFS space in bytes.
     */
    public long igfsDataSpaceUsed();

    /**
     * Get maximum space available for IGFS.
     *
     * @return Amount of space available for IGFS in bytes.
     */
    public long igfsDataSpaceMax();

    /**
     * Checks whether this cache is Mongo data cache.
     *
     * @return {@code True} if this cache is mongo data cache.
     */
    public boolean isMongoDataCache();

    /**
     * Checks whether this cache is Mongo meta cache.
     *
     * @return {@code True} if this cache is mongo meta cache.
     */
    public boolean isMongoMetaCache();

    /**
     * Gets entry set containing internal entries.
     *
     * @param filter Filter.
     * @return Entry set.
     */
    public Set<Cache.Entry<K, V>> entrySetx(CacheEntryPredicate... filter);

    /**
     * @return {@link javax.cache.expiry.ExpiryPolicy} associated with this projection.
     */
    @Nullable public ExpiryPolicy expiry();

    /**
     * @param plc {@link ExpiryPolicy} to associate with this projection.
     * @return New projection based on this one, but with the specified expiry policy.
     */
    public IgniteInternalCache<K, V> withExpiryPolicy(ExpiryPolicy plc);

    /**
     * @return Cache with no-retries behavior enabled.
     */
    public IgniteInternalCache<K, V> withNoRetries();

    /**
     * @param key Key.
     * @param entryProcessor Entry processor.
     * @param args Arguments.
     * @return Invoke result.
     * @throws IgniteCheckedException If failed.
     */
    @Nullable public <T> EntryProcessorResult<T> invoke(K key,
        EntryProcessor<K, V, T> entryProcessor,
        Object... args) throws IgniteCheckedException;

    /**
     * @param key Key.
     * @param entryProcessor Entry processor.
     * @param args Arguments.
     * @return Future.
     */
    public <T> IgniteInternalFuture<EntryProcessorResult<T>> invokeAsync(K key,
        EntryProcessor<K, V, T> entryProcessor,
        Object... args);

    /**
     * @param keys Keys.
     * @param entryProcessor Entry processor.
     * @param args Arguments.
     * @return Invoke results.
     * @throws IgniteCheckedException If failed.
     */
    public <T> Map<K, EntryProcessorResult<T>> invokeAll(Set<? extends K> keys,
        EntryProcessor<K, V, T> entryProcessor,
        Object... args) throws IgniteCheckedException;

    /**
     * @param keys Keys.
     * @param entryProcessor Entry processor.
     * @param args Arguments.
     * @return Future.
     */
    public <T> IgniteInternalFuture<Map<K, EntryProcessorResult<T>>> invokeAllAsync(Set<? extends K> keys,
        EntryProcessor<K, V, T> entryProcessor,
        Object... args);

    /**
     * @param map Map containing keys and entry processors to be applied to values.
     * @param args Arguments.
     * @return Invoke results.
     * @throws IgniteCheckedException If failed.
     */
    public <T> Map<K, EntryProcessorResult<T>> invokeAll(
        Map<? extends K, ? extends EntryProcessor<K, V, T>> map,
        Object... args) throws IgniteCheckedException;

    /**
     * @param map Map containing keys and entry processors to be applied to values.
     * @param args Arguments.
     * @return Future.
     */
    public <T> IgniteInternalFuture<Map<K, EntryProcessorResult<T>>> invokeAllAsync(
        Map<? extends K, ? extends EntryProcessor<K, V, T>> map,
        Object... args);

    /**
     * @return Context.
     */
    public GridCacheContext<K, V> context();

    /**
     * Delegates to {@link CacheStore#loadCache(org.apache.ignite.lang.IgniteBiInClosure,Object...)} method
     * to load state from the underlying persistent storage. The loaded values
     * will then be given to the optionally passed in predicate, and, if the predicate returns
     * {@code true}, will be stored in cache. If predicate is {@code null}, then
     * all loaded values will be stored in cache.
     * <p>
     * Note that this method does not receive keys as a parameter, so it is up to
     * {@link CacheStore} implementation to provide all the data to be loaded.
     * <p>
     * This method is not transactional and may end up loading a stale value into
     * cache if another thread has updated the value immediately after it has been
     * loaded. It is mostly useful when pre-loading the cache from underlying
     * data store before start, or for read-only caches.
     *
     * @param p Optional predicate (may be {@code null}). If provided, will be used to
     *      filter values to be put into cache.
     * @param args Optional user arguments to be passed into
     *      {@link CacheStore#loadCache(org.apache.ignite.lang.IgniteBiInClosure, Object...)} method.
     * @throws IgniteCheckedException If loading failed.
     */
    public void localLoadCache(@Nullable IgniteBiPredicate<K, V> p, @Nullable Object... args)
        throws IgniteCheckedException;

    /**
     * Asynchronously delegates to {@link CacheStore#loadCache(org.apache.ignite.lang.IgniteBiInClosure, Object...)} method
     * to reload state from the underlying persistent storage. The reloaded values
     * will then be given to the optionally passed in predicate, and if the predicate returns
     * {@code true}, will be stored in cache. If predicate is {@code null}, then
     * all reloaded values will be stored in cache.
     * <p>
     * Note that this method does not receive keys as a parameter, so it is up to
     * {@link CacheStore} implementation to provide all the data to be loaded.
     * <p>
     * This method is not transactional and may end up loading a stale value into
     * cache if another thread has updated the value immediately after it has been
     * loaded. It is mostly useful when pre-loading the cache from underlying
     * data store before start, or for read-only caches.
     *
     * @param p Optional predicate (may be {@code null}). If provided, will be used to
     *      filter values to be put into cache.
     * @param args Optional user arguments to be passed into
     *      {@link CacheStore#loadCache(org.apache.ignite.lang.IgniteBiInClosure,Object...)} method.
     * @return Future to be completed whenever loading completes.
     */
    public IgniteInternalFuture<?> localLoadCacheAsync(@Nullable IgniteBiPredicate<K, V> p, @Nullable Object... args);

    /**
     * Gets value without waiting for toplogy changes.
     *
     * @param key Key.
     * @return Value.
     * @throws IgniteCheckedException If failed.
     */
    public V getTopologySafe(K key) throws IgniteCheckedException;

    /**
     * Tries to get and put value in cache. Will fail with {@link GridCacheTryPutFailedException}
     * if topology exchange is in progress.
     *
     * @param key Key.
     * @param val value.
     * @return Old value.
     * @throws IgniteCheckedException In case of error.
     */
    @Nullable public V tryGetAndPut(K key, V val) throws IgniteCheckedException;

    /**
     * @param topVer Locked topology version.
     * @param key Key.
     * @param entryProcessor Entry processor.
     * @param args Arguments.
     * @return Invoke result.
     * @throws IgniteCheckedException If failed.
     */
    @Nullable public <T> EntryProcessorResult<T> invoke(
        @Nullable AffinityTopologyVersion topVer,
        K key,
        EntryProcessor<K, V, T> entryProcessor,
        Object... args) throws IgniteCheckedException;
}<|MERGE_RESOLUTION|>--- conflicted
+++ resolved
@@ -1546,30 +1546,6 @@
      * @return Cache metrics.
      */
     public CacheMetrics clusterMetrics(ClusterGroup grp);
-<<<<<<< HEAD
-
-    /**
-     * Gets local metrics (statistics) for this cache.
-     *
-     * @return Cache metrics.
-     */
-    public CacheMetrics localMetrics();
-
-    /**
-     * Gets whole cluster metrics (statistics) for this cache.
-     *
-     * @return Cache metrics.
-     */
-    public CacheMetricsMXBean clusterMxBean();
-
-    /**
-     * Gets local metrics (statistics) for this cache.
-     *
-     * @return Cache metrics.
-     */
-    public CacheMetricsMXBean localMxBean();
-=======
->>>>>>> 4a8fb8f3
 
     /**
      * Gets local metrics (statistics) for this cache.
