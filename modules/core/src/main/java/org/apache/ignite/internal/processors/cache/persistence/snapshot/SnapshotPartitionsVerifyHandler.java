/*
 * Licensed to the Apache Software Foundation (ASF) under one or more
 * contributor license agreements. See the NOTICE file distributed with
 * this work for additional information regarding copyright ownership.
 * The ASF licenses this file to You under the Apache License, Version 2.0
 * (the "License"); you may not use this file except in compliance with
 * the License. You may obtain a copy of the License at
 *
 * http://www.apache.org/licenses/LICENSE-2.0
 *
 * Unless required by applicable law or agreed to in writing, software
 * distributed under the License is distributed on an "AS IS" BASIS,
 * WITHOUT WARRANTIES OR CONDITIONS OF ANY KIND, either express or implied.
 * See the License for the specific language governing permissions and
 * limitations under the License.
 */

package org.apache.ignite.internal.processors.cache.persistence.snapshot;

<<<<<<< HEAD
import java.util.ArrayList;
=======
import java.io.File;
import java.io.IOException;
import java.nio.ByteBuffer;
import java.nio.ByteOrder;
import java.nio.file.DirectoryStream;
import java.nio.file.Files;
import java.nio.file.Path;
>>>>>>> 11551641
import java.util.Collection;
import java.util.HashMap;
<<<<<<< HEAD
import java.util.List;
=======
import java.util.HashSet;
>>>>>>> 11551641
import java.util.Map;
import org.apache.ignite.IgniteCheckedException;
import org.apache.ignite.IgniteException;
<<<<<<< HEAD
import org.apache.ignite.cluster.ClusterNode;
import org.apache.ignite.internal.management.cache.IdleVerifyResultV2;
import org.apache.ignite.internal.management.cache.PartitionKeyV2;
import org.apache.ignite.internal.processors.cache.GridCacheSharedContext;
import org.apache.ignite.internal.processors.cache.verify.PartitionHashRecordV2;
import org.apache.ignite.internal.util.GridStringBuilder;
=======
import org.apache.ignite.IgniteLogger;
import org.apache.ignite.dump.DumpEntry;
import org.apache.ignite.internal.GridKernalContext;
import org.apache.ignite.internal.management.cache.IdleVerifyResult;
import org.apache.ignite.internal.management.cache.PartitionKey;
import org.apache.ignite.internal.managers.encryption.EncryptionCacheKeyProvider;
import org.apache.ignite.internal.managers.encryption.GroupKey;
import org.apache.ignite.internal.managers.encryption.GroupKeyEncrypted;
import org.apache.ignite.internal.pagemem.store.PageStore;
import org.apache.ignite.internal.processors.cache.CacheObject;
import org.apache.ignite.internal.processors.cache.GridCacheSharedContext;
import org.apache.ignite.internal.processors.cache.KeyCacheObject;
import org.apache.ignite.internal.processors.cache.StoredCacheData;
import org.apache.ignite.internal.processors.cache.distributed.dht.topology.GridDhtPartitionState;
import org.apache.ignite.internal.processors.cache.persistence.file.FilePageStore;
import org.apache.ignite.internal.processors.cache.persistence.file.FilePageStoreManager;
import org.apache.ignite.internal.processors.cache.persistence.filename.NodeFileTree;
import org.apache.ignite.internal.processors.cache.persistence.filename.SnapshotFileTree;
import org.apache.ignite.internal.processors.cache.persistence.metastorage.MetaStorage;
import org.apache.ignite.internal.processors.cache.persistence.snapshot.dump.Dump;
import org.apache.ignite.internal.processors.cache.persistence.tree.io.BPlusIO;
import org.apache.ignite.internal.processors.cache.persistence.tree.io.BPlusMetaIO;
import org.apache.ignite.internal.processors.cache.persistence.tree.io.PageIO;
import org.apache.ignite.internal.processors.cache.persistence.tree.io.PagePartitionMetaIO;
import org.apache.ignite.internal.processors.cache.verify.IdleVerifyUtility.VerifyPartitionContext;
import org.apache.ignite.internal.processors.cache.verify.PartitionHashRecord;
import org.apache.ignite.internal.processors.compress.CompressionProcessor;
import org.apache.ignite.internal.util.GridStringBuilder;
import org.apache.ignite.internal.util.GridUnsafe;
import org.apache.ignite.internal.util.typedef.F;
import org.apache.ignite.internal.util.typedef.internal.CU;
import org.apache.ignite.internal.util.typedef.internal.U;
import org.apache.ignite.spi.encryption.EncryptionSpi;
import org.jetbrains.annotations.Nullable;

import static org.apache.ignite.internal.pagemem.PageIdAllocator.FLAG_DATA;
import static org.apache.ignite.internal.pagemem.PageIdAllocator.FLAG_IDX;
import static org.apache.ignite.internal.pagemem.PageIdAllocator.INDEX_PARTITION;
import static org.apache.ignite.internal.processors.cache.distributed.dht.topology.GridDhtPartitionState.OWNING;
import static org.apache.ignite.internal.processors.cache.distributed.dht.topology.GridDhtPartitionState.fromOrdinal;
import static org.apache.ignite.internal.processors.cache.persistence.file.FilePageStoreManager.cachePartitionFiles;
import static org.apache.ignite.internal.processors.cache.persistence.filename.NodeFileTree.cacheName;
import static org.apache.ignite.internal.processors.cache.persistence.filename.NodeFileTree.partId;
import static org.apache.ignite.internal.processors.cache.persistence.partstate.GroupPartitionId.getTypeByPartId;
import static org.apache.ignite.internal.processors.cache.persistence.wal.reader.StandaloneGridKernalContext.closeAllComponents;
import static org.apache.ignite.internal.processors.cache.persistence.wal.reader.StandaloneGridKernalContext.startAllComponents;
import static org.apache.ignite.internal.processors.cache.verify.IdleVerifyUtility.calculatePartitionHash;
import static org.apache.ignite.internal.processors.cache.verify.IdleVerifyUtility.checkPartitionsPageCrcSum;
>>>>>>> 11551641

/**
 * Default snapshot restore handler for checking snapshot partitions consistency.
 */
public class SnapshotPartitionsVerifyHandler implements SnapshotHandler<Map<PartitionKey, PartitionHashRecord>> {
    /** Shared context. */
    protected final GridCacheSharedContext<?, ?> cctx;

    /** @param cctx Shared context. */
    public SnapshotPartitionsVerifyHandler(GridCacheSharedContext<?, ?> cctx) {
        this.cctx = cctx;
    }

    /** {@inheritDoc} */
    @Override public SnapshotHandlerType type() {
        return SnapshotHandlerType.RESTORE;
    }

    /** {@inheritDoc} */
<<<<<<< HEAD
    @Override public Map<PartitionKeyV2, PartitionHashRecordV2> invoke(SnapshotHandlerContext opCtx) throws IgniteCheckedException {
        try {
            return cctx.snapshotMgr().checker().checkPartitions(opCtx.metadata(), opCtx.snapshotDirectory(), opCtx.groups(),
                type() == SnapshotHandlerType.CREATE, opCtx.check(), skipHash()).get();
=======
    @Override public Map<PartitionKey, PartitionHashRecord> invoke(SnapshotHandlerContext opCtx) throws IgniteCheckedException {
        if (!opCtx.snapshotFileTree().root().exists())
            throw new IgniteCheckedException("Snapshot directory doesn't exists: " + opCtx.snapshotFileTree().root());

        SnapshotMetadata meta = opCtx.metadata();

        Set<Integer> grps = F.isEmpty(opCtx.groups())
            ? new HashSet<>(meta.partitions().keySet())
            : opCtx.groups().stream().map(CU::cacheId).collect(Collectors.toSet());

        if (type() == SnapshotHandlerType.CREATE) {
            grps = grps.stream().filter(grp -> grp == MetaStorage.METASTORAGE_CACHE_ID ||
                CU.affinityNode(
                    cctx.localNode(),
                    cctx.kernalContext().cache().cacheGroupDescriptor(grp).config().getNodeFilter()
                )
            ).collect(Collectors.toSet());
        }

        Set<File> partFiles = new HashSet<>();

        Map<Integer, File> grpDirs = new HashMap<>();

        for (File dir : opCtx.snapshotFileTree().cacheDirectories(name -> true)) {
            int grpId = CU.cacheId(cacheName(dir));

            if (!grps.remove(grpId))
                continue;

            Set<Integer> parts = meta.partitions().get(grpId) == null ? Collections.emptySet() :
                new HashSet<>(meta.partitions().get(grpId));

            for (File part : cachePartitionFiles(dir, SnapshotFileTree.partExtension(meta.dump(), meta.compressPartitions())
            )) {
                int partId = partId(part);

                if (!parts.remove(partId))
                    continue;

                partFiles.add(part);
            }

            if (!parts.isEmpty()) {
                throw new IgniteException("Snapshot data doesn't contain required cache group partition " +
                    "[grpId=" + grpId + ", snpName=" + meta.snapshotName() + ", consId=" + meta.consistentId() +
                    ", missed=" + parts + ", meta=" + meta + ']');
            }

            grpDirs.put(grpId, dir);
        }

        if (!grps.isEmpty()) {
            throw new IgniteException("Snapshot data doesn't contain required cache groups " +
                "[grps=" + grps + ", snpName=" + meta.snapshotName() + ", consId=" + meta.consistentId() +
                ", meta=" + meta + ']');
        }

        if (!opCtx.check()) {
            log.info("Snapshot data integrity check skipped [snpName=" + meta.snapshotName() + ']');

            return Collections.emptyMap();
        }

        return meta.dump()
            ? checkDumpFiles(opCtx, partFiles)
            : checkSnapshotFiles(opCtx, grpDirs, meta, partFiles, isPunchHoleEnabled(opCtx, grpDirs.keySet()));
    }

    /** */
    private Map<PartitionKey, PartitionHashRecord> checkSnapshotFiles(
        SnapshotHandlerContext opCtx,
        Map<Integer, File> grpDirs,
        SnapshotMetadata meta,
        Set<File> partFiles,
        boolean punchHoleEnabled
    ) throws IgniteCheckedException {
        Map<PartitionKey, PartitionHashRecord> res = new ConcurrentHashMap<>();
        ThreadLocal<ByteBuffer> buff = ThreadLocal.withInitial(() -> ByteBuffer.allocateDirect(meta.pageSize())
            .order(ByteOrder.nativeOrder()));

        IgniteSnapshotManager snpMgr = cctx.snapshotMgr();

        GridKernalContext snpCtx = snpMgr.createStandaloneKernalContext(cctx.kernalContext().compress(),
            opCtx.snapshotFileTree().root(), meta.folderName());

        FilePageStoreManager storeMgr = (FilePageStoreManager)cctx.pageStore();

        EncryptionCacheKeyProvider snpEncrKeyProvider = new SnapshotEncryptionKeyProvider(cctx.kernalContext(), grpDirs);

        startAllComponents(snpCtx);

        try {
            U.doInParallel(
                snpMgr.snapshotExecutorService(),
                partFiles,
                part -> {
                    String grpName = cacheName(part.getParentFile());
                    int grpId = CU.cacheId(grpName);
                    int partId = partId(part);

                    try (FilePageStore pageStore =
                             (FilePageStore)storeMgr.getPageStoreFactory(grpId, snpEncrKeyProvider.getActiveKey(grpId) != null ?
                                 snpEncrKeyProvider : null).createPageStore(getTypeByPartId(partId), part::toPath, val -> {})
                    ) {
                        pageStore.init();

                        if (punchHoleEnabled && meta.isGroupWithCompression(grpId) && type() == SnapshotHandlerType.CREATE) {
                            byte pageType = partId == INDEX_PARTITION ? FLAG_IDX : FLAG_DATA;

                            checkPartitionsPageCrcSum(() -> pageStore, partId, pageType, (id, buffer) -> {
                                if (PageIO.getCompressionType(buffer) == CompressionProcessor.UNCOMPRESSED_PAGE)
                                    return;

                                int comprPageSz = PageIO.getCompressedSize(buffer);

                                if (comprPageSz < pageStore.getPageSize()) {
                                    try {
                                        pageStore.punchHole(id, comprPageSz);
                                    }
                                    catch (Exception ignored) {
                                        // No-op.
                                    }
                                }
                            }, null);
                        }

                        if (partId == INDEX_PARTITION) {
                            if (!skipHash())
                                checkPartitionsPageCrcSum(() -> pageStore, INDEX_PARTITION, FLAG_IDX, null);

                            return null;
                        }

                        if (grpId == MetaStorage.METASTORAGE_CACHE_ID) {
                            if (!skipHash())
                                checkPartitionsPageCrcSum(() -> pageStore, partId, FLAG_DATA, null);

                            return null;
                        }

                        ByteBuffer pageBuff = buff.get();
                        pageBuff.clear();
                        pageStore.read(0, pageBuff, true);

                        long pageAddr = GridUnsafe.bufferAddress(pageBuff);

                        if (PageIO.getCompressionType(pageBuff) != CompressionProcessor.UNCOMPRESSED_PAGE)
                            snpCtx.compress().decompressPage(pageBuff, pageStore.getPageSize());

                        PagePartitionMetaIO io = PageIO.getPageIO(pageBuff);
                        GridDhtPartitionState partState = fromOrdinal(io.getPartitionState(pageAddr));

                        if (partState != OWNING) {
                            throw new IgniteCheckedException("Snapshot partitions must be in the OWNING " +
                                "state only: " + partState);
                        }

                        long updateCntr = io.getUpdateCounter(pageAddr);
                        long size = io.getSize(pageAddr);

                        if (log.isDebugEnabled()) {
                            log.debug("Partition [grpId=" + grpId
                                + ", id=" + partId
                                + ", counter=" + updateCntr
                                + ", size=" + size + "]");
                        }

                        // Snapshot partitions must always be in OWNING state.
                        // There is no `primary` partitions for snapshot.
                        PartitionKey key = new PartitionKey(grpId, partId, grpName);

                        PartitionHashRecord hash = calculatePartitionHash(key,
                            updateCntr,
                            meta.consistentId(),
                            GridDhtPartitionState.OWNING,
                            false,
                            size,
                            skipHash() ? F.emptyIterator()
                                : snpMgr.partitionRowIterator(snpCtx, grpName, partId, pageStore),
                            null
                        );

                        assert hash != null : "OWNING must have hash: " + key;

                        // We should skip size comparison if there are entries to expire exist.
                        if (hasExpiringEntries(snpCtx, pageStore, pageBuff, io.getPendingTreeRoot(pageAddr)))
                            hash.hasExpiringEntries(true);

                        res.put(key, hash);
                    }
                    catch (IOException e) {
                        throw new IgniteCheckedException(e);
                    }

                    return null;
                }
            );
        }
        catch (Throwable t) {
            log.error("Error executing handler: ", t);

            throw t;
        }
        finally {
            closeAllComponents(snpCtx);
        }

        return res;
    }

    /** */
    private boolean hasExpiringEntries(
        GridKernalContext ctx,
        PageStore pageStore,
        ByteBuffer pageBuff,
        long pendingTreeMetaId
    ) throws IgniteCheckedException {
        if (pendingTreeMetaId == 0)
            return false;

        long pageAddr = GridUnsafe.bufferAddress(pageBuff);

        pageBuff.clear();
        pageStore.read(pendingTreeMetaId, pageBuff, true);

        if (PageIO.getCompressionType(pageBuff) != CompressionProcessor.UNCOMPRESSED_PAGE)
            ctx.compress().decompressPage(pageBuff, pageStore.getPageSize());

        BPlusMetaIO treeIO = BPlusMetaIO.VERSIONS.forPage(pageAddr);

        int rootLvl = treeIO.getRootLevel(pageAddr);
        long rootId = treeIO.getFirstPageId(pageAddr, rootLvl);

        pageBuff.clear();
        pageStore.read(rootId, pageBuff, true);

        if (PageIO.getCompressionType(pageBuff) != CompressionProcessor.UNCOMPRESSED_PAGE)
            ctx.compress().decompressPage(pageBuff, pageStore.getPageSize());

        BPlusIO<?> rootIO = PageIO.getPageIO(pageBuff);

        return rootIO.getCount(pageAddr) != 0;
    }

    /** */
    private Map<PartitionKey, PartitionHashRecord> checkDumpFiles(
        SnapshotHandlerContext opCtx,
        Set<File> partFiles
    ) {
        EncryptionSpi encSpi = opCtx.metadata().encryptionKey() != null ? cctx.gridConfig().getEncryptionSpi() : null;

        try (Dump dump = new Dump(opCtx.snapshotFileTree().root(), opCtx.snapshotFileTree().consistentId(), true, true, encSpi, log)) {
            Collection<PartitionHashRecord> partitionHashRecords = U.doInParallel(
                cctx.snapshotMgr().snapshotExecutorService(),
                partFiles,
                part -> calculateDumpedPartitionHash(dump, cacheName(part.getParentFile()), partId(part))
            );

            return partitionHashRecords.stream().collect(Collectors.toMap(PartitionHashRecord::partitionKey, r -> r));
        }
        catch (Throwable t) {
            log.error("Error executing handler: ", t);

            throw new IgniteException("Node: " + opCtx.snapshotFileTree().consistentId(), t);
        }
    }

    /** */
    private PartitionHashRecord calculateDumpedPartitionHash(Dump dump, String grpName, int part) {
        if (skipHash()) {
            return new PartitionHashRecord(
                new PartitionKey(CU.cacheId(grpName), part, grpName),
                false,
                cctx.localNode().consistentId(),
                null,
                0,
                PartitionHashRecord.PartitionState.OWNING,
                new VerifyPartitionContext()
            );
        }

        try {
            String node = cctx.kernalContext().pdsFolderResolver().resolveFolders().folderName();

            try (Dump.DumpedPartitionIterator iter = dump.iterator(node, CU.cacheId(grpName), part)) {
                long size = 0;

                VerifyPartitionContext ctx = new VerifyPartitionContext();

                while (iter.hasNext()) {
                    DumpEntry e = iter.next();

                    ctx.update((KeyCacheObject)e.key(), (CacheObject)e.value(), e.version());

                    size++;
                }

                return new PartitionHashRecord(
                    new PartitionKey(CU.cacheId(grpName), part, grpName),
                    false,
                    cctx.localNode().consistentId(),
                    null,
                    size,
                    PartitionHashRecord.PartitionState.OWNING,
                    ctx
                );
            }
>>>>>>> 11551641
        }
        catch (Exception e) {
            throw new IgniteException("Failed to get result of partitions validation of snapshot '"
                + opCtx.metadata().snapshotName() + "'.", e);
        }
    }

    /** {@inheritDoc} */
    @Override public void complete(String name,
        Collection<SnapshotHandlerResult<Map<PartitionKey, PartitionHashRecord>>> results) throws IgniteCheckedException {
        IdleVerifyResult.Builder bldr = IdleVerifyResult.builder();

        for (SnapshotHandlerResult<Map<PartitionKey, PartitionHashRecord>> res : results) {
            if (res.error() != null) {
                bldr.addException(res.node(), res.error());

                continue;
            }

            Map<PartitionKey, PartitionHashRecord> data = res.data();

            bldr.addPartitionHashes(data);
        }

        IdleVerifyResult verifyResult = bldr.build();

        if (verifyResult.exceptions().isEmpty() && !verifyResult.hasConflicts())
            return;

        GridStringBuilder buf = new GridStringBuilder();

        verifyResult.print(buf::a, true);

        throw new IgniteCheckedException(buf.toString());
    }

    /**
     * Provides flag of full hash calculation.
     *
     * @return {@code True} if full partition hash calculation is required. {@code False} otherwise.
     */
    protected boolean skipHash() {
        return false;
    }
<<<<<<< HEAD
=======

    /** */
    protected boolean isPunchHoleEnabled(SnapshotHandlerContext opCtx, Set<Integer> grpIds) {
        SnapshotMetadata meta = opCtx.metadata();

        if (meta.hasCompressedGroups() && grpIds.stream().anyMatch(meta::isGroupWithCompression)) {
            try {
                cctx.kernalContext().compress().checkPageCompressionSupported(opCtx.snapshotFileTree().root().toPath(), meta.pageSize());

                return true;
            }
            catch (Exception e) {
                log.info("File system doesn't support page compression on snapshot directory: " + opCtx.snapshotFileTree().root()
                    + ", snapshot may have larger size than expected.");
            }
        }

        return false;
    }

    /**
     * Provides encryption keys stored within snapshot.
     * <p>
     * To restore an encrypted snapshot, we have to read the keys it was encrypted with. The better place for the is
     * Metastore. But it is currently unreadable as simple structure. Once it is done, we should move snapshot
     * encryption keys there.
     */
    private static class SnapshotEncryptionKeyProvider implements EncryptionCacheKeyProvider {
        /** Kernal context */
        private final GridKernalContext ctx;

        /** Data dirs of snapshot's caches by group id. */
        private final Map<Integer, File> grpDirs;

        /** Encryption keys loaded from snapshot. */
        private final ConcurrentHashMap<Integer, GroupKey> decryptedKeys = new ConcurrentHashMap<>();

        /**
         * Constructor.
         *
         * @param ctx     Kernal context.
         * @param grpDirs Data dirictories of cache groups by id.
         */
        private SnapshotEncryptionKeyProvider(GridKernalContext ctx, Map<Integer, File> grpDirs) {
            this.ctx = ctx;
            this.grpDirs = grpDirs;
        }

        /** {@inheritDoc} */
        @Override public @Nullable GroupKey getActiveKey(int grpId) {
            return decryptedKeys.computeIfAbsent(grpId, id -> {
                GroupKey grpKey = null;

                try (DirectoryStream<Path> ds = Files.newDirectoryStream(grpDirs.get(grpId).toPath(),
                    p -> Files.isRegularFile(p) && NodeFileTree.cacheOrCacheGroupConfigFile(p.toFile()))) {
                    for (Path p : ds) {
                        StoredCacheData cacheData = ctx.cache().configManager().readCacheData(p.toFile());

                        GroupKeyEncrypted grpKeyEncrypted = cacheData.groupKeyEncrypted();

                        if (grpKeyEncrypted == null)
                            return null;

                        if (grpKey == null)
                            grpKey = new GroupKey(grpKeyEncrypted.id(), ctx.config().getEncryptionSpi().decryptKey(grpKeyEncrypted.key()));
                        else {
                            assert grpKey.equals(new GroupKey(grpKeyEncrypted.id(),
                                ctx.config().getEncryptionSpi().decryptKey(grpKeyEncrypted.key())));
                        }
                    }

                    return grpKey;
                }
                catch (Exception e) {
                    throw new IgniteException("Unable to extract ciphered encryption key of cache group " + id + '.', e);
                }
            });
        }

        /** {@inheritDoc} */
        @Override public @Nullable GroupKey groupKey(int grpId, int keyId) {
            GroupKey key = getActiveKey(grpId);

            return key != null && key.id() == keyId ? key : null;
        }
    }
>>>>>>> 11551641
}<|MERGE_RESOLUTION|>--- conflicted
+++ resolved
@@ -17,84 +17,15 @@
 
 package org.apache.ignite.internal.processors.cache.persistence.snapshot;
 
-<<<<<<< HEAD
-import java.util.ArrayList;
-=======
-import java.io.File;
-import java.io.IOException;
-import java.nio.ByteBuffer;
-import java.nio.ByteOrder;
-import java.nio.file.DirectoryStream;
-import java.nio.file.Files;
-import java.nio.file.Path;
->>>>>>> 11551641
 import java.util.Collection;
-import java.util.HashMap;
-<<<<<<< HEAD
-import java.util.List;
-=======
-import java.util.HashSet;
->>>>>>> 11551641
 import java.util.Map;
 import org.apache.ignite.IgniteCheckedException;
 import org.apache.ignite.IgniteException;
-<<<<<<< HEAD
-import org.apache.ignite.cluster.ClusterNode;
-import org.apache.ignite.internal.management.cache.IdleVerifyResultV2;
-import org.apache.ignite.internal.management.cache.PartitionKeyV2;
-import org.apache.ignite.internal.processors.cache.GridCacheSharedContext;
-import org.apache.ignite.internal.processors.cache.verify.PartitionHashRecordV2;
-import org.apache.ignite.internal.util.GridStringBuilder;
-=======
-import org.apache.ignite.IgniteLogger;
-import org.apache.ignite.dump.DumpEntry;
-import org.apache.ignite.internal.GridKernalContext;
 import org.apache.ignite.internal.management.cache.IdleVerifyResult;
 import org.apache.ignite.internal.management.cache.PartitionKey;
-import org.apache.ignite.internal.managers.encryption.EncryptionCacheKeyProvider;
-import org.apache.ignite.internal.managers.encryption.GroupKey;
-import org.apache.ignite.internal.managers.encryption.GroupKeyEncrypted;
-import org.apache.ignite.internal.pagemem.store.PageStore;
-import org.apache.ignite.internal.processors.cache.CacheObject;
 import org.apache.ignite.internal.processors.cache.GridCacheSharedContext;
-import org.apache.ignite.internal.processors.cache.KeyCacheObject;
-import org.apache.ignite.internal.processors.cache.StoredCacheData;
-import org.apache.ignite.internal.processors.cache.distributed.dht.topology.GridDhtPartitionState;
-import org.apache.ignite.internal.processors.cache.persistence.file.FilePageStore;
-import org.apache.ignite.internal.processors.cache.persistence.file.FilePageStoreManager;
-import org.apache.ignite.internal.processors.cache.persistence.filename.NodeFileTree;
-import org.apache.ignite.internal.processors.cache.persistence.filename.SnapshotFileTree;
-import org.apache.ignite.internal.processors.cache.persistence.metastorage.MetaStorage;
-import org.apache.ignite.internal.processors.cache.persistence.snapshot.dump.Dump;
-import org.apache.ignite.internal.processors.cache.persistence.tree.io.BPlusIO;
-import org.apache.ignite.internal.processors.cache.persistence.tree.io.BPlusMetaIO;
-import org.apache.ignite.internal.processors.cache.persistence.tree.io.PageIO;
-import org.apache.ignite.internal.processors.cache.persistence.tree.io.PagePartitionMetaIO;
-import org.apache.ignite.internal.processors.cache.verify.IdleVerifyUtility.VerifyPartitionContext;
 import org.apache.ignite.internal.processors.cache.verify.PartitionHashRecord;
-import org.apache.ignite.internal.processors.compress.CompressionProcessor;
 import org.apache.ignite.internal.util.GridStringBuilder;
-import org.apache.ignite.internal.util.GridUnsafe;
-import org.apache.ignite.internal.util.typedef.F;
-import org.apache.ignite.internal.util.typedef.internal.CU;
-import org.apache.ignite.internal.util.typedef.internal.U;
-import org.apache.ignite.spi.encryption.EncryptionSpi;
-import org.jetbrains.annotations.Nullable;
-
-import static org.apache.ignite.internal.pagemem.PageIdAllocator.FLAG_DATA;
-import static org.apache.ignite.internal.pagemem.PageIdAllocator.FLAG_IDX;
-import static org.apache.ignite.internal.pagemem.PageIdAllocator.INDEX_PARTITION;
-import static org.apache.ignite.internal.processors.cache.distributed.dht.topology.GridDhtPartitionState.OWNING;
-import static org.apache.ignite.internal.processors.cache.distributed.dht.topology.GridDhtPartitionState.fromOrdinal;
-import static org.apache.ignite.internal.processors.cache.persistence.file.FilePageStoreManager.cachePartitionFiles;
-import static org.apache.ignite.internal.processors.cache.persistence.filename.NodeFileTree.cacheName;
-import static org.apache.ignite.internal.processors.cache.persistence.filename.NodeFileTree.partId;
-import static org.apache.ignite.internal.processors.cache.persistence.partstate.GroupPartitionId.getTypeByPartId;
-import static org.apache.ignite.internal.processors.cache.persistence.wal.reader.StandaloneGridKernalContext.closeAllComponents;
-import static org.apache.ignite.internal.processors.cache.persistence.wal.reader.StandaloneGridKernalContext.startAllComponents;
-import static org.apache.ignite.internal.processors.cache.verify.IdleVerifyUtility.calculatePartitionHash;
-import static org.apache.ignite.internal.processors.cache.verify.IdleVerifyUtility.checkPartitionsPageCrcSum;
->>>>>>> 11551641
 
 /**
  * Default snapshot restore handler for checking snapshot partitions consistency.
@@ -114,320 +45,10 @@
     }
 
     /** {@inheritDoc} */
-<<<<<<< HEAD
-    @Override public Map<PartitionKeyV2, PartitionHashRecordV2> invoke(SnapshotHandlerContext opCtx) throws IgniteCheckedException {
+    @Override public Map<PartitionKey, PartitionHashRecord> invoke(SnapshotHandlerContext opCtx) throws IgniteCheckedException {
         try {
             return cctx.snapshotMgr().checker().checkPartitions(opCtx.metadata(), opCtx.snapshotDirectory(), opCtx.groups(),
                 type() == SnapshotHandlerType.CREATE, opCtx.check(), skipHash()).get();
-=======
-    @Override public Map<PartitionKey, PartitionHashRecord> invoke(SnapshotHandlerContext opCtx) throws IgniteCheckedException {
-        if (!opCtx.snapshotFileTree().root().exists())
-            throw new IgniteCheckedException("Snapshot directory doesn't exists: " + opCtx.snapshotFileTree().root());
-
-        SnapshotMetadata meta = opCtx.metadata();
-
-        Set<Integer> grps = F.isEmpty(opCtx.groups())
-            ? new HashSet<>(meta.partitions().keySet())
-            : opCtx.groups().stream().map(CU::cacheId).collect(Collectors.toSet());
-
-        if (type() == SnapshotHandlerType.CREATE) {
-            grps = grps.stream().filter(grp -> grp == MetaStorage.METASTORAGE_CACHE_ID ||
-                CU.affinityNode(
-                    cctx.localNode(),
-                    cctx.kernalContext().cache().cacheGroupDescriptor(grp).config().getNodeFilter()
-                )
-            ).collect(Collectors.toSet());
-        }
-
-        Set<File> partFiles = new HashSet<>();
-
-        Map<Integer, File> grpDirs = new HashMap<>();
-
-        for (File dir : opCtx.snapshotFileTree().cacheDirectories(name -> true)) {
-            int grpId = CU.cacheId(cacheName(dir));
-
-            if (!grps.remove(grpId))
-                continue;
-
-            Set<Integer> parts = meta.partitions().get(grpId) == null ? Collections.emptySet() :
-                new HashSet<>(meta.partitions().get(grpId));
-
-            for (File part : cachePartitionFiles(dir, SnapshotFileTree.partExtension(meta.dump(), meta.compressPartitions())
-            )) {
-                int partId = partId(part);
-
-                if (!parts.remove(partId))
-                    continue;
-
-                partFiles.add(part);
-            }
-
-            if (!parts.isEmpty()) {
-                throw new IgniteException("Snapshot data doesn't contain required cache group partition " +
-                    "[grpId=" + grpId + ", snpName=" + meta.snapshotName() + ", consId=" + meta.consistentId() +
-                    ", missed=" + parts + ", meta=" + meta + ']');
-            }
-
-            grpDirs.put(grpId, dir);
-        }
-
-        if (!grps.isEmpty()) {
-            throw new IgniteException("Snapshot data doesn't contain required cache groups " +
-                "[grps=" + grps + ", snpName=" + meta.snapshotName() + ", consId=" + meta.consistentId() +
-                ", meta=" + meta + ']');
-        }
-
-        if (!opCtx.check()) {
-            log.info("Snapshot data integrity check skipped [snpName=" + meta.snapshotName() + ']');
-
-            return Collections.emptyMap();
-        }
-
-        return meta.dump()
-            ? checkDumpFiles(opCtx, partFiles)
-            : checkSnapshotFiles(opCtx, grpDirs, meta, partFiles, isPunchHoleEnabled(opCtx, grpDirs.keySet()));
-    }
-
-    /** */
-    private Map<PartitionKey, PartitionHashRecord> checkSnapshotFiles(
-        SnapshotHandlerContext opCtx,
-        Map<Integer, File> grpDirs,
-        SnapshotMetadata meta,
-        Set<File> partFiles,
-        boolean punchHoleEnabled
-    ) throws IgniteCheckedException {
-        Map<PartitionKey, PartitionHashRecord> res = new ConcurrentHashMap<>();
-        ThreadLocal<ByteBuffer> buff = ThreadLocal.withInitial(() -> ByteBuffer.allocateDirect(meta.pageSize())
-            .order(ByteOrder.nativeOrder()));
-
-        IgniteSnapshotManager snpMgr = cctx.snapshotMgr();
-
-        GridKernalContext snpCtx = snpMgr.createStandaloneKernalContext(cctx.kernalContext().compress(),
-            opCtx.snapshotFileTree().root(), meta.folderName());
-
-        FilePageStoreManager storeMgr = (FilePageStoreManager)cctx.pageStore();
-
-        EncryptionCacheKeyProvider snpEncrKeyProvider = new SnapshotEncryptionKeyProvider(cctx.kernalContext(), grpDirs);
-
-        startAllComponents(snpCtx);
-
-        try {
-            U.doInParallel(
-                snpMgr.snapshotExecutorService(),
-                partFiles,
-                part -> {
-                    String grpName = cacheName(part.getParentFile());
-                    int grpId = CU.cacheId(grpName);
-                    int partId = partId(part);
-
-                    try (FilePageStore pageStore =
-                             (FilePageStore)storeMgr.getPageStoreFactory(grpId, snpEncrKeyProvider.getActiveKey(grpId) != null ?
-                                 snpEncrKeyProvider : null).createPageStore(getTypeByPartId(partId), part::toPath, val -> {})
-                    ) {
-                        pageStore.init();
-
-                        if (punchHoleEnabled && meta.isGroupWithCompression(grpId) && type() == SnapshotHandlerType.CREATE) {
-                            byte pageType = partId == INDEX_PARTITION ? FLAG_IDX : FLAG_DATA;
-
-                            checkPartitionsPageCrcSum(() -> pageStore, partId, pageType, (id, buffer) -> {
-                                if (PageIO.getCompressionType(buffer) == CompressionProcessor.UNCOMPRESSED_PAGE)
-                                    return;
-
-                                int comprPageSz = PageIO.getCompressedSize(buffer);
-
-                                if (comprPageSz < pageStore.getPageSize()) {
-                                    try {
-                                        pageStore.punchHole(id, comprPageSz);
-                                    }
-                                    catch (Exception ignored) {
-                                        // No-op.
-                                    }
-                                }
-                            }, null);
-                        }
-
-                        if (partId == INDEX_PARTITION) {
-                            if (!skipHash())
-                                checkPartitionsPageCrcSum(() -> pageStore, INDEX_PARTITION, FLAG_IDX, null);
-
-                            return null;
-                        }
-
-                        if (grpId == MetaStorage.METASTORAGE_CACHE_ID) {
-                            if (!skipHash())
-                                checkPartitionsPageCrcSum(() -> pageStore, partId, FLAG_DATA, null);
-
-                            return null;
-                        }
-
-                        ByteBuffer pageBuff = buff.get();
-                        pageBuff.clear();
-                        pageStore.read(0, pageBuff, true);
-
-                        long pageAddr = GridUnsafe.bufferAddress(pageBuff);
-
-                        if (PageIO.getCompressionType(pageBuff) != CompressionProcessor.UNCOMPRESSED_PAGE)
-                            snpCtx.compress().decompressPage(pageBuff, pageStore.getPageSize());
-
-                        PagePartitionMetaIO io = PageIO.getPageIO(pageBuff);
-                        GridDhtPartitionState partState = fromOrdinal(io.getPartitionState(pageAddr));
-
-                        if (partState != OWNING) {
-                            throw new IgniteCheckedException("Snapshot partitions must be in the OWNING " +
-                                "state only: " + partState);
-                        }
-
-                        long updateCntr = io.getUpdateCounter(pageAddr);
-                        long size = io.getSize(pageAddr);
-
-                        if (log.isDebugEnabled()) {
-                            log.debug("Partition [grpId=" + grpId
-                                + ", id=" + partId
-                                + ", counter=" + updateCntr
-                                + ", size=" + size + "]");
-                        }
-
-                        // Snapshot partitions must always be in OWNING state.
-                        // There is no `primary` partitions for snapshot.
-                        PartitionKey key = new PartitionKey(grpId, partId, grpName);
-
-                        PartitionHashRecord hash = calculatePartitionHash(key,
-                            updateCntr,
-                            meta.consistentId(),
-                            GridDhtPartitionState.OWNING,
-                            false,
-                            size,
-                            skipHash() ? F.emptyIterator()
-                                : snpMgr.partitionRowIterator(snpCtx, grpName, partId, pageStore),
-                            null
-                        );
-
-                        assert hash != null : "OWNING must have hash: " + key;
-
-                        // We should skip size comparison if there are entries to expire exist.
-                        if (hasExpiringEntries(snpCtx, pageStore, pageBuff, io.getPendingTreeRoot(pageAddr)))
-                            hash.hasExpiringEntries(true);
-
-                        res.put(key, hash);
-                    }
-                    catch (IOException e) {
-                        throw new IgniteCheckedException(e);
-                    }
-
-                    return null;
-                }
-            );
-        }
-        catch (Throwable t) {
-            log.error("Error executing handler: ", t);
-
-            throw t;
-        }
-        finally {
-            closeAllComponents(snpCtx);
-        }
-
-        return res;
-    }
-
-    /** */
-    private boolean hasExpiringEntries(
-        GridKernalContext ctx,
-        PageStore pageStore,
-        ByteBuffer pageBuff,
-        long pendingTreeMetaId
-    ) throws IgniteCheckedException {
-        if (pendingTreeMetaId == 0)
-            return false;
-
-        long pageAddr = GridUnsafe.bufferAddress(pageBuff);
-
-        pageBuff.clear();
-        pageStore.read(pendingTreeMetaId, pageBuff, true);
-
-        if (PageIO.getCompressionType(pageBuff) != CompressionProcessor.UNCOMPRESSED_PAGE)
-            ctx.compress().decompressPage(pageBuff, pageStore.getPageSize());
-
-        BPlusMetaIO treeIO = BPlusMetaIO.VERSIONS.forPage(pageAddr);
-
-        int rootLvl = treeIO.getRootLevel(pageAddr);
-        long rootId = treeIO.getFirstPageId(pageAddr, rootLvl);
-
-        pageBuff.clear();
-        pageStore.read(rootId, pageBuff, true);
-
-        if (PageIO.getCompressionType(pageBuff) != CompressionProcessor.UNCOMPRESSED_PAGE)
-            ctx.compress().decompressPage(pageBuff, pageStore.getPageSize());
-
-        BPlusIO<?> rootIO = PageIO.getPageIO(pageBuff);
-
-        return rootIO.getCount(pageAddr) != 0;
-    }
-
-    /** */
-    private Map<PartitionKey, PartitionHashRecord> checkDumpFiles(
-        SnapshotHandlerContext opCtx,
-        Set<File> partFiles
-    ) {
-        EncryptionSpi encSpi = opCtx.metadata().encryptionKey() != null ? cctx.gridConfig().getEncryptionSpi() : null;
-
-        try (Dump dump = new Dump(opCtx.snapshotFileTree().root(), opCtx.snapshotFileTree().consistentId(), true, true, encSpi, log)) {
-            Collection<PartitionHashRecord> partitionHashRecords = U.doInParallel(
-                cctx.snapshotMgr().snapshotExecutorService(),
-                partFiles,
-                part -> calculateDumpedPartitionHash(dump, cacheName(part.getParentFile()), partId(part))
-            );
-
-            return partitionHashRecords.stream().collect(Collectors.toMap(PartitionHashRecord::partitionKey, r -> r));
-        }
-        catch (Throwable t) {
-            log.error("Error executing handler: ", t);
-
-            throw new IgniteException("Node: " + opCtx.snapshotFileTree().consistentId(), t);
-        }
-    }
-
-    /** */
-    private PartitionHashRecord calculateDumpedPartitionHash(Dump dump, String grpName, int part) {
-        if (skipHash()) {
-            return new PartitionHashRecord(
-                new PartitionKey(CU.cacheId(grpName), part, grpName),
-                false,
-                cctx.localNode().consistentId(),
-                null,
-                0,
-                PartitionHashRecord.PartitionState.OWNING,
-                new VerifyPartitionContext()
-            );
-        }
-
-        try {
-            String node = cctx.kernalContext().pdsFolderResolver().resolveFolders().folderName();
-
-            try (Dump.DumpedPartitionIterator iter = dump.iterator(node, CU.cacheId(grpName), part)) {
-                long size = 0;
-
-                VerifyPartitionContext ctx = new VerifyPartitionContext();
-
-                while (iter.hasNext()) {
-                    DumpEntry e = iter.next();
-
-                    ctx.update((KeyCacheObject)e.key(), (CacheObject)e.value(), e.version());
-
-                    size++;
-                }
-
-                return new PartitionHashRecord(
-                    new PartitionKey(CU.cacheId(grpName), part, grpName),
-                    false,
-                    cctx.localNode().consistentId(),
-                    null,
-                    size,
-                    PartitionHashRecord.PartitionState.OWNING,
-                    ctx
-                );
-            }
->>>>>>> 11551641
         }
         catch (Exception e) {
             throw new IgniteException("Failed to get result of partitions validation of snapshot '"
@@ -472,93 +93,4 @@
     protected boolean skipHash() {
         return false;
     }
-<<<<<<< HEAD
-=======
-
-    /** */
-    protected boolean isPunchHoleEnabled(SnapshotHandlerContext opCtx, Set<Integer> grpIds) {
-        SnapshotMetadata meta = opCtx.metadata();
-
-        if (meta.hasCompressedGroups() && grpIds.stream().anyMatch(meta::isGroupWithCompression)) {
-            try {
-                cctx.kernalContext().compress().checkPageCompressionSupported(opCtx.snapshotFileTree().root().toPath(), meta.pageSize());
-
-                return true;
-            }
-            catch (Exception e) {
-                log.info("File system doesn't support page compression on snapshot directory: " + opCtx.snapshotFileTree().root()
-                    + ", snapshot may have larger size than expected.");
-            }
-        }
-
-        return false;
-    }
-
-    /**
-     * Provides encryption keys stored within snapshot.
-     * <p>
-     * To restore an encrypted snapshot, we have to read the keys it was encrypted with. The better place for the is
-     * Metastore. But it is currently unreadable as simple structure. Once it is done, we should move snapshot
-     * encryption keys there.
-     */
-    private static class SnapshotEncryptionKeyProvider implements EncryptionCacheKeyProvider {
-        /** Kernal context */
-        private final GridKernalContext ctx;
-
-        /** Data dirs of snapshot's caches by group id. */
-        private final Map<Integer, File> grpDirs;
-
-        /** Encryption keys loaded from snapshot. */
-        private final ConcurrentHashMap<Integer, GroupKey> decryptedKeys = new ConcurrentHashMap<>();
-
-        /**
-         * Constructor.
-         *
-         * @param ctx     Kernal context.
-         * @param grpDirs Data dirictories of cache groups by id.
-         */
-        private SnapshotEncryptionKeyProvider(GridKernalContext ctx, Map<Integer, File> grpDirs) {
-            this.ctx = ctx;
-            this.grpDirs = grpDirs;
-        }
-
-        /** {@inheritDoc} */
-        @Override public @Nullable GroupKey getActiveKey(int grpId) {
-            return decryptedKeys.computeIfAbsent(grpId, id -> {
-                GroupKey grpKey = null;
-
-                try (DirectoryStream<Path> ds = Files.newDirectoryStream(grpDirs.get(grpId).toPath(),
-                    p -> Files.isRegularFile(p) && NodeFileTree.cacheOrCacheGroupConfigFile(p.toFile()))) {
-                    for (Path p : ds) {
-                        StoredCacheData cacheData = ctx.cache().configManager().readCacheData(p.toFile());
-
-                        GroupKeyEncrypted grpKeyEncrypted = cacheData.groupKeyEncrypted();
-
-                        if (grpKeyEncrypted == null)
-                            return null;
-
-                        if (grpKey == null)
-                            grpKey = new GroupKey(grpKeyEncrypted.id(), ctx.config().getEncryptionSpi().decryptKey(grpKeyEncrypted.key()));
-                        else {
-                            assert grpKey.equals(new GroupKey(grpKeyEncrypted.id(),
-                                ctx.config().getEncryptionSpi().decryptKey(grpKeyEncrypted.key())));
-                        }
-                    }
-
-                    return grpKey;
-                }
-                catch (Exception e) {
-                    throw new IgniteException("Unable to extract ciphered encryption key of cache group " + id + '.', e);
-                }
-            });
-        }
-
-        /** {@inheritDoc} */
-        @Override public @Nullable GroupKey groupKey(int grpId, int keyId) {
-            GroupKey key = getActiveKey(grpId);
-
-            return key != null && key.id() == keyId ? key : null;
-        }
-    }
->>>>>>> 11551641
 }