--- conflicted
+++ resolved
@@ -563,13 +563,9 @@
         Path snapshotDir = opCtx.snapshotDirectory().toPath();
         CompressionProcessor compress = compressProc.get();
 
-        if (meta.hasCompressedGroups() && grpIds.stream().anyMatch(meta::isGroupWithCompresion)) {
+        if (meta.hasCompressedGroups() && grpIds.stream().anyMatch(meta::isGroupWithCompression)) {
             try {
-<<<<<<< HEAD
-                compressProc.get().checkPageCompressionSupported();
-=======
                 compress.checkPageCompressionSupported();
->>>>>>> 847ec1ce
             }
             catch (IgniteCheckedException e) {
                 throw new IgniteException("Snapshot contains compressed cache groups " +
@@ -579,11 +575,7 @@
             }
 
             try {
-<<<<<<< HEAD
-                compressProc.get().checkPageCompressionSupported(snapshotDir, meta.pageSize());
-=======
                 compress.checkPageCompressionSupported(snapshotDir, meta.pageSize());
->>>>>>> 847ec1ce
 
                 return true;
             }
