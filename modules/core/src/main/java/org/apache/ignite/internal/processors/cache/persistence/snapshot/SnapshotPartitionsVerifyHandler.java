/*
 * Licensed to the Apache Software Foundation (ASF) under one or more
 * contributor license agreements. See the NOTICE file distributed with
 * this work for additional information regarding copyright ownership.
 * The ASF licenses this file to You under the Apache License, Version 2.0
 * (the "License"); you may not use this file except in compliance with
 * the License. You may obtain a copy of the License at
 *
 * http://www.apache.org/licenses/LICENSE-2.0
 *
 * Unless required by applicable law or agreed to in writing, software
 * distributed under the License is distributed on an "AS IS" BASIS,
 * WITHOUT WARRANTIES OR CONDITIONS OF ANY KIND, either express or implied.
 * See the License for the specific language governing permissions and
 * limitations under the License.
 */

package org.apache.ignite.internal.processors.cache.persistence.snapshot;

import java.io.File;
import java.io.IOException;
import java.nio.ByteBuffer;
import java.nio.ByteOrder;
import java.util.ArrayList;
import java.util.Collection;
import java.util.Collections;
import java.util.HashMap;
import java.util.HashSet;
import java.util.List;
import java.util.Map;
import java.util.Set;
import java.util.concurrent.ConcurrentHashMap;
import java.util.function.Function;
import java.util.stream.Collectors;
import org.apache.ignite.IgniteCheckedException;
import org.apache.ignite.IgniteException;
import org.apache.ignite.IgniteLogger;
import org.apache.ignite.dump.DumpEntry;
import org.apache.ignite.internal.GridKernalContext;
import org.apache.ignite.internal.management.cache.IdleVerifyResult;
import org.apache.ignite.internal.management.cache.PartitionKey;
import org.apache.ignite.internal.managers.encryption.EncryptionCacheKeyProvider;
import org.apache.ignite.internal.managers.encryption.GroupKey;
import org.apache.ignite.internal.managers.encryption.GroupKeyEncrypted;
import org.apache.ignite.internal.pagemem.store.PageStore;
import org.apache.ignite.internal.processors.cache.CacheObject;
import org.apache.ignite.internal.processors.cache.GridCacheSharedContext;
import org.apache.ignite.internal.processors.cache.KeyCacheObject;
import org.apache.ignite.internal.processors.cache.StoredCacheData;
import org.apache.ignite.internal.processors.cache.distributed.dht.topology.GridDhtPartitionState;
import org.apache.ignite.internal.processors.cache.persistence.file.FilePageStore;
import org.apache.ignite.internal.processors.cache.persistence.file.FilePageStoreManager;
import org.apache.ignite.internal.processors.cache.persistence.filename.NodeFileTree;
import org.apache.ignite.internal.processors.cache.persistence.filename.SnapshotFileTree;
import org.apache.ignite.internal.processors.cache.persistence.metastorage.MetaStorage;
import org.apache.ignite.internal.processors.cache.persistence.snapshot.dump.Dump;
import org.apache.ignite.internal.processors.cache.persistence.tree.io.BPlusIO;
import org.apache.ignite.internal.processors.cache.persistence.tree.io.BPlusMetaIO;
import org.apache.ignite.internal.processors.cache.persistence.tree.io.PageIO;
import org.apache.ignite.internal.processors.cache.persistence.tree.io.PagePartitionMetaIO;
import org.apache.ignite.internal.processors.cache.persistence.wal.reader.StandaloneGridKernalContext;
import org.apache.ignite.internal.processors.cache.verify.IdleVerifyUtility.VerifyPartitionContext;
import org.apache.ignite.internal.processors.cache.verify.PartitionHashRecord;
import org.apache.ignite.internal.processors.compress.CompressionProcessor;
import org.apache.ignite.internal.util.GridStringBuilder;
import org.apache.ignite.internal.util.GridUnsafe;
import org.apache.ignite.internal.util.typedef.F;
import org.apache.ignite.internal.util.typedef.internal.CU;
import org.apache.ignite.internal.util.typedef.internal.U;
import org.apache.ignite.spi.encryption.EncryptionSpi;
import org.jetbrains.annotations.Nullable;

import static org.apache.ignite.internal.pagemem.PageIdAllocator.FLAG_DATA;
import static org.apache.ignite.internal.pagemem.PageIdAllocator.FLAG_IDX;
import static org.apache.ignite.internal.pagemem.PageIdAllocator.INDEX_PARTITION;
import static org.apache.ignite.internal.processors.cache.distributed.dht.topology.GridDhtPartitionState.OWNING;
import static org.apache.ignite.internal.processors.cache.distributed.dht.topology.GridDhtPartitionState.fromOrdinal;
import static org.apache.ignite.internal.processors.cache.persistence.filename.NodeFileTree.cacheName;
import static org.apache.ignite.internal.processors.cache.persistence.filename.NodeFileTree.partId;
import static org.apache.ignite.internal.processors.cache.persistence.partstate.GroupPartitionId.getTypeByPartId;
import static org.apache.ignite.internal.processors.cache.verify.IdleVerifyUtility.calculatePartitionHash;
import static org.apache.ignite.internal.processors.cache.verify.IdleVerifyUtility.checkPartitionsPageCrcSum;

/**
 * Default snapshot restore handler for checking snapshot partitions consistency.
 */
public class SnapshotPartitionsVerifyHandler implements SnapshotHandler<Map<PartitionKey, PartitionHashRecord>> {
    /** Shared context. */
    protected final GridCacheSharedContext<?, ?> cctx;

    /** Logger. */
    private final IgniteLogger log;

    /** @param cctx Shared context. */
    public SnapshotPartitionsVerifyHandler(GridCacheSharedContext<?, ?> cctx) {
        this.cctx = cctx;

        log = cctx.logger(getClass());
    }

    /** {@inheritDoc} */
    @Override public SnapshotHandlerType type() {
        return SnapshotHandlerType.RESTORE;
    }

    /** {@inheritDoc} */
    @Override public Map<PartitionKey, PartitionHashRecord> invoke(SnapshotHandlerContext opCtx) throws IgniteCheckedException {
        if (!opCtx.snapshotFileTree().root().exists())
            throw new IgniteCheckedException("Snapshot directory doesn't exists: " + opCtx.snapshotFileTree().root());

        SnapshotMetadata meta = opCtx.metadata();

        Map<Integer, Set<Integer>> grps = F.isEmpty(opCtx.groups())
            ? new HashMap<>(meta.partitions())
            : opCtx.groups().stream().map(CU::cacheId)
                .collect(Collectors.toMap(Function.identity(), grpId -> meta.partitions().getOrDefault(grpId, Collections.emptySet())));

        if (type() == SnapshotHandlerType.CREATE) {
            grps.entrySet().removeIf(e -> {
                int grp = e.getKey();

                return grp != MetaStorage.METASTORAGE_CACHE_ID &&
                    !CU.affinityNode(
                        cctx.localNode(),
                        cctx.kernalContext().cache().cacheGroupDescriptor(grp).config().getNodeFilter()
                    );
            });
        }

        Set<File> partFiles = new HashSet<>();

        Map<Integer, List<File>> grpDirs = new HashMap<>();

        for (File dir : opCtx.snapshotFileTree().existingCacheDirs()) {
            int grpId = CU.cacheId(cacheName(dir));

            Set<Integer> parts = grps.get(grpId);

            if (parts == null)
                continue;

            for (File part : opCtx.snapshotFileTree().existingCachePartitionFiles(dir, meta.dump(), meta.compressPartitions())) {
                int partId = partId(part);

                if (!parts.remove(partId))
                    continue;

                partFiles.add(part);
            }

            if (parts.isEmpty())
                grps.remove(grpId);

            grpDirs.compute(grpId, (k, v) -> v == null ? new ArrayList<>() : v).add(dir);
        }

        if (!grps.isEmpty()) {
            Map.Entry<Integer, Set<Integer>> missGrp = grps.entrySet().iterator().next();

            throw new IgniteException("Snapshot data doesn't contain required cache group partition " +
                "[grpId=" + missGrp.getKey() + ", snpName=" + meta.snapshotName() + ", consId=" + meta.consistentId() +
                ", missed=" + missGrp.getValue() + ", meta=" + meta + ']');
        }

        if (!opCtx.check()) {
            log.info("Snapshot data integrity check skipped [snpName=" + meta.snapshotName() + ']');

            return Collections.emptyMap();
        }

        return meta.dump()
            ? checkDumpFiles(opCtx, partFiles)
            : checkSnapshotFiles(grpDirs, meta, partFiles, isPunchHoleEnabled(opCtx, grpDirs.keySet()));
    }

    /** */
    private Map<PartitionKey, PartitionHashRecord> checkSnapshotFiles(
<<<<<<< HEAD
        Map<Integer, File> grpDirs,
=======
        SnapshotHandlerContext opCtx,
        Map<Integer, List<File>> grpDirs,
>>>>>>> ea4b33fe
        SnapshotMetadata meta,
        Set<File> partFiles,
        boolean punchHoleEnabled
    ) throws IgniteCheckedException {
        Map<PartitionKey, PartitionHashRecord> res = new ConcurrentHashMap<>();
        ThreadLocal<ByteBuffer> buff = ThreadLocal.withInitial(() -> ByteBuffer.allocateDirect(meta.pageSize())
            .order(ByteOrder.nativeOrder()));

        IgniteSnapshotManager snpMgr = cctx.snapshotMgr();

<<<<<<< HEAD
=======
        GridKernalContext snpCtx = new StandaloneGridKernalContext(
            log,
            cctx.kernalContext().compress(),
            new NodeFileTree(opCtx.snapshotFileTree().root(), meta.folderName())
        );

>>>>>>> ea4b33fe
        FilePageStoreManager storeMgr = (FilePageStoreManager)cctx.pageStore();

        EncryptionCacheKeyProvider snpEncrKeyProvider = new SnapshotEncryptionKeyProvider(cctx.kernalContext(), grpDirs);

        try {
            U.doInParallel(
                snpMgr.snapshotExecutorService(),
                partFiles,
                part -> {
                    String grpName = cacheName(part.getParentFile());
                    int grpId = CU.cacheId(grpName);
                    int partId = partId(part);

                    try (FilePageStore pageStore =
                             (FilePageStore)storeMgr.getPageStoreFactory(grpId, snpEncrKeyProvider.getActiveKey(grpId) != null ?
                                 snpEncrKeyProvider : null).createPageStore(getTypeByPartId(partId), part::toPath, val -> {})
                    ) {
                        pageStore.init();

                        if (punchHoleEnabled && meta.isGroupWithCompression(grpId) && type() == SnapshotHandlerType.CREATE) {
                            byte pageType = partId == INDEX_PARTITION ? FLAG_IDX : FLAG_DATA;

                            checkPartitionsPageCrcSum(() -> pageStore, partId, pageType, (id, buffer) -> {
                                if (PageIO.getCompressionType(buffer) == CompressionProcessor.UNCOMPRESSED_PAGE)
                                    return;

                                int comprPageSz = PageIO.getCompressedSize(buffer);

                                if (comprPageSz < pageStore.getPageSize()) {
                                    try {
                                        pageStore.punchHole(id, comprPageSz);
                                    }
                                    catch (Exception ignored) {
                                        // No-op.
                                    }
                                }
                            }, null);
                        }

                        if (partId == INDEX_PARTITION) {
                            if (!skipHash())
                                checkPartitionsPageCrcSum(() -> pageStore, INDEX_PARTITION, FLAG_IDX, null);

                            return null;
                        }

                        if (grpId == MetaStorage.METASTORAGE_CACHE_ID) {
                            if (!skipHash())
                                checkPartitionsPageCrcSum(() -> pageStore, partId, FLAG_DATA, null);

                            return null;
                        }

                        ByteBuffer pageBuff = buff.get();
                        pageBuff.clear();
                        pageStore.read(0, pageBuff, true);

                        long pageAddr = GridUnsafe.bufferAddress(pageBuff);

                        if (PageIO.getCompressionType(pageBuff) != CompressionProcessor.UNCOMPRESSED_PAGE)
                            cctx.kernalContext().compress().decompressPage(pageBuff, pageStore.getPageSize());

                        PagePartitionMetaIO io = PageIO.getPageIO(pageBuff);
                        GridDhtPartitionState partState = fromOrdinal(io.getPartitionState(pageAddr));

                        if (partState != OWNING) {
                            throw new IgniteCheckedException("Snapshot partitions must be in the OWNING " +
                                "state only: " + partState);
                        }

                        long updateCntr = io.getUpdateCounter(pageAddr);
                        long size = io.getSize(pageAddr);

                        if (log.isDebugEnabled()) {
                            log.debug("Partition [grpId=" + grpId
                                + ", id=" + partId
                                + ", counter=" + updateCntr
                                + ", size=" + size + "]");
                        }

                        // Snapshot partitions must always be in OWNING state.
                        // There is no `primary` partitions for snapshot.
                        PartitionKey key = new PartitionKey(grpId, partId, grpName);

                        PartitionHashRecord hash = calculatePartitionHash(key,
                            updateCntr,
                            meta.consistentId(),
                            GridDhtPartitionState.OWNING,
                            false,
                            size,
                            skipHash() ? F.emptyIterator()
                                : snpMgr.partitionRowIterator(
                                    cctx.kernalContext(), grpName, partId, pageStore, cctx.kernalContext().cache().context()),
                            null
                        );

                        assert hash != null : "OWNING must have hash: " + key;

                        // We should skip size comparison if there are entries to expire exist.
                        if (hasExpiringEntries(cctx.kernalContext(), pageStore, pageBuff, io.getPendingTreeRoot(pageAddr)))
                            hash.hasExpiringEntries(true);

                        res.put(key, hash);
                    }
                    catch (IOException e) {
                        throw new IgniteCheckedException(e);
                    }

                    return null;
                }
            );
        }
        catch (Throwable t) {
            log.error("Error executing handler: ", t);

            throw t;
        }

        return res;
    }

    /** */
    private boolean hasExpiringEntries(
        GridKernalContext ctx,
        PageStore pageStore,
        ByteBuffer pageBuff,
        long pendingTreeMetaId
    ) throws IgniteCheckedException {
        if (pendingTreeMetaId == 0)
            return false;

        long pageAddr = GridUnsafe.bufferAddress(pageBuff);

        pageBuff.clear();
        pageStore.read(pendingTreeMetaId, pageBuff, true);

        if (PageIO.getCompressionType(pageBuff) != CompressionProcessor.UNCOMPRESSED_PAGE)
            ctx.compress().decompressPage(pageBuff, pageStore.getPageSize());

        BPlusMetaIO treeIO = BPlusMetaIO.VERSIONS.forPage(pageAddr);

        int rootLvl = treeIO.getRootLevel(pageAddr);
        long rootId = treeIO.getFirstPageId(pageAddr, rootLvl);

        pageBuff.clear();
        pageStore.read(rootId, pageBuff, true);

        if (PageIO.getCompressionType(pageBuff) != CompressionProcessor.UNCOMPRESSED_PAGE)
            ctx.compress().decompressPage(pageBuff, pageStore.getPageSize());

        BPlusIO<?> rootIO = PageIO.getPageIO(pageBuff);

        return rootIO.getCount(pageAddr) != 0;
    }

    /** */
    private Map<PartitionKey, PartitionHashRecord> checkDumpFiles(
        SnapshotHandlerContext opCtx,
        Set<File> partFiles
    ) {
        EncryptionSpi encSpi = opCtx.metadata().encryptionKey() != null ? cctx.gridConfig().getEncryptionSpi() : null;

        List<SnapshotFileTree> sft = Collections.singletonList(opCtx.snapshotFileTree());
        List<SnapshotMetadata> metadata = Collections.singletonList(opCtx.metadata());

        try (Dump dump = new Dump(cctx.kernalContext(), sft, metadata, true, true, encSpi, log)) {
            Collection<PartitionHashRecord> partitionHashRecords = U.doInParallel(
                cctx.snapshotMgr().snapshotExecutorService(),
                partFiles,
                part -> calculateDumpedPartitionHash(dump, cacheName(part.getParentFile()), partId(part))
            );

            return partitionHashRecords.stream().collect(Collectors.toMap(PartitionHashRecord::partitionKey, r -> r));
        }
        catch (Throwable t) {
            log.error("Error executing handler: ", t);

            throw new IgniteException("Node: " + sft.get(0).consistentId(), t);
        }
    }

    /** */
    private PartitionHashRecord calculateDumpedPartitionHash(Dump dump, String grpName, int part) {
        if (skipHash()) {
            return new PartitionHashRecord(
                new PartitionKey(CU.cacheId(grpName), part, grpName),
                false,
                cctx.localNode().consistentId(),
                null,
                0,
                PartitionHashRecord.PartitionState.OWNING,
                new VerifyPartitionContext()
            );
        }

        try {
            String node = cctx.kernalContext().pdsFolderResolver().fileTree().folderName();

            try (Dump.DumpedPartitionIterator iter = dump.iterator(node, CU.cacheId(grpName), part, null)) {
                long size = 0;

                VerifyPartitionContext ctx = new VerifyPartitionContext();

                while (iter.hasNext()) {
                    DumpEntry e = iter.next();

                    ctx.update((KeyCacheObject)e.key(), (CacheObject)e.value(), e.version());

                    size++;
                }

                return new PartitionHashRecord(
                    new PartitionKey(CU.cacheId(grpName), part, grpName),
                    false,
                    cctx.localNode().consistentId(),
                    null,
                    size,
                    PartitionHashRecord.PartitionState.OWNING,
                    ctx
                );
            }
        }
        catch (Exception e) {
            throw new IgniteException(e);
        }
    }

    /** {@inheritDoc} */
    @Override public void complete(String name,
        Collection<SnapshotHandlerResult<Map<PartitionKey, PartitionHashRecord>>> results) throws IgniteCheckedException {
        IdleVerifyResult.Builder bldr = IdleVerifyResult.builder();

        for (SnapshotHandlerResult<Map<PartitionKey, PartitionHashRecord>> res : results) {
            if (res.error() != null) {
                bldr.addException(res.node(), res.error());

                continue;
            }

            Map<PartitionKey, PartitionHashRecord> data = res.data();

            bldr.addPartitionHashes(data);
        }

        IdleVerifyResult verifyResult = bldr.build();

        if (verifyResult.exceptions().isEmpty() && !verifyResult.hasConflicts())
            return;

        GridStringBuilder buf = new GridStringBuilder();

        verifyResult.print(buf::a, true);

        throw new IgniteCheckedException(buf.toString());
    }

    /**
     * Provides flag of full hash calculation.
     *
     * @return {@code True} if full partition hash calculation is required. {@code False} otherwise.
     */
    protected boolean skipHash() {
        return false;
    }

    /** */
    protected boolean isPunchHoleEnabled(SnapshotHandlerContext opCtx, Set<Integer> grpIds) {
        SnapshotMetadata meta = opCtx.metadata();

        if (meta.hasCompressedGroups() && grpIds.stream().anyMatch(meta::isGroupWithCompression)) {
            try {
                cctx.kernalContext().compress().checkPageCompressionSupported(opCtx.snapshotFileTree().root().toPath(), meta.pageSize());

                return true;
            }
            catch (Exception e) {
                log.info("File system doesn't support page compression on snapshot directory: " + opCtx.snapshotFileTree().root()
                    + ", snapshot may have larger size than expected.");
            }
        }

        return false;
    }

    /**
     * Provides encryption keys stored within snapshot.
     * <p>
     * To restore an encrypted snapshot, we have to read the keys it was encrypted with. The better place for the is
     * Metastore. But it is currently unreadable as simple structure. Once it is done, we should move snapshot
     * encryption keys there.
     */
    private static class SnapshotEncryptionKeyProvider implements EncryptionCacheKeyProvider {
        /** Kernal context */
        private final GridKernalContext ctx;

        /** Data dirs of snapshot's caches by group id. */
        private final Map<Integer, List<File>> grpDirs;

        /** Encryption keys loaded from snapshot. */
        private final ConcurrentHashMap<Integer, GroupKey> decryptedKeys = new ConcurrentHashMap<>();

        /**
         * Constructor.
         *
         * @param ctx     Kernal context.
         * @param grpDirs Data dirictories of cache groups by id.
         */
        private SnapshotEncryptionKeyProvider(GridKernalContext ctx, Map<Integer, List<File>> grpDirs) {
            this.ctx = ctx;
            this.grpDirs = grpDirs;
        }

        /** {@inheritDoc} */
        @Override public @Nullable GroupKey getActiveKey(int grpId) {
            return decryptedKeys.computeIfAbsent(grpId, id -> {
                GroupKey grpKey = null;

                try {
                    List<File> grpDirs0 = grpDirs.get(grpId);

                    for (File grpDir : grpDirs0) {
                        for (File cfg : NodeFileTree.existingCacheConfigFiles(grpDir)) {
                            StoredCacheData cacheData = ctx.cache().configManager().readCacheData(cfg);

                            GroupKeyEncrypted grpKeyEncrypted = cacheData.groupKeyEncrypted();

                            if (grpKeyEncrypted == null)
                                return null;

                            if (grpKey == null) {
                                grpKey = new GroupKey(
                                    grpKeyEncrypted.id(),
                                    ctx.config().getEncryptionSpi().decryptKey(grpKeyEncrypted.key())
                                );
                            }
                            else {
                                assert grpKey.equals(new GroupKey(grpKeyEncrypted.id(),
                                    ctx.config().getEncryptionSpi().decryptKey(grpKeyEncrypted.key())));
                            }
                        }
                    }

                    return grpKey;
                }
                catch (Exception e) {
                    throw new IgniteException("Unable to extract ciphered encryption key of cache group " + id + '.', e);
                }
            });
        }

        /** {@inheritDoc} */
        @Override public @Nullable GroupKey groupKey(int grpId, int keyId) {
            GroupKey key = getActiveKey(grpId);

            return key != null && key.id() == keyId ? key : null;
        }
    }
}<|MERGE_RESOLUTION|>--- conflicted
+++ resolved
@@ -58,7 +58,6 @@
 import org.apache.ignite.internal.processors.cache.persistence.tree.io.BPlusMetaIO;
 import org.apache.ignite.internal.processors.cache.persistence.tree.io.PageIO;
 import org.apache.ignite.internal.processors.cache.persistence.tree.io.PagePartitionMetaIO;
-import org.apache.ignite.internal.processors.cache.persistence.wal.reader.StandaloneGridKernalContext;
 import org.apache.ignite.internal.processors.cache.verify.IdleVerifyUtility.VerifyPartitionContext;
 import org.apache.ignite.internal.processors.cache.verify.PartitionHashRecord;
 import org.apache.ignite.internal.processors.compress.CompressionProcessor;
@@ -175,12 +174,7 @@
 
     /** */
     private Map<PartitionKey, PartitionHashRecord> checkSnapshotFiles(
-<<<<<<< HEAD
-        Map<Integer, File> grpDirs,
-=======
-        SnapshotHandlerContext opCtx,
         Map<Integer, List<File>> grpDirs,
->>>>>>> ea4b33fe
         SnapshotMetadata meta,
         Set<File> partFiles,
         boolean punchHoleEnabled
@@ -191,15 +185,6 @@
 
         IgniteSnapshotManager snpMgr = cctx.snapshotMgr();
 
-<<<<<<< HEAD
-=======
-        GridKernalContext snpCtx = new StandaloneGridKernalContext(
-            log,
-            cctx.kernalContext().compress(),
-            new NodeFileTree(opCtx.snapshotFileTree().root(), meta.folderName())
-        );
-
->>>>>>> ea4b33fe
         FilePageStoreManager storeMgr = (FilePageStoreManager)cctx.pageStore();
 
         EncryptionCacheKeyProvider snpEncrKeyProvider = new SnapshotEncryptionKeyProvider(cctx.kernalContext(), grpDirs);
@@ -292,7 +277,7 @@
                             size,
                             skipHash() ? F.emptyIterator()
                                 : snpMgr.partitionRowIterator(
-                                    cctx.kernalContext(), grpName, partId, pageStore, cctx.kernalContext().cache().context()),
+                                    cctx.kernalContext(), grpName, partId, pageStore),
                             null
                         );
 
