/*
 * Licensed to the Apache Software Foundation (ASF) under one or more
 * contributor license agreements.  See the NOTICE file distributed with
 * this work for additional information regarding copyright ownership.
 * The ASF licenses this file to You under the Apache License, Version 2.0
 * (the "License"); you may not use this file except in compliance with
 * the License.  You may obtain a copy of the License at
 *
 *      http://www.apache.org/licenses/LICENSE-2.0
 *
 * Unless required by applicable law or agreed to in writing, software
 * distributed under the License is distributed on an "AS IS" BASIS,
 * WITHOUT WARRANTIES OR CONDITIONS OF ANY KIND, either express or implied.
 * See the License for the specific language governing permissions and
 * limitations under the License.
 */

package org.apache.ignite.cache.query;

/**
 * Cache query metrics used to obtain statistics on query. You can get metrics for
<<<<<<< HEAD
 * particular query via {@link org.apache.ignite.internal.processors.cache.query.CacheQuery#metrics()} method
 * or accumulated metrics for all queries via
 * {@link org.apache.ignite.internal.processors.cache.query.CacheQueries#metrics()}.
=======
 * particular query via {@link CacheQuery#metrics()} method or accumulated metrics
 * for all queries via {@link GridCacheQueryManager#metrics()}.
>>>>>>> f027ac54
 */
public interface QueryMetrics {
    /**
     * Gets minimum execution time of query.
     *
     * @return Minimum execution time of query.
     */
    public long minimumTime();

    /**
     * Gets maximum execution time of query.
     *
     * @return Maximum execution time of query.
     */
    public long maximumTime();

    /**
     * Gets average execution time of query.
     *
     * @return Average execution time of query.
     */
    public double averageTime();

    /**
     * Gets total number execution of query.
     *
     * @return Number of executions.
     */
    public int executions();

    /**
     * Gets total number of times a query execution failed.
     *
     * @return Total number of times a query execution failed.
     */
    public int fails();
}<|MERGE_RESOLUTION|>--- conflicted
+++ resolved
@@ -17,16 +17,11 @@
 
 package org.apache.ignite.cache.query;
 
+import org.apache.ignite.internal.processors.cache.query.CacheQuery;
+
 /**
- * Cache query metrics used to obtain statistics on query. You can get metrics for
-<<<<<<< HEAD
- * particular query via {@link org.apache.ignite.internal.processors.cache.query.CacheQuery#metrics()} method
- * or accumulated metrics for all queries via
- * {@link org.apache.ignite.internal.processors.cache.query.CacheQueries#metrics()}.
-=======
- * particular query via {@link CacheQuery#metrics()} method or accumulated metrics
- * for all queries via {@link GridCacheQueryManager#metrics()}.
->>>>>>> f027ac54
+ * Cache query metrics used to obtain statistics on query. You can get metrics for particular query
+ * via {@link CacheQuery#metrics()} method or accumulated metrics for all queries via {@link CacheQuery#metrics()}.
  */
 public interface QueryMetrics {
     /**
