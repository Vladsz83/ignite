--- conflicted
+++ resolved
@@ -1649,11 +1649,7 @@
      * @return Swap entries iterator.
      * @throws IgniteCheckedException If failed.
      */
-<<<<<<< HEAD
-    public Iterator<Cache.Entry<K, V>> swapIterator(boolean primary, boolean backup, AffinityTopologyVersion topVer)
-=======
-    public <K, V> Iterator<Cache.Entry<K, V>> swapIterator(boolean primary, boolean backup, long topVer)
->>>>>>> 6c4282a1
+    public <K, V> Iterator<Cache.Entry<K, V>> swapIterator(boolean primary, boolean backup, AffinityTopologyVersion topVer)
         throws IgniteCheckedException
     {
         assert primary || backup;
@@ -1683,11 +1679,7 @@
      * @return Offheap entries iterator.
      * @throws IgniteCheckedException If failed.
      */
-<<<<<<< HEAD
-    public Iterator<Cache.Entry<K, V>> offheapIterator(boolean primary, boolean backup, AffinityTopologyVersion topVer)
-=======
-    public <K, V> Iterator<Cache.Entry<K, V>> offheapIterator(boolean primary, boolean backup, long topVer)
->>>>>>> 6c4282a1
+    public <K, V> Iterator<Cache.Entry<K, V>> offheapIterator(boolean primary, boolean backup, AffinityTopologyVersion topVer)
         throws IgniteCheckedException
     {
         assert primary || backup;
