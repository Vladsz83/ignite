--- conflicted
+++ resolved
@@ -374,7 +374,6 @@
         consistentIdMapper = new ConsistentIdMapper(cctx.discovery());
     }
 
-<<<<<<< HEAD
     public MvccCoordinatorVersion mvccCoordinatorVersion() {
         return mvccVer;
     }
@@ -382,13 +381,13 @@
     /** {@inheritDoc} */
     @Override public void mvccCoordinatorVersion(MvccCoordinatorVersion mvccVer) {
         this.mvccVer = mvccVer;
-=======
+    }
+
     /**
      * @return Shared cache context.
      */
     public GridCacheSharedContext<?, ?> context() {
         return cctx;
->>>>>>> 1f2f8724
     }
 
     /** {@inheritDoc} */
