--- conflicted
+++ resolved
@@ -250,13 +250,11 @@
     /** Store used flag. */
     protected boolean storeEnabled = true;
 
-<<<<<<< HEAD
+    /** UUID to consistent id mapper. */
+    protected ConsistentIdMapper consistentIdMapper;
+
     /** */
     protected MvccCoordinatorVersion mvccVer;
-=======
-    /** UUID to consistent id mapper. */
-    protected ConsistentIdMapper consistentIdMapper;
->>>>>>> 9b2bca73
 
     /**
      * Empty constructor required for {@link Externalizable}.
