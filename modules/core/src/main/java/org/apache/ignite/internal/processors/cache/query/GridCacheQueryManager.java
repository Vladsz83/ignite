/*
 * Licensed to the Apache Software Foundation (ASF) under one or more
 * contributor license agreements.  See the NOTICE file distributed with
 * this work for additional information regarding copyright ownership.
 * The ASF licenses this file to You under the Apache License, Version 2.0
 * (the "License"); you may not use this file except in compliance with
 * the License.  You may obtain a copy of the License at
 *
 *      http://www.apache.org/licenses/LICENSE-2.0
 *
 * Unless required by applicable law or agreed to in writing, software
 * distributed under the License is distributed on an "AS IS" BASIS,
 * WITHOUT WARRANTIES OR CONDITIONS OF ANY KIND, either express or implied.
 * See the License for the specific language governing permissions and
 * limitations under the License.
 */

package org.apache.ignite.internal.processors.cache.query;

import java.io.Externalizable;
import java.io.IOException;
import java.io.ObjectInput;
import java.io.ObjectOutput;
import java.sql.SQLException;
import java.util.ArrayDeque;
import java.util.ArrayList;
import java.util.Collection;
import java.util.Collections;
import java.util.HashMap;
import java.util.HashSet;
import java.util.Iterator;
import java.util.LinkedHashMap;
import java.util.LinkedList;
import java.util.List;
import java.util.Map;
import java.util.NoSuchElementException;
import java.util.Queue;
import java.util.UUID;
import java.util.concurrent.Callable;
import java.util.concurrent.ConcurrentMap;
import javax.cache.expiry.ExpiryPolicy;
import org.apache.ignite.Ignite;
import org.apache.ignite.IgniteCheckedException;
import org.apache.ignite.IgniteException;
import org.apache.ignite.cache.query.QueryMetrics;
import org.apache.ignite.cluster.ClusterNode;
import org.apache.ignite.events.CacheQueryExecutedEvent;
import org.apache.ignite.events.CacheQueryReadEvent;
import org.apache.ignite.events.DiscoveryEvent;
import org.apache.ignite.events.Event;
import org.apache.ignite.internal.GridKernalContext;
import org.apache.ignite.internal.IgniteInternalFuture;
import org.apache.ignite.internal.IgniteKernal;
import org.apache.ignite.internal.managers.eventstorage.GridLocalEventListener;
import org.apache.ignite.internal.processors.affinity.AffinityTopologyVersion;
import org.apache.ignite.internal.processors.cache.CacheMetricsImpl;
import org.apache.ignite.internal.processors.cache.CacheObject;
import org.apache.ignite.internal.processors.cache.GridCacheAdapter;
import org.apache.ignite.internal.processors.cache.GridCacheEntryEx;
import org.apache.ignite.internal.processors.cache.GridCacheEntryRemovedException;
import org.apache.ignite.internal.processors.cache.GridCacheInternal;
import org.apache.ignite.internal.processors.cache.GridCacheManagerAdapter;
import org.apache.ignite.internal.processors.cache.GridCacheOffheapSwapEntry;
import org.apache.ignite.internal.processors.cache.GridCacheSwapEntryImpl;
import org.apache.ignite.internal.processors.cache.IgniteCacheExpiryPolicy;
import org.apache.ignite.internal.processors.cache.IgniteInternalCache;
import org.apache.ignite.internal.processors.cache.KeyCacheObject;
import org.apache.ignite.internal.processors.cache.database.CacheDataRow;
import org.apache.ignite.internal.processors.cache.database.tree.BPlusTree;
import org.apache.ignite.internal.processors.cache.distributed.dht.GridDhtCacheAdapter;
import org.apache.ignite.internal.processors.cache.distributed.dht.GridDhtLocalPartition;
import org.apache.ignite.internal.processors.cache.distributed.dht.GridDhtUnreservedPartitionException;
import org.apache.ignite.internal.processors.cache.version.GridCacheVersion;
import org.apache.ignite.internal.processors.datastructures.GridSetQueryPredicate;
import org.apache.ignite.internal.processors.datastructures.SetItemKey;
import org.apache.ignite.internal.processors.platform.cache.PlatformCacheEntryFilter;
import org.apache.ignite.internal.processors.query.GridQueryFieldMetadata;
import org.apache.ignite.internal.processors.query.GridQueryFieldsResult;
import org.apache.ignite.internal.processors.query.GridQueryIndexDescriptor;
import org.apache.ignite.internal.processors.query.GridQueryIndexType;
import org.apache.ignite.internal.processors.query.GridQueryProcessor;
import org.apache.ignite.internal.processors.query.GridQueryTypeDescriptor;
import org.apache.ignite.internal.processors.task.GridInternal;
import org.apache.ignite.internal.util.GridCloseableIteratorAdapter;
import org.apache.ignite.internal.util.GridEmptyCloseableIterator;
import org.apache.ignite.internal.util.GridEmptyIterator;
import org.apache.ignite.internal.util.GridLeanMap;
import org.apache.ignite.internal.util.GridSpiCloseableIteratorWrapper;
import org.apache.ignite.internal.util.GridSpinBusyLock;
import org.apache.ignite.internal.util.future.GridFutureAdapter;
import org.apache.ignite.internal.util.lang.GridCloseableIterator;
import org.apache.ignite.internal.util.lang.GridIterator;
import org.apache.ignite.internal.util.lang.GridIteratorAdapter;
import org.apache.ignite.internal.util.typedef.C1;
import org.apache.ignite.internal.util.typedef.CIX1;
import org.apache.ignite.internal.util.typedef.CX2;
import org.apache.ignite.internal.util.typedef.F;
import org.apache.ignite.internal.util.typedef.P1;
import org.apache.ignite.internal.util.typedef.T2;
import org.apache.ignite.internal.util.typedef.T3;
import org.apache.ignite.internal.util.typedef.X;
import org.apache.ignite.internal.util.typedef.internal.A;
import org.apache.ignite.internal.util.typedef.internal.CU;
import org.apache.ignite.internal.util.typedef.internal.S;
import org.apache.ignite.internal.util.typedef.internal.U;
import org.apache.ignite.lang.IgniteBiPredicate;
import org.apache.ignite.lang.IgniteBiTuple;
import org.apache.ignite.lang.IgniteCallable;
import org.apache.ignite.lang.IgniteClosure;
import org.apache.ignite.lang.IgniteReducer;
import org.apache.ignite.lang.IgniteUuid;
import org.apache.ignite.resources.IgniteInstanceResource;
import org.apache.ignite.spi.IgniteSpiCloseableIterator;
import org.apache.ignite.spi.indexing.IndexingQueryFilter;
import org.apache.ignite.spi.indexing.IndexingSpi;
import org.jetbrains.annotations.Nullable;
import org.jsr166.ConcurrentHashMap8;

import static org.apache.ignite.cache.CacheMode.LOCAL;
import static org.apache.ignite.events.EventType.EVT_CACHE_QUERY_EXECUTED;
import static org.apache.ignite.events.EventType.EVT_CACHE_QUERY_OBJECT_READ;
import static org.apache.ignite.events.EventType.EVT_NODE_FAILED;
import static org.apache.ignite.events.EventType.EVT_NODE_LEFT;
import static org.apache.ignite.internal.GridClosureCallMode.BROADCAST;
import static org.apache.ignite.internal.processors.affinity.AffinityTopologyVersion.NONE;
import static org.apache.ignite.internal.processors.cache.distributed.dht.GridDhtPartitionState.OWNING;
import static org.apache.ignite.internal.processors.cache.query.GridCacheQueryType.SCAN;
import static org.apache.ignite.internal.processors.cache.query.GridCacheQueryType.SPI;
import static org.apache.ignite.internal.processors.cache.query.GridCacheQueryType.SQL;
import static org.apache.ignite.internal.processors.cache.query.GridCacheQueryType.SQL_FIELDS;
import static org.apache.ignite.internal.processors.cache.query.GridCacheQueryType.TEXT;

/**
 * Query and index manager.
 */
@SuppressWarnings("FieldAccessedSynchronizedAndUnsynchronized")
public abstract class GridCacheQueryManager<K, V> extends GridCacheManagerAdapter<K, V> {
    /** */
    public static int MAX_ITERATORS = 1000;

    /** */
    protected GridQueryProcessor qryProc;

    /** */
    private String space;

    /** */
    private int maxIterCnt;

    /** */
    private volatile GridCacheQueryMetricsAdapter metrics = new GridCacheQueryMetricsAdapter();

    /** */
    private final ConcurrentMap<UUID, Map<Long, GridFutureAdapter<QueryResult<K, V>>>> qryIters =
        new ConcurrentHashMap8<>();

    /** */
    private final ConcurrentMap<UUID, Map<Long, GridFutureAdapter<FieldsResult>>> fieldsQryRes =
        new ConcurrentHashMap8<>();

    /** */
    private volatile ConcurrentMap<Object, CachedResult<?>> qryResCache = new ConcurrentHashMap8<>();

    /** */
    private final GridSpinBusyLock busyLock = new GridSpinBusyLock();

    /** Event listener. */
    private GridLocalEventListener lsnr;

    /** */
    private boolean enabled;

    /** */
    private AffinityTopologyVersion qryTopVer;

    /** {@inheritDoc} */
    @Override public void start0() throws IgniteCheckedException {
        qryProc = cctx.kernalContext().query();
        space = cctx.name();
        maxIterCnt = MAX_ITERATORS;

        lsnr = new GridLocalEventListener() {
            @Override public void onEvent(Event evt) {
                UUID nodeId = ((DiscoveryEvent)evt).eventNode().id();

                Map<Long, GridFutureAdapter<QueryResult<K, V>>> futs = qryIters.remove(nodeId);

                if (futs != null) {
                    for (Map.Entry<Long, GridFutureAdapter<QueryResult<K, V>>> entry : futs.entrySet()) {
                        final Object rcpt = recipient(nodeId, entry.getKey());

                        entry.getValue().listen(new CIX1<IgniteInternalFuture<QueryResult<K, V>>>() {
                            @Override public void applyx(IgniteInternalFuture<QueryResult<K, V>> f)
                                throws IgniteCheckedException {
                                f.get().closeIfNotShared(rcpt);
                            }
                        });
                    }
                }

                Map<Long, GridFutureAdapter<FieldsResult>> fieldsFuts = fieldsQryRes.remove(nodeId);

                if (fieldsFuts != null) {
                    for (Map.Entry<Long, GridFutureAdapter<FieldsResult>> entry : fieldsFuts.entrySet()) {
                        final Object rcpt = recipient(nodeId, entry.getKey());

                        entry.getValue().listen(new CIX1<IgniteInternalFuture<FieldsResult>>() {
                            @Override public void applyx(IgniteInternalFuture<FieldsResult> f)
                                throws IgniteCheckedException {
                                f.get().closeIfNotShared(rcpt);
                            }
                        });
                    }
                }
            }
        };

        cctx.events().addListener(lsnr, EVT_NODE_LEFT, EVT_NODE_FAILED);

        enabled = GridQueryProcessor.isEnabled(cctx.config());

        qryTopVer = cctx.startTopologyVersion();

        if (qryTopVer == null)
            qryTopVer = new AffinityTopologyVersion(cctx.localNode().order(), 0);
    }

    /**
     * @return {@code True} if indexing is enabled for cache.
     */
    public boolean enabled() {
        return enabled;
    }

    /** {@inheritDoc} */
    @Override protected void onKernalStop0(boolean cancel) {
        busyLock.block();

        cctx.events().removeListener(lsnr);

        if (cancel)
            onCancelAtStop();
        else
            onWaitAtStop();
    }

    /**
     * @return {@code True} if entered busy state.
     */
    private boolean enterBusy() {
        return busyLock.enterBusy();
    }

    /**
     * Leaves busy state.
     */
    private void leaveBusy() {
        busyLock.leaveBusy();
    }

    /**
     * Stops query manager.
     *
     * @param cancel Cancel queries.
     */
    @SuppressWarnings({"LockAcquiredButNotSafelyReleased"})
    @Override public final void stop0(boolean cancel) {
        if (log.isDebugEnabled())
            log.debug("Stopped cache query manager.");
    }

    /**
     * Gets number of objects of given type in index.
     *
     * @param valType Value type.
     * @return Number of objects or -1 if type was not indexed at all.
     * @throws IgniteCheckedException If failed.
     */
    public long size(Class<?> valType) throws IgniteCheckedException {
        if (!enterBusy())
            throw new IllegalStateException("Failed to get size (grid is stopping).");

        try {
            return qryProc.size(space, valType);
        }
        finally {
            leaveBusy();
        }
    }

    /**
     * Rebuilds all search indexes of given value type.
     *
     * @param typeName Value type name.
     * @return Future that will be completed when rebuilding of all indexes is finished.
     */
    public IgniteInternalFuture<?> rebuildIndexes(String typeName) {
        if (!enterBusy())
            throw new IllegalStateException("Failed to rebuild indexes (grid is stopping).");

        try {
            return qryProc.rebuildIndexes(space, typeName);
        }
        finally {
            leaveBusy();
        }
    }

    /**
     * Marks this request as canceled.
     *
     * @param reqId Request id.
     */
    void onQueryFutureCanceled(long reqId) {
        // No-op.
    }

    /**
     * Cancel flag handler at stop.
     */
    void onCancelAtStop() {
        // No-op.
    }

    /**
     * Wait flag handler at stop.
     */
    void onWaitAtStop() {
        // No-op.
    }

    /**
     * Processes cache query request.
     *
     * @param sndId Sender node id.
     * @param req Query request.
     */
    void processQueryRequest(UUID sndId, GridCacheQueryRequest req) {
        // No-op.
    }

    /**
     * Entry for given key unswapped.
     *
     * @param key Key.
     * @throws IgniteCheckedException If failed.
     */
    public void onSwap(KeyCacheObject key, int partId) throws IgniteCheckedException {
        if (!enterBusy())
            return; // Ignore index update when node is stopping.

        try {
            qryProc.onSwap(space, key, partId);
        }
        finally {
            leaveBusy();
        }
    }

    /**
     * Entry for given key unswapped.
     *
     * @param key Key.
     * @param val Value
     * @throws IgniteCheckedException If failed.
     */
    public void onUnswap(KeyCacheObject key, int partId, CacheObject val) throws IgniteCheckedException {
        if (!enterBusy())
            return; // Ignore index update when node is stopping.

        try {
            qryProc.onUnswap(space, key, partId, val);
        }
        finally {
            leaveBusy();
        }
    }

    /**
     *
     */
    private void invalidateResultCache() {
        if (!qryResCache.isEmpty())
            qryResCache = new ConcurrentHashMap8<>();
    }

    /**
     * Writes key-value pair to index.
     *
     * @param key Key.
     * @param val Value.
     * @param ver Cache entry version.
     * @param expirationTime Expiration time or 0 if never expires.
     * @throws IgniteCheckedException In case of error.
     */
    public boolean store(KeyCacheObject key, int partId, CacheObject val, GridCacheVersion ver, long expirationTime)
        throws IgniteCheckedException {
        assert key != null;
        assert val != null;
        assert enabled();

        if (key instanceof GridCacheInternal)
            return false; // No-op.

        if (!enterBusy())
            return false; // Ignore index update when node is stopping.

        try {
            return qryProc.store(space, key, partId, val, ver, expirationTime);
        }
        finally {
            invalidateResultCache();

            leaveBusy();
        }
    }

    /**
     * @param key Key to read.
     * @return Value tuple, if available.
     */
    public IgniteBiTuple<CacheObject, GridCacheVersion> read(KeyCacheObject key, int partId) throws IgniteCheckedException {
        if (!enterBusy())
            return null; // Ignore index update when node is stopping.

        try {
            return qryProc.read(space, key, partId);
        }
        finally {
            leaveBusy();
        }
    }

    public List<BPlusTree<?, ? extends CacheDataRow>> pkIndexes() {
        return qryProc.pkIndexes(space);
    }

    /**
     * @param key Key.
     * @param val Value.
     * @throws IgniteCheckedException Thrown in case of any errors.
     */
    @SuppressWarnings("SimplifiableIfStatement")
    public boolean remove(KeyCacheObject key, int partId, CacheObject val, GridCacheVersion ver) throws IgniteCheckedException {
        assert key != null;

        if (!GridQueryProcessor.isEnabled(cctx.config()) && !(key instanceof GridCacheInternal))
            return false; // No-op.

        if (!enterBusy())
            return false; // Ignore index update when node is stopping.

        try {
            return qryProc.remove(space, key, partId, val, ver);
        }
        finally {
            invalidateResultCache();

            leaveBusy();
        }
    }

    /**
     * Undeploys given class loader.
     *
     * @param ldr Class loader to undeploy.
     */
    public void onUndeploy(ClassLoader ldr) {
        if (!enterBusy())
            return; // Ignore index update when node is stopping.

        try {
            qryProc.onUndeploy(space, ldr);
        }
        catch (IgniteCheckedException e) {
            throw new IgniteException(e);
        }
        finally {
            invalidateResultCache();

            leaveBusy();
        }
    }

    /**
     * Executes local query.
     *
     * @param qry Query.
     * @return Query future.
     */
    public abstract CacheQueryFuture<?> queryLocal(GridCacheQueryBean qry);

    /**
     * Executes distributed query.
     *
     * @param qry Query.
     * @param nodes Nodes.
     * @return Query future.
     */
    public abstract CacheQueryFuture<?> queryDistributed(GridCacheQueryBean qry, Collection<ClusterNode> nodes);

    /**
     * Loads page.
     *
     * @param id Query ID.
     * @param qry Query.
     * @param nodes Nodes.
     * @param all Whether to load all pages.
     */
    public abstract void loadPage(long id, GridCacheQueryAdapter<?> qry, Collection<ClusterNode> nodes, boolean all);

    /**
     * Executes distributed fields query.
     *
     * @param qry Query.
     * @return Query future.
     */
    public abstract CacheQueryFuture<?> queryFieldsLocal(GridCacheQueryBean qry);

    /**
     * Executes distributed fields query.
     *
     * @param qry Query.
     * @param nodes Nodes.
     * @return Query future.
     */
    public abstract CacheQueryFuture<?> queryFieldsDistributed(GridCacheQueryBean qry, Collection<ClusterNode> nodes);

    /**
     * Performs query.
     *
     * @param qry Query.
     * @param args Arguments.
     * @param loc Local query or not.
     * @param subjId Security subject ID.
     * @param taskName Task name.
     * @param rcpt ID of the recipient.
     * @return Collection of found keys.
     * @throws IgniteCheckedException In case of error.
     */
    @SuppressWarnings("unchecked")
    private QueryResult<K, V> executeQuery(GridCacheQueryAdapter<?> qry,
        @Nullable Object[] args, boolean loc, @Nullable UUID subjId, @Nullable String taskName, Object rcpt)
        throws IgniteCheckedException {
        if (qry.type() == null) {
            assert !loc;

            throw new IgniteCheckedException("Received next page request after iterator was removed. " +
                "Consider increasing maximum number of stored iterators (see " +
                "GridCacheConfiguration.getMaximumQueryIteratorCount() configuration property).");
        }

        QueryResult<K, V> res;

        T3<String, String, List<Object>> resKey = null;

        if (qry.type() == SQL) {
            resKey = new T3<>(qry.queryClassName(), qry.clause(), F.asList(args));

            res = (QueryResult<K, V>)qryResCache.get(resKey);

            if (res != null && res.addRecipient(rcpt))
                return res;

            res = new QueryResult<>(qry.type(), rcpt);

            if (qryResCache.putIfAbsent(resKey, res) != null)
                resKey = null;
        }
        else
            res = new QueryResult<>(qry.type(), rcpt);

        GridCloseableIterator<IgniteBiTuple<K, V>> iter;

        try {
            switch (qry.type()) {
                case SQL:
                    if (cctx.gridEvents().isRecordable(EVT_CACHE_QUERY_EXECUTED)) {
                        cctx.gridEvents().record(new CacheQueryExecutedEvent<>(
                            cctx.localNode(),
                            "SQL query executed.",
                            EVT_CACHE_QUERY_EXECUTED,
                            CacheQueryType.SQL.name(),
                            cctx.namex(),
                            qry.queryClassName(),
                            qry.clause(),
                            null,
                            null,
                            args,
                            subjId,
                            taskName));
                    }

                    iter = qryProc.query(space, qry.clause(), F.asList(args),
                        qry.queryClassName(), filter(qry));

                    break;

                case SCAN:
                    if (cctx.gridEvents().isRecordable(EVT_CACHE_QUERY_EXECUTED)) {
                        cctx.gridEvents().record(new CacheQueryExecutedEvent<>(
                            cctx.localNode(),
                            "Scan query executed.",
                            EVT_CACHE_QUERY_EXECUTED,
                            CacheQueryType.SCAN.name(),
                            cctx.namex(),
                            null,
                            null,
                            qry.scanFilter(),
                            null,
                            null,
                            subjId,
                            taskName));
                    }

                    iter = scanIterator(qry);

                    break;

                case TEXT:
                    if (cctx.gridEvents().isRecordable(EVT_CACHE_QUERY_EXECUTED)) {
                        cctx.gridEvents().record(new CacheQueryExecutedEvent<>(
                            cctx.localNode(),
                            "Full text query executed.",
                            EVT_CACHE_QUERY_EXECUTED,
                            CacheQueryType.FULL_TEXT.name(),
                            cctx.namex(),
                            qry.queryClassName(),
                            qry.clause(),
                            null,
                            null,
                            null,
                            subjId,
                            taskName));
                    }

                    iter = qryProc.queryText(space, qry.clause(), qry.queryClassName(), filter(qry));

                    break;

                case SET:
                    iter = setIterator(qry);

                    break;

                case SQL_FIELDS:
                    assert false : "SQL fields query is incorrectly processed.";

                default:
                    throw new IgniteCheckedException("Unknown query type: " + qry.type());
            }

            res.onDone(iter);
        }
        catch (Exception e) {
            res.onDone(e);
        }
        finally {
            if (resKey != null)
                qryResCache.remove(resKey, res);
        }

        return res;
    }

    /**
     * Performs fields query.
     *
     * @param qry Query.
     * @param args Arguments.
     * @param loc Local query or not.
     * @param subjId Security subject ID.
     * @param taskName Task name.
     * @param rcpt ID of the recipient.
     * @return Collection of found keys.
     * @throws IgniteCheckedException In case of error.
     */
    private FieldsResult executeFieldsQuery(GridCacheQueryAdapter<?> qry, @Nullable Object[] args,
        boolean loc, @Nullable UUID subjId, @Nullable String taskName, Object rcpt) throws IgniteCheckedException {
        assert qry != null;

        FieldsResult res;

        T2<String, List<Object>> resKey = null;

        if (qry.clause() == null) {
            assert !loc;

            throw new IgniteCheckedException("Received next page request after iterator was removed. " +
                "Consider increasing maximum number of stored iterators (see " +
                "GridCacheConfiguration.getMaximumQueryIteratorCount() configuration property).");
        }

        if (qry.type() == SQL_FIELDS) {
            if (cctx.gridEvents().isRecordable(EVT_CACHE_QUERY_EXECUTED)) {
                cctx.gridEvents().record(new CacheQueryExecutedEvent<>(
                    cctx.localNode(),
                    "SQL fields query executed.",
                    EVT_CACHE_QUERY_EXECUTED,
                    CacheQueryType.SQL_FIELDS.name(),
                    cctx.namex(),
                    null,
                    qry.clause(),
                    null,
                    null,
                    args,
                    subjId,
                    taskName));
            }

            // Attempt to get result from cache.
            resKey = new T2<>(qry.clause(), F.asList(args));

            res = (FieldsResult)qryResCache.get(resKey);

            if (res != null && res.addRecipient(rcpt))
                return res; // Cached result found.

            res = new FieldsResult(rcpt);

            if (qryResCache.putIfAbsent(resKey, res) != null)
                resKey = null; // Failed to cache result.
        }
        else {
            assert qry.type() == SPI : "Unexpected query type: " + qry.type();

            if (cctx.gridEvents().isRecordable(EVT_CACHE_QUERY_EXECUTED)) {
                cctx.gridEvents().record(new CacheQueryExecutedEvent<>(
                    cctx.localNode(),
                    "SPI query executed.",
                    EVT_CACHE_QUERY_EXECUTED,
                    CacheQueryType.SPI.name(),
                    cctx.namex(),
                    null,
                    null,
                    null,
                    null,
                    args,
                    subjId,
                    taskName));
            }

            res = new FieldsResult(rcpt);
        }

        try {
            if (qry.type() == SPI) {
                IgniteSpiCloseableIterator<?> iter = cctx.kernalContext().indexing().query(space, F.asList(args),
                    filter(qry));

                res.onDone(iter);
            }
            else {
                assert qry.type() == SQL_FIELDS;

                GridQueryFieldsResult qryRes = qryProc.queryFields(space, qry.clause(), F.asList(args), filter(qry));

                res.metaData(qryRes.metaData());

                res.onDone(qryRes.iterator());
            }
        }
        catch (Exception e) {
            res.onDone(e);
        }
        finally {
            if (resKey != null)
                qryResCache.remove(resKey, res);
        }

        return res;
    }

    /**
     * @param qry Query.
     * @return Cache set items iterator.
     */
    private GridCloseableIterator<IgniteBiTuple<K, V>> setIterator(GridCacheQueryAdapter<?> qry) {
        final GridSetQueryPredicate filter = (GridSetQueryPredicate)qry.scanFilter();

        filter.init(cctx);

        IgniteUuid id = filter.setId();

        Collection<SetItemKey> data = cctx.dataStructures().setData(id);

        if (data == null)
            data = Collections.emptyList();

        final GridIterator<IgniteBiTuple<K, V>> it = F.iterator(
            data,
            new C1<SetItemKey, IgniteBiTuple<K, V>>() {
                @Override public IgniteBiTuple<K, V> apply(SetItemKey e) {
                    return new IgniteBiTuple<>((K)e.item(), (V)Boolean.TRUE);
                }
            },
            true,
            new P1<SetItemKey>() {
                @Override public boolean apply(SetItemKey e) {
                    return filter.apply(e, null);
                }
            });

        return new GridCloseableIteratorAdapter<IgniteBiTuple<K, V>>() {
            @Override protected boolean onHasNext() {
                return it.hasNext();
            }

            @Override protected IgniteBiTuple<K, V> onNext() {
                return it.next();
            }

            @Override protected void onRemove() {
                it.remove();
            }

            @Override protected void onClose() {
                // No-op.
            }
        };
    }

    /**
     * @param qry Query.
     * @return Full-scan row iterator.
     * @throws IgniteCheckedException If failed to get iterator.
     */
    @SuppressWarnings({"unchecked"})
    private GridCloseableIterator<IgniteBiTuple<K, V>> scanIterator(final GridCacheQueryAdapter<?> qry)
        throws IgniteCheckedException {
        IgniteInternalCache<K, V> prj0 = cctx.cache();

        prj0 = prj0.keepBinary();

        final IgniteInternalCache prj = prj0;

        final IgniteBiPredicate<K, V> keyValFilter = qry.scanFilter();

        try {
            injectResources(keyValFilter);

            final ExpiryPolicy plc = cctx.expiry();

            final AffinityTopologyVersion topVer = cctx.affinity().affinityTopologyVersion();

            final boolean backups = qry.includeBackups() || cctx.isReplicated();

            Iterator<K> keyIter;

            GridDhtLocalPartition locPart = null;

            Integer part = qry.partition();

            if (part == null || cctx.isLocal())
                keyIter = backups ? prj.keySetx().iterator() : prj.primaryKeySet().iterator();
            else if (part < 0 || part >= cctx.affinity().partitions())
                keyIter = new GridEmptyIterator<>();
            else {
                final GridDhtCacheAdapter dht = cctx.isNear() ? cctx.near().dht() : cctx.dht();

                locPart = dht.topology().localPartition(part, topVer, false);

                // double check for owning state
                if (locPart == null || locPart.state() != OWNING || !locPart.reserve() || locPart.state() != OWNING)
                    throw new GridDhtUnreservedPartitionException(part, cctx.affinity().affinityTopologyVersion(),
                        "Partition can not be reserved");

                final GridDhtLocalPartition locPart0 = locPart;

                keyIter = new Iterator<K>() {
                    private Iterator<KeyCacheObject> iter0 = locPart0.keySet().iterator();

                    @Override public boolean hasNext() {
                        return iter0.hasNext();
                    }

                    @Override public K next() {
                        return (K)iter0.next();
                    }

                    @Override public void remove() {
                        iter0.remove();
                    }
                };
            }

            final GridDhtLocalPartition locPart0 = locPart;

            final GridCloseableIteratorAdapter<IgniteBiTuple<K, V>> heapIt =
                new PeekValueExpiryAwareIterator(keyIter, plc, topVer, keyValFilter, qry.keepBinary(), true) {
                    @Override protected void onClose() {
                        super.onClose();

                        if (locPart0 != null)
                            locPart0.release();
                    }
                };

            final GridIterator<IgniteBiTuple<K, V>> it;

            if (cctx.isOffHeapEnabled()) {
                List<GridIterator<IgniteBiTuple<K, V>>> iters = new ArrayList<>(3);

                iters.add(heapIt);

<<<<<<< HEAD
                //iters.add(offheapIterator(qry, backups));
=======
                if (cctx.isOffHeapEnabled())
                    iters.add(offheapIterator(qry, topVer, backups, plc));

                if (cctx.swap().swapEnabled())
                    iters.add(swapIterator(qry, topVer, backups, plc));
>>>>>>> e1eb931b

                it = new CompoundIterator<>(iters);
            }
            else
                it = heapIt;

            return new GridCloseableIteratorAdapter<IgniteBiTuple<K, V>>() {
                @Override protected boolean onHasNext() {
                    return it.hasNext();
                }

                @Override protected IgniteBiTuple<K, V> onNext() {
                    return it.next();
                }

                @Override protected void onRemove() {
                    it.remove();
                }

                @Override protected void onClose() throws IgniteCheckedException {
                    try {
                        heapIt.close();
                    }
                    finally {
                        closeScanFilter(keyValFilter);
                    }
                }
            };
        }
        catch (IgniteCheckedException | RuntimeException e)
        {
            closeScanFilter(keyValFilter);

            throw e;
        }
    }

    /**
     * Closes a filter if it is closeable.
     *
     * @param f Filter.
     */
    private static void closeScanFilter(Object f) {
        if (f instanceof PlatformCacheEntryFilter)
            ((PlatformCacheEntryFilter)f).onClose();
    }

    /**
<<<<<<< HEAD
=======
     * @param qry Query.
     * @param backups Include backups.
     * @return Swap iterator.
     * @throws IgniteCheckedException If failed.
     */
    private GridIterator<IgniteBiTuple<K, V>> swapIterator(
        GridCacheQueryAdapter<?> qry,
        AffinityTopologyVersion topVer,
        boolean backups,
        ExpiryPolicy expPlc
    ) throws IgniteCheckedException {
        IgniteBiPredicate<K, V> filter = qry.scanFilter();

        Integer part = qry.partition();

        Iterator<Map.Entry<byte[], byte[]>> it = part == null ? cctx.swap().rawSwapIterator(true, backups) :
            cctx.swap().rawSwapIterator(part);

        if (expPlc != null)
            return scanExpiryIterator(
                it,
                topVer,
                filter,
                expPlc,
                qry.keepBinary());

        return scanIterator(it, filter, qry.keepBinary());
    }

    /**
     * @param qry Query.
     * @param backups Include backups.
     * @return Offheap iterator.
     */
    private GridIterator<IgniteBiTuple<K, V>> offheapIterator(
        GridCacheQueryAdapter<?> qry,
        AffinityTopologyVersion topVer,
        boolean backups,
        ExpiryPolicy expPlc
    ) {
        IgniteBiPredicate<K, V> filter = qry.scanFilter();

        if (expPlc != null) {
            return scanExpiryIterator(
                cctx.swap().rawOffHeapIterator(qry.partition(), true, backups),
                topVer,
                filter,
                expPlc,
                qry.keepBinary());
        }

        if (cctx.offheapTiered() && filter != null) {
            OffheapIteratorClosure c = new OffheapIteratorClosure(filter, qry.keepBinary());

            return cctx.swap().rawOffHeapIterator(c, qry.partition(), true, backups);
        }
        else {
            Iterator<Map.Entry<byte[], byte[]>> it = cctx.swap().rawOffHeapIterator(qry.partition(), true, backups);

            return scanIterator(it, filter, qry.keepBinary());
        }
    }

    /**
>>>>>>> e1eb931b
     * @param it Lazy swap or offheap iterator.
     * @param filter Scan filter.
     * @param keepBinary Keep binary flag.
     * @return Iterator.
     */
    private GridIteratorAdapter<IgniteBiTuple<K, V>> scanIterator(
        @Nullable final Iterator<Map.Entry<byte[], byte[]>> it,
        @Nullable final IgniteBiPredicate<K, V> filter,
        final boolean keepBinary) {
        if (it == null)
            return new GridEmptyCloseableIterator<>();

        return new GridIteratorAdapter<IgniteBiTuple<K, V>>() {
            private IgniteBiTuple<K, V> next;

            {
                advance();
            }

            @Override public boolean hasNextX() {
                return next != null;
            }

            @Override public IgniteBiTuple<K, V> nextX() {
                if (next == null)
                    throw new NoSuchElementException();

                IgniteBiTuple<K, V> next0 = next;

                advance();

                return next0;
            }

            @Override public void removeX() {
                throw new UnsupportedOperationException();
            }

            private void advance() {
                next = null;

                while (it.hasNext()) {
                    final LazySwapEntry e = new LazySwapEntry(it.next());

                    if (filter != null) {
                        K key = (K)cctx.unwrapBinaryIfNeeded(e.key(), keepBinary);
                        V val = (V)cctx.unwrapBinaryIfNeeded(e.value(), keepBinary);

                        if (!filter.apply(key, val))
                            continue;
                    }

                    next = new IgniteBiTuple<>(e.key(), e.value());

                    break;
                }
            }
        };
    }

    /**
     * @param it Raw iterator.
     * @param topVer Topology version.
     * @param filter Filter.
     * @param expPlc Expiry policy.
     * @param keepBinary Keep binary flag.
     * @return Final key-value iterator.
     */
    private GridIterator<IgniteBiTuple<K,V>> scanExpiryIterator(
        final Iterator<Map.Entry<byte[], byte[]>> it,
        AffinityTopologyVersion topVer,
        @Nullable final IgniteBiPredicate<K, V> filter,
        ExpiryPolicy expPlc,
        final boolean keepBinary
    ) {
        Iterator <K> keyIter = new Iterator<K>() {
            /** {@inheritDoc} */
            @Override public boolean hasNext() {
                return it.hasNext();
            }

            /** {@inheritDoc} */
            @Override public K next() {
                try {
                    KeyCacheObject key = cctx.toCacheKeyObject(it.next().getKey());

                    return (K)cctx.unwrapBinaryIfNeeded(key, keepBinary);
                }
                catch (IgniteCheckedException e) {
                    throw new IgniteException(e);
                }
            }

            /** {@inheritDoc} */
            @Override public void remove() {
                it.remove();
            }
        };

        return new PeekValueExpiryAwareIterator(keyIter, expPlc, topVer, filter, keepBinary, false);
    }

    /**
     * @param o Object to inject resources to.
     * @throws IgniteCheckedException If failure occurred while injecting resources.
     */
    private void injectResources(@Nullable Object o) throws IgniteCheckedException {
        if (o != null) {
            GridKernalContext ctx = cctx.kernalContext();

            ClassLoader ldr = o.getClass().getClassLoader();

            if (ctx.deploy().isGlobalLoader(ldr))
                ctx.resource().inject(ctx.deploy().getDeployment(ctx.deploy().getClassLoaderId(ldr)), o.getClass(), o);
            else
                ctx.resource().inject(ctx.deploy().getDeployment(o.getClass().getName()), o.getClass(), o);
        }
    }

    /**
     * Processes fields query request.
     *
     * @param qryInfo Query info.
     */
    protected void runFieldsQuery(GridCacheQueryInfo qryInfo) {
        assert qryInfo != null;

        if (!enterBusy()) {
            if (cctx.localNodeId().equals(qryInfo.senderId()))
                throw new IllegalStateException("Failed to process query request (grid is stopping).");

            return; // Ignore remote requests when when node is stopping.
        }

        try {
            if (log.isDebugEnabled())
                log.debug("Running query: " + qryInfo);

            boolean rmvRes = true;

            FieldsResult res = null;

            final boolean statsEnabled = cctx.config().isStatisticsEnabled();

            final boolean readEvt = cctx.gridEvents().isRecordable(EVT_CACHE_QUERY_OBJECT_READ);

            try {
                // Preparing query closures.
                IgniteClosure<Object, Object> trans = (IgniteClosure<Object, Object>)qryInfo.transformer();
                IgniteReducer<Object, Object> rdc = (IgniteReducer<Object, Object>)qryInfo.reducer();

                injectResources(trans);
                injectResources(rdc);

                GridCacheQueryAdapter<?> qry = qryInfo.query();

                int pageSize = qry.pageSize();

                Collection<Object> data = null;
                Collection<Object> entities = null;

                if (qryInfo.local() || rdc != null || cctx.isLocalNode(qryInfo.senderId()))
                    data = new ArrayList<>(pageSize);
                else
                    entities = new ArrayList<>(pageSize);

                String taskName = cctx.kernalContext().task().resolveTaskName(qry.taskHash());

                res = qryInfo.local() ?
                    executeFieldsQuery(qry, qryInfo.arguments(), qryInfo.local(), qry.subjectId(), taskName,
                    recipient(qryInfo.senderId(), qryInfo.requestId())) :
                    fieldsQueryResult(qryInfo, taskName);

                // If metadata needs to be returned to user and cleaned from internal fields - copy it.
                List<GridQueryFieldMetadata> meta = qryInfo.includeMetaData() ?
                    (res.metaData() != null ? new ArrayList<>(res.metaData()) : null) :
                    res.metaData();

                if (!qryInfo.includeMetaData())
                    meta = null;

                GridCloseableIterator<?> it = new GridSpiCloseableIteratorWrapper<Object>(
                    res.iterator(recipient(qryInfo.senderId(), qryInfo.requestId())));

                if (log.isDebugEnabled())
                    log.debug("Received fields iterator [iterHasNext=" + it.hasNext() + ']');

                if (!it.hasNext()) {
                    if (rdc != null)
                        data = Collections.singletonList(rdc.reduce());

                    onFieldsPageReady(qryInfo.local(), qryInfo, meta, entities, data, true, null);

                    return;
                }

                int cnt = 0;
                boolean metaSent = false;

                while (!Thread.currentThread().isInterrupted() && it.hasNext()) {
                    long start = statsEnabled ? System.nanoTime() : 0L;

                    Object row = it.next();

                    // Query is cancelled.
                    if (row == null) {
                        onPageReady(qryInfo.local(), qryInfo, null, true, null);

                        break;
                    }

                    if (statsEnabled) {
                        CacheMetricsImpl metrics = cctx.cache().metrics0();

                        metrics.onRead(true);

                        metrics.addGetTimeNanos(System.nanoTime() - start);
                    }

                    if (readEvt) {
                        cctx.gridEvents().record(new CacheQueryReadEvent<K, V>(
                            cctx.localNode(),
                            "SQL fields query result set row read.",
                            EVT_CACHE_QUERY_OBJECT_READ,
                            CacheQueryType.SQL_FIELDS.name(),
                            cctx.namex(),
                            null,
                            qry.clause(),
                            null,
                            null,
                            qryInfo.arguments(),
                            qry.subjectId(),
                            taskName,
                            null,
                            null,
                            null,
                            row));
                    }

                    if ((qryInfo.local() || rdc != null || cctx.isLocalNode(qryInfo.senderId()))) {
                        // Reduce.
                        if (rdc != null) {
                            if (!rdc.collect(row))
                                break;
                        }
                        else
                            data.add(row);
                    }
                    else
                        entities.add(row);

                    if (rdc == null && ((!qryInfo.allPages() && ++cnt == pageSize) || !it.hasNext())) {
                        onFieldsPageReady(qryInfo.local(), qryInfo, !metaSent ? meta : null,
                            entities, data, !it.hasNext(), null);

                        if (it.hasNext())
                            rmvRes = false;

                        if (!qryInfo.allPages())
                            return;
                    }
                }

                if (rdc != null) {
                    onFieldsPageReady(qryInfo.local(), qryInfo, meta, null,
                        Collections.singletonList(rdc.reduce()), true, null);
                }
            }
            catch (IgniteCheckedException e) {
                if (log.isDebugEnabled() || !e.hasCause(SQLException.class))
                    U.error(log, "Failed to run fields query [qry=" + qryInfo + ", node=" + cctx.nodeId() + ']', e);
                else {
                    if (e.hasCause(SQLException.class))
                        U.error(log, "Failed to run fields query [node=" + cctx.nodeId() +
                            ", msg=" + e.getCause(SQLException.class).getMessage() + ']');
                    else
                        U.error(log, "Failed to run fields query [node=" + cctx.nodeId() +
                            ", msg=" + e.getMessage() + ']');
                }

                onFieldsPageReady(qryInfo.local(), qryInfo, null, null, null, true, e);
            }
            catch (Throwable e) {
                U.error(log, "Failed to run fields query [qry=" + qryInfo + ", node=" + cctx.nodeId() + "]", e);

                onFieldsPageReady(qryInfo.local(), qryInfo, null, null, null, true, e);

                if (e instanceof Error)
                    throw (Error)e;
            }
            finally {
                if (qryInfo.local()) {
                    // Don't we need to always remove local iterators?
                    if (rmvRes && res != null) {
                        try {
                            res.closeIfNotShared(recipient(qryInfo.senderId(), qryInfo.requestId()));
                        }
                        catch (IgniteCheckedException e) {
                            U.error(log, "Failed to close local iterator [qry=" + qryInfo + ", node=" +
                                cctx.nodeId() + "]", e);
                        }
                    }
                }
                else if (rmvRes)
                    removeFieldsQueryResult(qryInfo.senderId(), qryInfo.requestId());
            }
        }
        finally {
            leaveBusy();
        }
    }

    /**
     * Processes cache query request.
     *
     * @param qryInfo Query info.
     */
    @SuppressWarnings("unchecked")
    protected void runQuery(GridCacheQueryInfo qryInfo) {
        assert qryInfo != null;

        if (!enterBusy()) {
            if (cctx.localNodeId().equals(qryInfo.senderId()))
                throw new IllegalStateException("Failed to process query request (grid is stopping).");

            return; // Ignore remote requests when when node is stopping.
        }

        try {
            boolean loc = qryInfo.local();

            QueryResult<K, V> res = null;

            if (log.isDebugEnabled())
                log.debug("Running query: " + qryInfo);

            boolean rmvIter = true;

            try {
                // Preparing query closures.
                IgniteClosure<Map.Entry<K, V>, Object> trans =
                    (IgniteClosure<Map.Entry<K, V>, Object>)qryInfo.transformer();

                IgniteReducer<Map.Entry<K, V>, Object> rdc = (IgniteReducer<Map.Entry<K, V>, Object>)qryInfo.reducer();

                injectResources(trans);
                injectResources(rdc);

                GridCacheQueryAdapter<?> qry = qryInfo.query();

                int pageSize = qry.pageSize();

                boolean incBackups = qry.includeBackups();

                String taskName = cctx.kernalContext().task().resolveTaskName(qry.taskHash());

                IgniteSpiCloseableIterator<IgniteBiTuple<K, V>> iter;
                GridCacheQueryType type;

                res = loc ?
                    executeQuery(qry, qryInfo.arguments(), loc, qry.subjectId(), taskName,
                    recipient(qryInfo.senderId(), qryInfo.requestId())) :
                    queryResult(qryInfo, taskName);

                iter = res.iterator(recipient(qryInfo.senderId(), qryInfo.requestId()));
                type = res.type();

                GridCacheAdapter<K, V> cache = cctx.cache();

                if (log.isDebugEnabled())
                    log.debug("Received index iterator [iterHasNext=" + iter.hasNext() +
                        ", cacheSize=" + cache.size() + ']');

                int cnt = 0;

                boolean stop = false;
                boolean pageSent = false;

                Collection<Object> data = new ArrayList<>(pageSize);

                AffinityTopologyVersion topVer = cctx.affinity().affinityTopologyVersion();

                final boolean statsEnabled = cctx.config().isStatisticsEnabled();

                final boolean readEvt = cctx.gridEvents().isRecordable(EVT_CACHE_QUERY_OBJECT_READ);

                while (!Thread.currentThread().isInterrupted() && iter.hasNext()) {
                    long start = statsEnabled ? System.nanoTime() : 0L;

                    IgniteBiTuple<K, V> row = iter.next();

                    // Query is cancelled.
                    if (row == null) {
                        onPageReady(loc, qryInfo, null, true, null);

                        break;
                    }

                    K key = row.getKey();

                    // Filter backups for SCAN queries, if it isn't partition scan.
                    // Other types are filtered in indexing manager.
                    if (!cctx.isReplicated() && qry.type() == SCAN && qry.partition() == null &&
                        cctx.config().getCacheMode() != LOCAL && !incBackups &&
                        !cctx.affinity().primary(cctx.localNode(), key, topVer)) {
                        if (log.isDebugEnabled())
                            log.debug("Ignoring backup element [row=" + row +
                                ", cacheMode=" + cctx.config().getCacheMode() + ", incBackups=" + incBackups +
                                ", primary=" + cctx.affinity().primary(cctx.localNode(), key, topVer) + ']');

                        continue;
                    }

                    V val = row.getValue();

                    if (log.isDebugEnabled()) {
                        ClusterNode primaryNode = CU.primaryNode(cctx, key);

                        log.debug("Record [key=" + key +
                            ", val=" + val +
                            ", incBackups=" + incBackups +
                            ", priNode=" + (primaryNode != null ? U.id8(primaryNode.id()) : null) +
                            ", node=" + U.id8(cctx.localNode().id()) + ']');
                    }

                    if (val == null) {
                        if (log.isDebugEnabled())
                            log.debug("Unsuitable record value: " + val);

                        continue;
                    }

                    if (statsEnabled) {
                        CacheMetricsImpl metrics = cctx.cache().metrics0();

                        metrics.onRead(true);

                        metrics.addGetTimeNanos(System.nanoTime() - start);
                    }

                    if (readEvt) {
                        switch (type) {
                            case SQL:
                                cctx.gridEvents().record(new CacheQueryReadEvent<>(
                                    cctx.localNode(),
                                    "SQL query entry read.",
                                    EVT_CACHE_QUERY_OBJECT_READ,
                                    CacheQueryType.SQL.name(),
                                    cctx.namex(),
                                    qry.queryClassName(),
                                    qry.clause(),
                                    null,
                                    null,
                                    qryInfo.arguments(),
                                    qry.subjectId(),
                                    taskName,
                                    key,
                                    val,
                                    null,
                                    null));

                                break;

                            case TEXT:
                                cctx.gridEvents().record(new CacheQueryReadEvent<>(
                                    cctx.localNode(),
                                    "Full text query entry read.",
                                    EVT_CACHE_QUERY_OBJECT_READ,
                                    CacheQueryType.FULL_TEXT.name(),
                                    cctx.namex(),
                                    qry.queryClassName(),
                                    qry.clause(),
                                    null,
                                    null,
                                    null,
                                    qry.subjectId(),
                                    taskName,
                                    key,
                                    val,
                                    null,
                                    null));

                                break;

                            case SCAN:
                                cctx.gridEvents().record(new CacheQueryReadEvent<>(
                                    cctx.localNode(),
                                    "Scan query entry read.",
                                    EVT_CACHE_QUERY_OBJECT_READ,
                                    CacheQueryType.SCAN.name(),
                                    cctx.namex(),
                                    null,
                                    null,
                                    qry.scanFilter(),
                                    null,
                                    null,
                                    qry.subjectId(),
                                    taskName,
                                    key,
                                    val,
                                    null,
                                    null));

                                break;
                        }
                    }

                    Map.Entry<K, V> entry = F.t(key, val);

                    // Unwrap entry for reducer or transformer only.
                    if (rdc != null || trans != null)
                        entry = (Map.Entry<K, V>)cctx.unwrapBinaryIfNeeded(entry, qry.keepBinary());

                    // Reduce.
                    if (rdc != null) {
                        if (!rdc.collect(entry) || !iter.hasNext()) {
                            onPageReady(loc, qryInfo, Collections.singletonList(rdc.reduce()), true, null);

                            pageSent = true;

                            break;
                        }
                        else
                            continue;
                    }

                    data.add(trans != null ? trans.apply(entry) :
                        !loc ? new GridCacheQueryResponseEntry<>(key, val) : F.t(key, val));

                    if (!loc) {
                        if (++cnt == pageSize || !iter.hasNext()) {
                            boolean finished = !iter.hasNext();

                            onPageReady(loc, qryInfo, data, finished, null);

                            pageSent = true;

                            if (!finished)
                                rmvIter = false;

                            if (!qryInfo.allPages())
                                return;

                            data = new ArrayList<>(pageSize);

                            if (stop)
                                break; // while
                        }
                    }
                }

                if (!pageSent) {
                    if (rdc == null)
                        onPageReady(loc, qryInfo, data, true, null);
                    else
                        onPageReady(loc, qryInfo, Collections.singletonList(rdc.reduce()), true, null);
                }
            }
            catch (Throwable e) {
                if (!X.hasCause(e, GridDhtUnreservedPartitionException.class))
                    U.error(log, "Failed to run query [qry=" + qryInfo + ", node=" + cctx.nodeId() + "]", e);

                onPageReady(loc, qryInfo, null, true, e);

                if (e instanceof Error)
                    throw (Error)e;
            }
            finally {
                if (loc) {
                    // Local iterators are always removed.
                    if (res != null) {
                        try {
                            res.closeIfNotShared(recipient(qryInfo.senderId(), qryInfo.requestId()));
                        }
                        catch (IgniteCheckedException e) {
                            if (!X.hasCause(e, GridDhtUnreservedPartitionException.class))
                                U.error(log, "Failed to close local iterator [qry=" + qryInfo + ", node=" +
                                    cctx.nodeId() + "]", e);
                        }
                    }
                }
                else if (rmvIter)
                    removeQueryResult(qryInfo.senderId(), qryInfo.requestId());
            }
        }
        finally {
            leaveBusy();
        }
    }

    /**
     * @param qryInfo Info.
     * @param taskName Task name.
     * @return Iterator.
     * @throws IgniteCheckedException In case of error.
     */
    private QueryResult<K, V> queryResult(GridCacheQueryInfo qryInfo, String taskName) throws IgniteCheckedException {
        final UUID sndId = qryInfo.senderId();

        assert sndId != null;

        Map<Long, GridFutureAdapter<QueryResult<K, V>>> futs = qryIters.get(sndId);

        if (futs == null) {
            futs = new LinkedHashMap<Long, GridFutureAdapter<QueryResult<K, V>>>(
                16, 0.75f, true) {
                @Override protected boolean removeEldestEntry(Map.Entry<Long, GridFutureAdapter<QueryResult<K, V>>> e) {
                    boolean rmv = size() > maxIterCnt;

                    if (rmv) {
                        try {
                            e.getValue().get().closeIfNotShared(recipient(sndId, e.getKey()));
                        }
                        catch (IgniteCheckedException ex) {
                            U.error(log, "Failed to close query iterator.", ex);
                        }
                    }

                    return rmv;
                }
            };

            Map<Long, GridFutureAdapter<QueryResult<K, V>>> old = qryIters.putIfAbsent(sndId, futs);

            if (old != null)
                futs = old;
        }

        return queryResult(futs, qryInfo, taskName);
    }

    /**
     * @param futs Futures map.
     * @param qryInfo Info.
     * @return Iterator.
     * @throws IgniteCheckedException In case of error.
     */
    @SuppressWarnings({
        "SynchronizationOnLocalVariableOrMethodParameter",
        "NonPrivateFieldAccessedInSynchronizedContext"})
    private QueryResult<K, V> queryResult(Map<Long, GridFutureAdapter<QueryResult<K, V>>> futs,
        GridCacheQueryInfo qryInfo, String taskName) throws IgniteCheckedException {
        assert futs != null;
        assert qryInfo != null;

        GridFutureAdapter<QueryResult<K, V>> fut;

        boolean exec = false;

        synchronized (futs) {
            fut = futs.get(qryInfo.requestId());

            if (fut == null) {
                futs.put(qryInfo.requestId(), fut = new GridFutureAdapter<>());

                exec = true;
            }
        }

        if (exec) {
            try {
                fut.onDone(executeQuery(qryInfo.query(), qryInfo.arguments(), false,
                    qryInfo.query().subjectId(), taskName, recipient(qryInfo.senderId(), qryInfo.requestId())));
            }
            catch (Throwable e) {
                fut.onDone(e);

                if (e instanceof Error)
                    throw (Error)e;
            }
        }

        return fut.get();
    }

    /**
     * @param sndId Sender node ID.
     * @param reqId Request ID.
     */
    @SuppressWarnings("SynchronizationOnLocalVariableOrMethodParameter")
    protected void removeQueryResult(@Nullable UUID sndId, long reqId) {
        if (sndId == null)
            return;

        Map<Long, GridFutureAdapter<QueryResult<K, V>>> futs = qryIters.get(sndId);

        if (futs != null) {
            IgniteInternalFuture<QueryResult<K, V>> fut;

            synchronized (futs) {
                fut = futs.remove(reqId);
            }

            if (fut != null) {
                try {
                    fut.get().closeIfNotShared(recipient(sndId, reqId));
                }
                catch (IgniteCheckedException e) {
                    if (!X.hasCause(e, GridDhtUnreservedPartitionException.class))
                        U.error(log, "Failed to close iterator.", e);
                }
            }
        }
    }

    /**
     * @param sndId Sender node ID.
     * @param reqId Request ID.
     * @return Recipient ID.
     */
    private static Object recipient(UUID sndId, long reqId) {
        assert sndId != null;

        return new IgniteBiTuple<>(sndId, reqId);
    }

    /**
     * @param qryInfo Info.
     * @return Iterator.
     * @throws IgniteCheckedException In case of error.
     */
    private FieldsResult fieldsQueryResult(GridCacheQueryInfo qryInfo, String taskName)
        throws IgniteCheckedException {
        final UUID sndId = qryInfo.senderId();

        assert sndId != null;

        Map<Long, GridFutureAdapter<FieldsResult>> iters = fieldsQryRes.get(sndId);

        if (iters == null) {
            iters = new LinkedHashMap<Long, GridFutureAdapter<FieldsResult>>(16, 0.75f, true) {
                @Override protected boolean removeEldestEntry(Map.Entry<Long,
                    GridFutureAdapter<FieldsResult>> e) {
                    boolean rmv = size() > maxIterCnt;

                    if (rmv) {
                        try {
                            e.getValue().get().closeIfNotShared(recipient(sndId, e.getKey()));
                        }
                        catch (IgniteCheckedException ex) {
                            U.error(log, "Failed to close fields query iterator.", ex);
                        }
                    }

                    return rmv;
                }

                @Override public boolean equals(Object o) {
                    return o == this;
                }
            };

            Map<Long, GridFutureAdapter<FieldsResult>> old = fieldsQryRes.putIfAbsent(sndId, iters);

            if (old != null)
                iters = old;
        }

        return fieldsQueryResult(iters, qryInfo, taskName);
    }

    /**
     * @param resMap Results map.
     * @param qryInfo Info.
     * @return Fields query result.
     * @throws IgniteCheckedException In case of error.
     */
    @SuppressWarnings({
        "SynchronizationOnLocalVariableOrMethodParameter",
        "NonPrivateFieldAccessedInSynchronizedContext"})
    private FieldsResult fieldsQueryResult(Map<Long, GridFutureAdapter<FieldsResult>> resMap,
        GridCacheQueryInfo qryInfo, String taskName) throws IgniteCheckedException {
        assert resMap != null;
        assert qryInfo != null;

        GridFutureAdapter<FieldsResult> fut;

        boolean exec = false;

        synchronized (resMap) {
            fut = resMap.get(qryInfo.requestId());

            if (fut == null) {
                resMap.put(qryInfo.requestId(), fut =
                    new GridFutureAdapter<>());

                exec = true;
            }
        }

        if (exec) {
            try {
                fut.onDone(executeFieldsQuery(qryInfo.query(), qryInfo.arguments(), false,
                    qryInfo.query().subjectId(), taskName, recipient(qryInfo.senderId(), qryInfo.requestId())));
            }
            catch (IgniteCheckedException e) {
                fut.onDone(e);
            }
        }

        return fut.get();
    }

    /**
     * @param sndId Sender node ID.
     * @param reqId Request ID.
     */
    @SuppressWarnings("SynchronizationOnLocalVariableOrMethodParameter")
    protected void removeFieldsQueryResult(@Nullable UUID sndId, long reqId) {
        if (sndId == null)
            return;

        Map<Long, GridFutureAdapter<FieldsResult>> futs = fieldsQryRes.get(sndId);

        if (futs != null) {
            IgniteInternalFuture<FieldsResult> fut;

            synchronized (futs) {
                fut = futs.remove(reqId);
            }

            if (fut != null) {
                assert fut.isDone();

                try {
                    fut.get().closeIfNotShared(recipient(sndId, reqId));
                }
                catch (IgniteCheckedException e) {
                    U.error(log, "Failed to close iterator.", e);
                }
            }
        }
    }

    /**
     * Called when data for page is ready.
     *
     * @param loc Local query or not.
     * @param qryInfo Query info.
     * @param data Result data.
     * @param finished Last page or not.
     * @param e Exception in case of error.
     * @return {@code true} if page was processed right.
     */
    protected abstract boolean onPageReady(boolean loc, GridCacheQueryInfo qryInfo,
        @Nullable Collection<?> data, boolean finished, @Nullable Throwable e);

    /**
     * @param loc Local query or not.
     * @param qryInfo Query info.
     * @param metaData Meta data.
     * @param entities Indexing entities.
     * @param data Data.
     * @param finished Last page or not.
     * @param e Exception in case of error.
     * @return {@code true} if page was processed right.
     */
    protected abstract boolean onFieldsPageReady(boolean loc, GridCacheQueryInfo qryInfo,
        @Nullable List<GridQueryFieldMetadata> metaData,
        @Nullable Collection<?> entities,
        @Nullable Collection<?> data,
        boolean finished, @Nullable Throwable e);

    /**
     * Gets cache queries metrics.
     *
     * @return Cache queries metrics.
     */
    public QueryMetrics metrics() {
        return metrics.copy();
    }

    /**
     * Resets metrics.
     */
    public void resetMetrics() {
        metrics = new GridCacheQueryMetricsAdapter();
    }

    /**
     * @param fail {@code true} if execution failed.
     */
    public void onExecuted(boolean fail) {
        metrics.onQueryExecute(fail);
    }

    /**
     * @param duration Execution duration.
     * @param fail {@code true} if execution failed.
     */
    public void onCompleted(long duration, boolean fail) {
        metrics.onQueryCompleted(duration, fail);
    }

    /**
     * Gets SQL metadata.
     *
     * @return SQL metadata.
     * @throws IgniteCheckedException In case of error.
     */
    public Collection<GridCacheSqlMetadata> sqlMetadata() throws IgniteCheckedException {
        if (!enterBusy())
            throw new IllegalStateException("Failed to get metadata (grid is stopping).");

        try {
            Callable<Collection<CacheSqlMetadata>> job = new MetadataJob();

            // Remote nodes that have current cache.
            Collection<ClusterNode> nodes = F.view(cctx.discovery().remoteNodes(), new P1<ClusterNode>() {
                @Override public boolean apply(ClusterNode n) {
                    return cctx.kernalContext().discovery().cacheAffinityNode(n, space);
                }
            });

            Collection<Collection<CacheSqlMetadata>> res = new ArrayList<>(nodes.size() + 1);

            IgniteInternalFuture<Collection<Collection<CacheSqlMetadata>>> rmtFut = null;

            // Get metadata from remote nodes.
            if (!nodes.isEmpty())
                rmtFut = cctx.closures().callAsyncNoFailover(BROADCAST, Collections.singleton(job), nodes, true);

            // Get local metadata.
            IgniteInternalFuture<Collection<CacheSqlMetadata>> locFut = cctx.closures().callLocalSafe(job, true);

            if (rmtFut != null)
                res.addAll(rmtFut.get());

            res.add(locFut.get());

            Map<String, Collection<CacheSqlMetadata>> map = new HashMap<>();

            for (Collection<CacheSqlMetadata> col : res) {
                for (CacheSqlMetadata meta : col) {
                    String name = meta.cacheName();

                    Collection<CacheSqlMetadata> cacheMetas = map.get(name);

                    if (cacheMetas == null)
                        map.put(name, cacheMetas = new LinkedList<>());

                    cacheMetas.add(meta);
                }
            }

            Collection<GridCacheSqlMetadata> col = new ArrayList<>(map.size());

            // Metadata for current cache must be first in list.
            col.add(new CacheSqlMetadata(map.remove(space)));

            for (Collection<CacheSqlMetadata> metas : map.values())
                col.add(new CacheSqlMetadata(metas));

            return col;
        }
        finally {
            leaveBusy();
        }
    }

    /**
     * @param <K> Key type.
     * @param <V> Value type.
     * @param includeBackups Include backups.
     * @return Predicate.
     */
    @SuppressWarnings("unchecked")
    @Nullable public <K, V> IndexingQueryFilter backupsFilter(boolean includeBackups) {
        if (includeBackups)
            return null;

        return new IndexingQueryFilter() {
            @Nullable @Override public IgniteBiPredicate<K, V> forSpace(final String spaceName) {
                final GridKernalContext ctx = cctx.kernalContext();

                final GridCacheAdapter<Object, Object> cache = ctx.cache().internalCache(spaceName);

                if (cache.context().isReplicated() || cache.configuration().getBackups() == 0)
                    return null;

                return new IgniteBiPredicate<K, V>() {
                    @Override public boolean apply(K k, V v) {
                        return cache.context().affinity().primary(ctx.discovery().localNode(), k, NONE);
                    }
                };
            }
        };
    }

    /**
     * @return Topology version for query requests.
     */
    public AffinityTopologyVersion queryTopologyVersion() {
        return qryTopVer;
    }

    /**
     * @param qry Query.
     * @return Filter.
     */
    private IndexingQueryFilter filter(GridCacheQueryAdapter<?> qry) {
        return backupsFilter(qry.includeBackups());
    }

    /**
     * Prints memory statistics for debugging purposes.
     */
    @Override public void printMemoryStats() {
        X.println(">>>");
        X.println(">>> Query manager memory stats [grid=" + cctx.gridName() + ", cache=" + cctx.name() + ']');
    }

    /**
     * FOR TESTING ONLY
     *
     * @return Indexing space for this query manager.
     */
    public String space() {
        return space;
    }

    /**
     * Metadata job.
     */
    @GridInternal
    private static class MetadataJob implements IgniteCallable<Collection<CacheSqlMetadata>> {
        /** */
        private static final long serialVersionUID = 0L;

        /** Grid */
        @IgniteInstanceResource
        private Ignite ignite;

        /** {@inheritDoc} */
        @Override public Collection<CacheSqlMetadata> call() {
            final GridKernalContext ctx = ((IgniteKernal)ignite).context();

            Collection<String> cacheNames = F.viewReadOnly(ctx.cache().caches(),
                new C1<IgniteInternalCache<?, ?>, String>() {
                    @Override public String apply(IgniteInternalCache<?, ?> c) {
                        return c.name();
                    }
                },
                new P1<IgniteInternalCache<?, ?>>() {
                    @Override public boolean apply(IgniteInternalCache<?, ?> c) {
                        return !CU.MARSH_CACHE_NAME.equals(c.name()) && !CU.UTILITY_CACHE_NAME.equals(c.name()) &&
                            !CU.ATOMICS_CACHE_NAME.equals(c.name());
                    }
                }
            );

            return F.transform(cacheNames, new C1<String, CacheSqlMetadata>() {
                @Override public CacheSqlMetadata apply(String cacheName) {
                    Collection<GridQueryTypeDescriptor> types = ctx.query().types(cacheName);

                    Collection<String> names = U.newHashSet(types.size());
                    Map<String, String> keyClasses = U.newHashMap(types.size());
                    Map<String, String> valClasses = U.newHashMap(types.size());
                    Map<String, Map<String, String>> fields = U.newHashMap(types.size());
                    Map<String, Collection<GridCacheSqlIndexMetadata>> indexes = U.newHashMap(types.size());

                    for (GridQueryTypeDescriptor type : types) {
                        // Filter internal types (e.g., data structures).
                        if (type.name().startsWith("GridCache"))
                            continue;

                        names.add(type.name());

                        keyClasses.put(type.name(), type.keyClass().getName());
                        valClasses.put(type.name(), type.valueClass().getName());

                        int size = 2 + type.fields().size();

                        Map<String, String> fieldsMap = U.newLinkedHashMap(size);

                        // _KEY and _VAL are not included in GridIndexingTypeDescriptor.valueFields
                        fieldsMap.put("_KEY", type.keyClass().getName());
                        fieldsMap.put("_VAL", type.valueClass().getName());

                        for (Map.Entry<String, Class<?>> e : type.fields().entrySet())
                            fieldsMap.put(e.getKey().toUpperCase(), e.getValue().getName());

                        fields.put(type.name(), fieldsMap);

                        Collection<GridCacheSqlIndexMetadata> indexesCol =
                            new ArrayList<>(type.indexes().size());

                        for (Map.Entry<String, GridQueryIndexDescriptor> e : type.indexes().entrySet()) {
                            GridQueryIndexDescriptor desc = e.getValue();

                            // Add only SQL indexes.
                            if (desc.type() == GridQueryIndexType.SORTED) {
                                Collection<String> idxFields = e.getValue().fields();
                                Collection<String> descendings = new LinkedList<>();

                                for (String idxField : idxFields)
                                    if (desc.descending(idxField))
                                        descendings.add(idxField);

                                indexesCol.add(new CacheSqlIndexMetadata(e.getKey().toUpperCase(),
                                    idxFields, descendings, false));
                            }
                        }

                        indexes.put(type.name(), indexesCol);
                    }

                    return new CacheSqlMetadata(cacheName, names, keyClasses, valClasses, fields, indexes);
                }
            });
        }
    }

    /**
     * Cache metadata.
     */
    private static class CacheSqlMetadata implements GridCacheSqlMetadata {
        /** */
        private static final long serialVersionUID = 0L;

        /** */
        private String cacheName;

        /** */
        private Collection<String> types;

        /** */
        private Map<String, String> keyClasses;

        /** */
        private Map<String, String> valClasses;

        /** */
        private Map<String, Map<String, String>> fields;

        /** */
        private Map<String, Collection<GridCacheSqlIndexMetadata>> indexes;

        /**
         * Required by {@link Externalizable}.
         */
        public CacheSqlMetadata() {
            // No-op.
        }

        /**
         * @param cacheName Cache name.
         * @param types Types.
         * @param keyClasses Key classes map.
         * @param valClasses Value classes map.
         * @param fields Fields maps.
         * @param indexes Indexes.
         */
        CacheSqlMetadata(@Nullable String cacheName, Collection<String> types, Map<String, String> keyClasses,
            Map<String, String> valClasses, Map<String, Map<String, String>> fields,
            Map<String, Collection<GridCacheSqlIndexMetadata>> indexes) {
            assert types != null;
            assert keyClasses != null;
            assert valClasses != null;
            assert fields != null;
            assert indexes != null;

            this.cacheName = cacheName;
            this.types = types;
            this.keyClasses = keyClasses;
            this.valClasses = valClasses;
            this.fields = fields;
            this.indexes = indexes;
        }

        /**
         * @param metas Meta data instances from different nodes.
         */
        CacheSqlMetadata(Iterable<CacheSqlMetadata> metas) {
            types = new HashSet<>();
            keyClasses = new HashMap<>();
            valClasses = new HashMap<>();
            fields = new HashMap<>();
            indexes = new HashMap<>();

            for (CacheSqlMetadata meta : metas) {
                if (cacheName == null)
                    cacheName = meta.cacheName;
                else
                    assert F.eq(cacheName, meta.cacheName);

                types.addAll(meta.types);
                keyClasses.putAll(meta.keyClasses);
                valClasses.putAll(meta.valClasses);
                fields.putAll(meta.fields);
                indexes.putAll(meta.indexes);
            }
        }

        /** {@inheritDoc} */
        @Override public String cacheName() {
            return cacheName;
        }

        /** {@inheritDoc} */
        @Override public Collection<String> types() {
            return types;
        }

        /** {@inheritDoc} */
        @Override public String keyClass(String type) {
            return keyClasses.get(type);
        }

        /** {@inheritDoc} */
        @Override public String valueClass(String type) {
            return valClasses.get(type);
        }

        /** {@inheritDoc} */
        @Override public Map<String, String> fields(String type) {
            return fields.get(type);
        }

        /** {@inheritDoc} */
        @Override public Map<String, String> keyClasses() {
            return keyClasses;
        }

        /** {@inheritDoc} */
        @Override public Map<String, String> valClasses() {
            return valClasses;
        }

        /** {@inheritDoc} */
        @Override public Map<String, Map<String, String>> fields() {
            return fields;
        }

        /** {@inheritDoc} */
        @Override public Map<String, Collection<GridCacheSqlIndexMetadata>> indexes() {
            return indexes;
        }

        /** {@inheritDoc} */
        @Override public Collection<GridCacheSqlIndexMetadata> indexes(String type) {
            return indexes.get(type);
        }

        /** {@inheritDoc} */
        @Override public void writeExternal(ObjectOutput out) throws IOException {
            U.writeString(out, cacheName);
            U.writeCollection(out, types);
            U.writeMap(out, keyClasses);
            U.writeMap(out, valClasses);
            U.writeMap(out, fields);
            U.writeMap(out, indexes);
        }

        /** {@inheritDoc} */
        @Override public void readExternal(ObjectInput in) throws IOException, ClassNotFoundException {
            cacheName = U.readString(in);
            types = U.readCollection(in);
            keyClasses = U.readMap(in);
            valClasses = U.readMap(in);
            fields = U.readMap(in);
            indexes = U.readMap(in);
        }

        /** {@inheritDoc} */
        @Override public String toString() {
            return S.toString(CacheSqlMetadata.class, this);
        }
    }

    /**
     * Cache metadata index.
     */
    private static class CacheSqlIndexMetadata implements GridCacheSqlIndexMetadata {
        /** */
        private static final long serialVersionUID = 0L;

        /** */
        private String name;

        /** */
        private Collection<String> fields;

        /** */
        private Collection<String> descendings;

        /** */
        private boolean unique;

        /**
         * Required by {@link Externalizable}.
         */
        public CacheSqlIndexMetadata() {
            // No-op.
        }

        /**
         * @param name Index name.
         * @param fields Fields.
         * @param descendings Descendings.
         * @param unique Unique flag.
         */
        CacheSqlIndexMetadata(String name, Collection<String> fields, Collection<String> descendings,
            boolean unique) {
            assert name != null;
            assert fields != null;
            assert descendings != null;

            this.name = name;
            this.fields = fields;
            this.descendings = descendings;
            this.unique = unique;
        }

        /** {@inheritDoc} */
        @Override public String name() {
            return name;
        }

        /** {@inheritDoc} */
        @Override public Collection<String> fields() {
            return fields;
        }

        /** {@inheritDoc} */
        @Override public boolean descending(String field) {
            return descendings.contains(field);
        }

        /** {@inheritDoc} */
        @Override public Collection<String> descendings() {
            return descendings;
        }

        /** {@inheritDoc} */
        @Override public boolean unique() {
            return unique;
        }

        /** {@inheritDoc} */
        @Override public void writeExternal(ObjectOutput out) throws IOException {
            U.writeString(out, name);
            U.writeCollection(out, fields);
            U.writeCollection(out, descendings);
            out.writeBoolean(unique);
        }

        /** {@inheritDoc} */
        @Override public void readExternal(ObjectInput in) throws IOException, ClassNotFoundException {
            name = U.readString(in);
            fields = U.readCollection(in);
            descendings = U.readCollection(in);
            unique = in.readBoolean();
        }

        /** {@inheritDoc} */
        @Override public String toString() {
            return S.toString(CacheSqlIndexMetadata.class, this);
        }
    }

    /**
     *
     */
    private static class QueryResult<K, V> extends CachedResult<IgniteBiTuple<K, V>> {
        /** */
        private static final long serialVersionUID = 0L;

        /** */
        private final GridCacheQueryType type;

        /**
         * @param type Query type.
         * @param rcpt ID of the recipient.
         */
        private QueryResult(GridCacheQueryType type, Object rcpt) {
            super(rcpt);

            this.type = type;
        }

        /**
         * @return Type.
         */
        public GridCacheQueryType type() {
            return type;
        }
    }

    /**
     *
     */
    private static class FieldsResult<Q> extends CachedResult<Q> {
        /** */
        private static final long serialVersionUID = 0L;

        /** */
        private List<GridQueryFieldMetadata> meta;

        /**
         * @param rcpt ID of the recipient.
         */
        FieldsResult(Object rcpt) {
            super(rcpt);
        }

        /**
         * @return Metadata.
         */
        public List<GridQueryFieldMetadata> metaData() throws IgniteCheckedException {
            get(); // Ensure that result is ready.

            return meta;
        }

        /**
         * @param meta Metadata.
         */
        public void metaData(List<GridQueryFieldMetadata> meta) {
            this.meta = meta;
        }
    }

    /**
     *
     */
    private abstract class AbstractLazySwapEntry {
        /** */
        private K key;

        /** */
        private V val;

        /**
         * @return Key bytes.
         */
        protected abstract byte[] keyBytes();

        /**
         * @return Value.
         * @throws IgniteCheckedException If failed.
         */
        protected abstract V unmarshalValue() throws IgniteCheckedException;

        /**
         * @return Key.
         */
        K key() {
            try {
                if (key != null)
                    return key;

                key = cctx.toCacheKeyObject(keyBytes()).value(cctx.cacheObjectContext(), false);

                return key;
            }
            catch (IgniteCheckedException e) {
                throw new IgniteException(e);
            }
        }

        /**
         * @return Value.
         */
        V value() {
            try {
                if (val != null)
                    return val;

                val = unmarshalValue();

                return val;
            }
            catch (IgniteCheckedException e) {
                throw new IgniteException(e);
            }
        }

        /**
         * @return TTL.
         */
        abstract long timeToLive();

        /**
         * @return Expire time.
         */
        abstract long expireTime();
    }

    /**
     *
     */
    private class LazySwapEntry extends AbstractLazySwapEntry {
        /** */
        private final Map.Entry<byte[], byte[]> e;

        /**
         * @param e Entry with
         */
        LazySwapEntry(Map.Entry<byte[], byte[]> e) {
            this.e = e;
        }

        /** {@inheritDoc} */
        @Override protected byte[] keyBytes() {
            return e.getKey();
        }

        /** {@inheritDoc} */
        @SuppressWarnings("IfMayBeConditional")
        @Override protected V unmarshalValue() throws IgniteCheckedException {
            IgniteBiTuple<byte[], Byte> t = GridCacheSwapEntryImpl.getValue(e.getValue());

            return (V)cctx.cacheObjects().toCacheObject(cctx.cacheObjectContext(), t.get2(), t.get1());
        }

        /** {@inheritDoc} */
        @Override long timeToLive() {
            return GridCacheSwapEntryImpl.timeToLive(e.getValue());
        }

        /** {@inheritDoc} */
        @Override long expireTime() {
            return GridCacheSwapEntryImpl.expireTime(e.getValue());
        }
    }

    /**
     *
     */
<<<<<<< HEAD
=======
    private class LazyOffheapEntry extends AbstractLazySwapEntry {
        /** */
        private final T2<Long, Integer> keyPtr;

        /** */
        private final T2<Long, Integer> valPtr;

        /**
         * @param keyPtr Key address.
         * @param valPtr Value address.
         */
        private LazyOffheapEntry(T2<Long, Integer> keyPtr, T2<Long, Integer> valPtr) {
            assert keyPtr != null;
            assert valPtr != null;

            this.keyPtr = keyPtr;
            this.valPtr = valPtr;
        }

        /** {@inheritDoc} */
        @Override protected byte[] keyBytes() {
            return U.copyMemory(keyPtr.get1(), keyPtr.get2());
        }

        /** {@inheritDoc} */
        @Override protected V unmarshalValue() throws IgniteCheckedException {
            long ptr = GridCacheOffheapSwapEntry.valueAddress(valPtr.get1(), valPtr.get2());

            return (V)cctx.fromOffheap(ptr, false);
        }

        /** {@inheritDoc} */
        @Override long timeToLive() {
            return GridCacheOffheapSwapEntry.timeToLive(valPtr.get1());
        }

        /** {@inheritDoc} */
        @Override long expireTime() {
            return GridCacheOffheapSwapEntry.expireTime(valPtr.get1());
        }
    }

    /**
     *
     */
    private class OffheapIteratorClosure
        extends CX2<T2<Long, Integer>, T2<Long, Integer>, IgniteBiTuple<K, V>> {
        /** */
        private static final long serialVersionUID = 7410163202728985912L;

        /** */
        private IgniteBiPredicate<K, V> filter;

        /** */
        private boolean keepBinary;

        /**
         * @param filter Filter.
         * @param keepBinary Keep binary flag.
         */
        private OffheapIteratorClosure(
            @Nullable IgniteBiPredicate<K, V> filter,
            boolean keepBinary) {
            assert filter != null;

            this.filter = filter;
            this.keepBinary = keepBinary;
        }

        /** {@inheritDoc} */
        @Nullable @Override public IgniteBiTuple<K, V> applyx(T2<Long, Integer> keyPtr,
            T2<Long, Integer> valPtr)
            throws IgniteCheckedException {
            LazyOffheapEntry e = new LazyOffheapEntry(keyPtr, valPtr);

            K key = (K)cctx.unwrapBinaryIfNeeded(e.key(), keepBinary);
            V val = (V)cctx.unwrapBinaryIfNeeded(e.value(), keepBinary);

            if (!filter.apply(key, val))
                return null;

            if (key instanceof CacheObject)
                ((CacheObject)key).prepareMarshal(cctx.cacheObjectContext());

            val = (V)cctx.unwrapTemporary(e.value());

            if (val instanceof CacheObject)
                ((CacheObject)val).prepareMarshal(cctx.cacheObjectContext());

            return new IgniteBiTuple<>(e.key(), val);
        }
    }

    /**
     *
     */
>>>>>>> e1eb931b
    private static class CompoundIterator<T> extends GridIteratorAdapter<T> {
        /** */
        private static final long serialVersionUID = 4585888051556166304L;

        /** */
        private final List<GridIterator<T>> iters;

        /** */
        private int idx;

        /** */
        private GridIterator<T> iter;

        /**
         * @param iters Iterators.
         */
        private CompoundIterator(List<GridIterator<T>> iters) {
            if (iters.isEmpty())
                throw new IllegalArgumentException();

            this.iters = iters;

            iter = F.first(iters);
        }

        /** {@inheritDoc} */
        @Override public boolean hasNextX() throws IgniteCheckedException {
            if (iter.hasNextX())
                return true;

            idx++;

            while (idx < iters.size()) {
                iter = iters.get(idx);

                if (iter.hasNextX())
                    return true;

                idx++;
            }

            return false;
        }

        /** {@inheritDoc} */
        @Override public T nextX() throws IgniteCheckedException {
            if (!hasNextX())
                throw new NoSuchElementException();

            return iter.nextX();
        }

        /** {@inheritDoc} */
        @Override public void removeX() throws IgniteCheckedException {
            throw new UnsupportedOperationException();
        }
    }

    /**
     * Cached result.
     */
    private abstract static class CachedResult<R> extends GridFutureAdapter<IgniteSpiCloseableIterator<R>> {
        /** Absolute position of each recipient. */
        private final Map<Object, QueueIterator> recipients = new GridLeanMap<>(1);
        /** */
        private CircularQueue<R> queue;
        /** */
        private int pruned;

        /**
         * @param rcpt ID of the recipient.
         */
        protected CachedResult(Object rcpt) {
            boolean res = addRecipient(rcpt);

            assert res;
        }

        /**
         * Close if this result does not have any other recipients.
         *
         * @param rcpt ID of the recipient.
         * @throws IgniteCheckedException If failed.
         */
        public void closeIfNotShared(Object rcpt) throws IgniteCheckedException {
            assert isDone();

            synchronized (recipients) {
                if (recipients.isEmpty())
                    return;

                recipients.remove(rcpt);

                if (recipients.isEmpty())
                    get().close();
            }
        }

        /**
         * @param rcpt ID of the recipient.
         * @return {@code true} If the recipient successfully added.
         */
        public boolean addRecipient(Object rcpt) {
            synchronized (recipients) {
                if (isDone())
                    return false;

                assert !recipients.containsKey(rcpt) : rcpt + " -> " + recipients;

                recipients.put(rcpt, new QueueIterator(rcpt));
            }

            return true;
        }

        /** {@inheritDoc} */
        @Override public boolean onDone(@Nullable IgniteSpiCloseableIterator<R> res, @Nullable Throwable err) {
            assert !isDone();

            synchronized (recipients) {
                if (recipients.size() > 1) {
                    queue = new CircularQueue<>(128);

                    for (QueueIterator it : recipients.values())
                        it.init();
                }

                return super.onDone(res, err);
            }
        }

        /**
         *
         */
        private void pruneQueue() {
            assert !recipients.isEmpty();
            assert Thread.holdsLock(recipients);

            int minPos = Collections.min(recipients.values()).pos;

            if (minPos > pruned) {
                queue.remove(minPos - pruned);

                pruned = minPos;
            }
        }

        /**
         * @param rcpt ID of the recipient.
         * @throws IgniteCheckedException If failed.
         */
        public IgniteSpiCloseableIterator<R> iterator(Object rcpt) throws IgniteCheckedException {
            assert rcpt != null;

            IgniteSpiCloseableIterator<R> it = get();

            assert it != null;

            synchronized (recipients) {
                return queue == null ? it : recipients.get(rcpt);
            }
        }

        /**
         *
         */
        @SuppressWarnings("ComparableImplementedButEqualsNotOverridden")
        private class QueueIterator implements IgniteSpiCloseableIterator<R>, Comparable<QueueIterator> {
            /** */
            private static final long serialVersionUID = 0L;

            /** */
            private static final int NEXT_SIZE = 64;

            /** */
            private final Object rcpt;

            /** */
            private int pos;

            /** */
            private Queue<R> next;

            /**
             * @param rcpt ID of the recipient.
             */
            private QueueIterator(Object rcpt) {
                this.rcpt = rcpt;
            }

            /**
             */
            public void init() {
                assert next == null;

                next = new ArrayDeque<>(NEXT_SIZE);
            }

            /** {@inheritDoc} */
            @Override public void close() throws IgniteCheckedException {
                closeIfNotShared(rcpt);
            }

            /** {@inheritDoc} */
            @Override public boolean hasNext() {
                return !next.isEmpty() || fillNext();
            }

            /** {@inheritDoc} */
            @SuppressWarnings("IteratorNextCanNotThrowNoSuchElementException") // It can actually.
            @Override public R next() {
                return next.remove();
            }

            /**
             * @return {@code true} If elements were fetched into local queue of the iterator.
             */
            private boolean fillNext() {
                assert next.isEmpty();

                IgniteSpiCloseableIterator<R> it;

                try {
                    it = get();
                }
                catch (IgniteCheckedException e) {
                    throw new IgniteException(e);
                }

                synchronized (recipients) {
                    for (int i = 0; i < NEXT_SIZE; i++) {
                        R res;

                        int off = pos - pruned; // Offset of current iterator relative to queue begin.

                        if (off == queue.size()) { // We are leading the race.
                            if (!it.hasNext())
                                break; // Happy end.

                            res = it.next();

                            queue.add(res);
                        }
                        else // Someone fetched result into queue before us.
                            res = queue.get(off);

                        assert res != null;

                        pos++;
                        next.add(res);
                    }

                    pruneQueue();
                }

                return !next.isEmpty();
            }

            /** {@inheritDoc} */
            @Override public void remove() {
                throw new UnsupportedOperationException();
            }

            /** {@inheritDoc} */
            @Override public int compareTo(QueueIterator o) {
                return Integer.compare(pos, o.pos);
            }
        }
    }

    /**
     * Queue.
     */
    @SuppressWarnings("PackageVisibleInnerClass")
    static class CircularQueue<R> {
        /** */
        private int off;

        /** */
        private int size;

        /** */
        private R[] arr;

        /**
         * @param cap Initial capacity.
         */
        CircularQueue(int cap) {
            assert U.isPow2(cap);

            arr = (R[])new Object[cap];
        }

        /**
         * @param o Object to add.
         */
        public void add(R o) {
            if (size == arr.length) { // Resize.
                Object[] newArr = new Object[arr.length << 1];

                int tailSize = arr.length - off;

                System.arraycopy(arr, off, newArr, 0, tailSize);

                if (off != 0) {
                    System.arraycopy(arr, 0, newArr, tailSize, off);

                    off = 0;
                }

                arr = (R[])newArr;
            }

            int idx = (off + size) & (arr.length - 1);

            assert arr[idx] == null;

            arr[idx] = o;

            size++;
        }

        /**
         * @param n Number of elements to remove.
         */
        public void remove(int n) {
            assert n > 0 : n;
            assert n <= size : n + " " + size;

            int mask = arr.length - 1;

            for (int i = 0; i < n; i++) {
                int idx = (off + i) & mask;

                assert arr[idx] != null;

                arr[idx] = null;
            }

            size -= n;
            off += n;

            if (off >= arr.length)
                off -= arr.length;
        }

        /**
         * @param idx Index in queue.
         * @return Element at the given index.
         */
        public R get(int idx) {
            assert idx >= 0 : idx;
            assert idx < size : idx + " " + size;

            R res = arr[(idx + off) & (arr.length - 1)];

            assert res != null;

            return res;
        }

        /**
         * @return Size.
         */
        public int size() {
            return size;
        }
    }

    /**
     * Query for {@link IndexingSpi}.
     *
     * @param keepBinary Keep binary flag.
     * @return Query.
     */
    public <R> CacheQuery<R> createSpiQuery(boolean keepBinary) {
        return new GridCacheQueryAdapter<>(cctx,
            SPI,
            null,
            null,
            null,
            null,
            false,
            keepBinary);
    }

    /**
     * Creates user's predicate based scan query.
     *
     * @param filter Scan filter.
     * @param part Partition.
     * @param keepBinary Keep binary flag.
     * @return Created query.
     */
    public CacheQuery<Map.Entry<K, V>> createScanQuery(@Nullable IgniteBiPredicate<K, V> filter,
        @Nullable Integer part, boolean keepBinary) {

        return new GridCacheQueryAdapter<>(cctx,
            SCAN,
            null,
            null,
            (IgniteBiPredicate<Object, Object>)filter,
            part,
            false,
            keepBinary);
    }

    /**
     * Creates user's full text query, queried class, and query clause. For more information refer to {@link CacheQuery}
     * documentation.
     *
     * @param clsName Query class name.
     * @param search Search clause.
     * @param keepBinary Keep binary flag.
     * @return Created query.
     */
    public CacheQuery<Map.Entry<K, V>> createFullTextQuery(String clsName,
        String search, boolean keepBinary) {
        A.notNull("clsName", clsName);
        A.notNull("search", search);

        return new GridCacheQueryAdapter<>(cctx,
            TEXT,
            clsName,
            search,
            null,
            null,
            false,
            keepBinary);
    }

    /**
     * Creates user's SQL fields query for given clause. For more information refer to {@link CacheQuery}
     * documentation.
     *
     * @param qry Query.
     * @param keepBinary Keep binary flag.
     * @return Created query.
     */
    public CacheQuery<List<?>> createSqlFieldsQuery(String qry, boolean keepBinary) {
        A.notNull(qry, "qry");

        return new GridCacheQueryAdapter<>(cctx,
            SQL_FIELDS,
            null,
            qry,
            null,
            null,
            false,
            keepBinary);
    }

    /**
     *
     */
    private class PeekValueExpiryAwareIterator extends GridCloseableIteratorAdapter<IgniteBiTuple<K, V>> {
        /** */
        private static final long serialVersionUID = 0L;

        /** */
        private final ExpiryPolicy plc;

        /** */
        private final GridCacheAdapter cache;

        /** */
        private final AffinityTopologyVersion topVer;

        /** */
        private final GridDhtCacheAdapter dht;

        /** */
        private final IgniteBiPredicate<K, V> keyValFilter;

        /** Heap only flag. */
        private boolean heapOnly;

        /** */
        private final boolean keepBinary;

        /** */
        private IgniteBiTuple<K, V> next;

        /** */
        private IgniteCacheExpiryPolicy expiryPlc;

        /** */
        private Iterator<K> keyIt;

        /**
         * @param keyIt Key iterator.
         * @param plc Expiry policy.
         * @param topVer Topology version.
         * @param keyValFilter Key-value filter.
         * @param keepBinary Keep binary flag from the query.
         */
        private PeekValueExpiryAwareIterator(
            Iterator<K> keyIt,
            ExpiryPolicy plc,
            AffinityTopologyVersion topVer,
            IgniteBiPredicate<K, V> keyValFilter,
            boolean keepBinary,
            boolean heapOnly
        ) {
            this.keyIt = keyIt;
            this.plc = plc;
            this.topVer = topVer;
            this.keyValFilter = keyValFilter;
            this.heapOnly = heapOnly;

            dht = cctx.isLocal() ? null : (cctx.isNear() ? cctx.near().dht() : cctx.dht());
            cache = dht != null ? dht : cctx.cache();

            this.keepBinary = keepBinary;
            expiryPlc = cctx.cache().expiryPolicy(plc);

            advance();
        }

        /** {@inheritDoc} */
        @Override public boolean onHasNext() {
            return next != null;
        }

        /** {@inheritDoc} */
        @Override public IgniteBiTuple<K, V> onNext() {
            if (next == null)
                throw new NoSuchElementException();

            IgniteBiTuple<K, V> next0 = next;

            advance();

            return next0;
        }

        /** {@inheritDoc} */
        @Override protected void onClose() {
            sendTtlUpdate();
        }

        /**
         * Moves the iterator to the next cache entry.
         */
        private void advance() {
            IgniteBiTuple<K, V> next0 = null;

            while (keyIt.hasNext()) {
                next0 = null;

                K key = keyIt.next();

                CacheObject val;

                try {
                    val = value(key);
                }
                catch (IgniteCheckedException e) {
                    if (log.isDebugEnabled())
                        log.debug("Failed to peek value: " + e);

                    val = null;
                }

                if (dht != null && expiryPlc != null && expiryPlc.readyToFlush(100)) {
                    dht.sendTtlUpdateRequest(expiryPlc);

                    expiryPlc = cctx.cache().expiryPolicy(plc);
                }

                if (val != null) {
                    next0 = F.t(
                        (K)cctx.unwrapBinaryIfNeeded(key, true),
                        (V)cctx.unwrapBinaryIfNeeded(val, true));

                    if (checkPredicate(next0))
                        break;
                    else
                        next0 = null;
                }
            }

            next = next0 != null ?
                new IgniteBiTuple<>(next0.getKey(), next0.getValue()) :
                null;

            if (next == null)
                sendTtlUpdate();
        }

        /**
         * Sends TTL update.
         */
        private void sendTtlUpdate() {
            if (dht != null && expiryPlc != null) {
                dht.sendTtlUpdateRequest(expiryPlc);

                expiryPlc = null;
            }
        }

        /**
         * @param key Key.
         * @return Value.
         * @throws IgniteCheckedException If failed to peek value.
         */
        private CacheObject value(K key) throws IgniteCheckedException {
            while (true) {
                try {
                    GridCacheEntryEx entry = heapOnly ? cache.peekEx(key) : cache.entryEx(key);

                    if (expiryPlc != null && !heapOnly)
                        entry.unswap();

                    return entry != null ? entry.peek(true, !heapOnly, !heapOnly, topVer, expiryPlc) : null;
                }
                catch (GridCacheEntryRemovedException ignore) {
                    if (heapOnly)
                        return null;
                }
            }
        }

        /**
         * Check key-value predicate.
         *
         * @param e Entry to check.
         * @return Filter evaluation result.
         */
        private boolean checkPredicate(Map.Entry<K, V> e) {
            if (keyValFilter != null) {
                Map.Entry<K, V> e0 = (Map.Entry<K, V>)cctx.unwrapBinaryIfNeeded(e, keepBinary);

                return keyValFilter.apply(e0.getKey(), e0.getValue());
            }

            return true;
        }
    }
}<|MERGE_RESOLUTION|>--- conflicted
+++ resolved
@@ -903,15 +903,7 @@
 
                 iters.add(heapIt);
 
-<<<<<<< HEAD
-                //iters.add(offheapIterator(qry, backups));
-=======
-                if (cctx.isOffHeapEnabled())
-                    iters.add(offheapIterator(qry, topVer, backups, plc));
-
-                if (cctx.swap().swapEnabled())
-                    iters.add(swapIterator(qry, topVer, backups, plc));
->>>>>>> e1eb931b
+                iters.add(offheapIterator(qry, topVer, backups, plc));
 
                 it = new CompoundIterator<>(iters);
             }
@@ -960,8 +952,6 @@
     }
 
     /**
-<<<<<<< HEAD
-=======
      * @param qry Query.
      * @param backups Include backups.
      * @return Swap iterator.
@@ -1026,7 +1016,6 @@
     }
 
     /**
->>>>>>> e1eb931b
      * @param it Lazy swap or offheap iterator.
      * @param filter Scan filter.
      * @param keepBinary Keep binary flag.
@@ -2557,8 +2546,6 @@
     /**
      *
      */
-<<<<<<< HEAD
-=======
     private class LazyOffheapEntry extends AbstractLazySwapEntry {
         /** */
         private final T2<Long, Integer> keyPtr;
@@ -2655,7 +2642,6 @@
     /**
      *
      */
->>>>>>> e1eb931b
     private static class CompoundIterator<T> extends GridIteratorAdapter<T> {
         /** */
         private static final long serialVersionUID = 4585888051556166304L;
