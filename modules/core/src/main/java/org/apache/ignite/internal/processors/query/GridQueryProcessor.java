/*
 * Licensed to the Apache Software Foundation (ASF) under one or more
 * contributor license agreements.  See the NOTICE file distributed with
 * this work for additional information regarding copyright ownership.
 * The ASF licenses this file to You under the Apache License, Version 2.0
 * (the "License"); you may not use this file except in compliance with
 * the License.  You may obtain a copy of the License at
 *
 *      http://www.apache.org/licenses/LICENSE-2.0
 *
 * Unless required by applicable law or agreed to in writing, software
 * distributed under the License is distributed on an "AS IS" BASIS,
 * WITHOUT WARRANTIES OR CONDITIONS OF ANY KIND, either express or implied.
 * See the License for the specific language governing permissions and
 * limitations under the License.
 */

package org.apache.ignite.internal.processors.query;

import java.sql.PreparedStatement;
import java.sql.SQLException;
import java.util.ArrayList;
import java.util.Collection;
import java.util.Collections;
import java.util.Iterator;
import java.util.List;
import java.util.Map;
import java.util.concurrent.ConcurrentMap;
import javax.cache.Cache;
import javax.cache.CacheException;
import org.apache.ignite.IgniteCheckedException;
import org.apache.ignite.IgniteDataStreamer;
import org.apache.ignite.IgniteException;
<<<<<<< HEAD
=======
import org.apache.ignite.binary.BinaryField;
import org.apache.ignite.binary.BinaryObject;
import org.apache.ignite.binary.BinaryType;
>>>>>>> bcb13982
import org.apache.ignite.binary.Binarylizable;
import org.apache.ignite.cache.CacheTypeMetadata;
import org.apache.ignite.cache.QueryEntity;
import org.apache.ignite.cache.query.QueryCursor;
import org.apache.ignite.cache.query.SqlFieldsQuery;
import org.apache.ignite.cache.query.SqlQuery;
import org.apache.ignite.configuration.CacheConfiguration;
import org.apache.ignite.events.CacheQueryExecutedEvent;
import org.apache.ignite.internal.GridKernalContext;
import org.apache.ignite.internal.processors.GridProcessorAdapter;
import org.apache.ignite.internal.processors.affinity.AffinityTopologyVersion;
import org.apache.ignite.internal.processors.cache.CacheObject;
import org.apache.ignite.internal.processors.cache.CacheObjectContext;
import org.apache.ignite.internal.processors.cache.GridCacheContext;
import org.apache.ignite.internal.processors.cache.IgniteCacheProxy;
import org.apache.ignite.internal.processors.cache.QueryCursorImpl;
import org.apache.ignite.internal.processors.cache.query.CacheQueryFuture;
import org.apache.ignite.internal.processors.cache.query.CacheQueryType;
import org.apache.ignite.internal.processors.cache.query.GridCacheQueryType;
import org.apache.ignite.internal.processors.timeout.GridTimeoutProcessor;
import org.apache.ignite.internal.util.GridSpinBusyLock;
import org.apache.ignite.internal.util.lang.GridCloseableIterator;
import org.apache.ignite.internal.util.lang.GridClosureException;
import org.apache.ignite.internal.util.lang.IgniteOutClosureX;
import org.apache.ignite.internal.util.typedef.F;
import org.apache.ignite.internal.util.typedef.internal.U;
import org.apache.ignite.lang.IgniteBiTuple;
import org.apache.ignite.lang.IgniteFuture;
import org.apache.ignite.spi.indexing.IndexingQueryFilter;
import org.jetbrains.annotations.Nullable;
import org.jsr166.ConcurrentHashMap8;

import static org.apache.ignite.events.EventType.EVT_CACHE_QUERY_EXECUTED;
import static org.apache.ignite.internal.IgniteComponentType.INDEXING;

/**
 * Indexing processor.
 */
public class GridQueryProcessor extends GridProcessorAdapter {
    /** Queries detail metrics eviction frequency. */
    private static final int QRY_DETAIL_METRICS_EVICTION_FREQ = 3_000;

<<<<<<< HEAD
=======
    /** */
    private static final Set<Class<?>> SQL_TYPES = new HashSet<>(F.<Class<?>>asList(
        Integer.class,
        Boolean.class,
        Byte.class,
        Short.class,
        Long.class,
        BigDecimal.class,
        Double.class,
        Float.class,
        Time.class,
        Timestamp.class,
        java.util.Date.class,
        java.sql.Date.class,
        String.class,
        UUID.class,
        byte[].class
    ));

>>>>>>> bcb13982
    /** For tests. */
    public static Class<? extends GridQueryIndexing> idxCls;

    /** */
    private final GridSpinBusyLock busyLock = new GridSpinBusyLock();

    /** Type descriptors. */
    private final Map<QueryTypeIdKey, QueryTypeDescriptorImpl> types = new ConcurrentHashMap8<>();

    /** Type descriptors. */
    private final ConcurrentMap<QueryTypeNameKey, QueryTypeDescriptorImpl> typesByName = new ConcurrentHashMap8<>();

    /** */
    private final GridQueryIndexing idx;

    /** */
    private GridTimeoutProcessor.CancelableTask qryDetailMetricsEvictTask;

    /** */
    private static final ThreadLocal<AffinityTopologyVersion> requestTopVer = new ThreadLocal<>();

    /**
     * @param ctx Kernal context.
     */
    public GridQueryProcessor(GridKernalContext ctx) throws IgniteCheckedException {
        super(ctx);

        if (idxCls != null) {
            idx = U.newInstance(idxCls);

            idxCls = null;
        }
        else
            idx = INDEXING.inClassPath() ? U.<GridQueryIndexing>newInstance(INDEXING.className()) : null;
    }

    /** {@inheritDoc} */
    @Override public void start() throws IgniteCheckedException {
        super.start();

        if (idx != null) {
            ctx.resource().injectGeneric(idx);

            idx.start(ctx, busyLock);
        }

        // Schedule queries detail metrics eviction.
        qryDetailMetricsEvictTask = ctx.timeout().schedule(new Runnable() {
            @Override public void run() {
                for (IgniteCacheProxy cache : ctx.cache().jcaches())
                    cache.context().queries().evictDetailMetrics();
            }
        }, QRY_DETAIL_METRICS_EVICTION_FREQ, QRY_DETAIL_METRICS_EVICTION_FREQ);
    }

    /**
     * @return {@code true} If indexing module is in classpath and successfully initialized.
     */
    public boolean moduleEnabled() {
        return idx != null;
    }

    /**
     * @param cctx Cache context.
     * @throws IgniteCheckedException If failed.
     */
    @SuppressWarnings("deprecation")
    private void initializeCache(GridCacheContext<?, ?> cctx) throws IgniteCheckedException {
        String space = cctx.name();

        CacheConfiguration<?,?> ccfg = cctx.config();

        // Prepare candidates.
        List<Class<?>> mustDeserializeClss = new ArrayList<>();

        Collection<QueryTypeCandidate> cands = new ArrayList<>();

        if (!F.isEmpty(ccfg.getQueryEntities())) {
            for (QueryEntity qryEntity : ccfg.getQueryEntities()) {
                QueryTypeCandidate cand = QueryUtils.typeForQueryEntity(space, cctx, qryEntity, mustDeserializeClss);

                cands.add(cand);
            }
        }

        if (!F.isEmpty(ccfg.getTypeMetadata())) {
            for (CacheTypeMetadata meta : ccfg.getTypeMetadata()) {
                QueryTypeCandidate cand = QueryUtils.typeForCacheMetadata(space, cctx, meta, mustDeserializeClss);

                if (cand != null)
                    cands.add(cand);
            }
        }

        // Register candidates.
        idx.registerCache(space, cctx, cctx.config());

        try {
            for (QueryTypeCandidate cand : cands) {
                QueryTypeIdKey typeId = cand.typeId();
                QueryTypeIdKey altTypeId = cand.alternativeTypeId();
                QueryTypeDescriptorImpl desc = cand.descriptor();

                if (typesByName.putIfAbsent(new QueryTypeNameKey(space, desc.name()), desc) != null)
                    throw new IgniteCheckedException("Type with name '" + desc.name() + "' already indexed " +
                        "in cache '" + space + "'.");

                types.put(typeId, desc);

                if (altTypeId != null)
                    types.put(altTypeId, desc);

                desc.registered(idx.registerType(space, desc));
            }
        }
        catch (IgniteCheckedException | RuntimeException e) {
            unregisterCache0(space);

            throw e;
        }

        // Warn about possible implicit deserialization.
        if (!mustDeserializeClss.isEmpty()) {
            U.warn(log, "Some classes in query configuration cannot be written in binary format " +
                "because they either implement Externalizable interface or have writeObject/readObject methods. " +
                "Instances of these classes will be deserialized in order to build indexes. Please ensure that " +
                "all nodes have these classes in classpath. To enable binary serialization either implement " +
                Binarylizable.class.getSimpleName() + " interface or set explicit serializer using " +
                "BinaryTypeConfiguration.setSerializer() method: " + mustDeserializeClss);
        }
    }

    /** {@inheritDoc} */
    @Override public void onKernalStop(boolean cancel) {
        super.onKernalStop(cancel);

        if (cancel && idx != null)
            try {
                while (!busyLock.tryBlock(500))
                    idx.cancelAllQueries();

                return;
            }
            catch (InterruptedException ignored) {
                U.warn(log, "Interrupted while waiting for active queries cancellation.");

                Thread.currentThread().interrupt();
            }

        busyLock.block();
    }

    /** {@inheritDoc} */
    @Override public void stop(boolean cancel) throws IgniteCheckedException {
        super.stop(cancel);

        if (idx != null)
            idx.stop();

        U.closeQuiet(qryDetailMetricsEvictTask);
    }

    /** {@inheritDoc} */
    @Override public void onDisconnected(IgniteFuture<?> reconnectFut) throws IgniteCheckedException {
        if (idx != null)
            idx.onDisconnected(reconnectFut);
    }

    /**
     * @param cctx Cache context.
     * @throws IgniteCheckedException If failed.
     */
    public void onCacheStart(GridCacheContext cctx) throws IgniteCheckedException {
        if (idx == null)
            return;

        if (!busyLock.enterBusy())
            return;

        try {
            initializeCache(cctx);
        }
        finally {
            busyLock.leaveBusy();
        }
    }

    /**
     * @param cctx Cache context.
     */
    public void onCacheStop(GridCacheContext cctx) {
        if (idx == null)
            return;

        if (!busyLock.enterBusy())
            return;

        try {
            unregisterCache0(cctx.name());
        }
        finally {
            busyLock.leaveBusy();
        }
    }

    /**
     * Unregister cache.
     *
     * @param space Space.
     */
    private void unregisterCache0(String space) {
        assert idx != null;

        try {
            idx.unregisterCache(space);
        }
        catch (Exception e) {
            U.error(log, "Failed to clear indexing on cache unregister (will ignore): " + space, e);
        }
        finally {
            Iterator<Map.Entry<QueryTypeIdKey, QueryTypeDescriptorImpl>> it = types.entrySet().iterator();

            while (it.hasNext()) {
                Map.Entry<QueryTypeIdKey, QueryTypeDescriptorImpl> entry = it.next();

                if (F.eq(space, entry.getKey().space())) {
                    it.remove();

                    typesByName.remove(new QueryTypeNameKey(space, entry.getValue().name()));
                }
            }
        }
    }

    /**
     * @param space Space name.
     * @return Cache object context.
     */
    private CacheObjectContext cacheObjectContext(String space) {
        return ctx.cache().internalCache(space).context().cacheObjectContext();
    }

    /**
     * Writes key-value pair to index.
     *
     * @param space Space.
     * @param key Key.
     * @param val Value.
     * @param ver Cache entry version.
     * @param expirationTime Expiration time or 0 if never expires.
     * @throws IgniteCheckedException In case of error.
     */
    @SuppressWarnings({"unchecked", "ConstantConditions"})
    public void store(final String space, final CacheObject key, final CacheObject val,
        byte[] ver, long expirationTime) throws IgniteCheckedException {
        assert key != null;
        assert val != null;

        if (log.isDebugEnabled())
            log.debug("Store [space=" + space + ", key=" + key + ", val=" + val + "]");

        if (idx == null)
            return;

        if (!busyLock.enterBusy())
            return;

        try {
            CacheObjectContext coctx = cacheObjectContext(space);

            Class<?> valCls = null;

            QueryTypeIdKey id;

            boolean binaryVal = ctx.cacheObjects().isBinaryObject(val);

            if (binaryVal) {
                int typeId = ctx.cacheObjects().typeId(val);

                id = new QueryTypeIdKey(space, typeId);
            }
            else {
                valCls = val.value(coctx, false).getClass();

                id = new QueryTypeIdKey(space, valCls);
            }

            QueryTypeDescriptorImpl desc = types.get(id);

            if (desc == null || !desc.registered())
                return;

            if (!binaryVal && !desc.valueClass().isAssignableFrom(valCls))
                throw new IgniteCheckedException("Failed to update index due to class name conflict" +
                    "(multiple classes with same simple name are stored in the same cache) " +
                    "[expCls=" + desc.valueClass().getName() + ", actualCls=" + valCls.getName() + ']');

            if (!ctx.cacheObjects().isBinaryObject(key)) {
                Class<?> keyCls = key.value(coctx, false).getClass();

                if (!desc.keyClass().isAssignableFrom(keyCls))
                    throw new IgniteCheckedException("Failed to update index, incorrect key class [expCls=" +
                        desc.keyClass().getName() + ", actualCls=" + keyCls.getName() + "]");
            }

            idx.store(space, desc, key, val, ver, expirationTime);
        }
        finally {
            busyLock.leaveBusy();
        }
    }

    /**
     * @throws IgniteCheckedException If failed.
     */
    private void checkEnabled() throws IgniteCheckedException {
        if (idx == null)
            throw new IgniteCheckedException("Indexing is disabled.");
    }

    /**
     * @throws IgniteException If indexing is disabled.
     */
    private void checkxEnabled() throws IgniteException {
        if (idx == null)
            throw new IgniteException("Failed to execute query because indexing is disabled (consider adding module " +
                INDEXING.module() + " to classpath or moving it from 'optional' to 'libs' folder).");
    }

    /**
     * @param cctx Cache context.
     * @param qry Query.
     * @return Cursor.
     */
    public QueryCursor<List<?>> queryTwoStep(final GridCacheContext<?,?> cctx, final SqlFieldsQuery qry) {
        checkxEnabled();

        if (!busyLock.enterBusy())
            throw new IllegalStateException("Failed to execute query (grid is stopping).");

        try {
            return executeQuery(GridCacheQueryType.SQL_FIELDS, qry.getSql(), cctx, new IgniteOutClosureX<QueryCursor<List<?>>>() {
                @Override public QueryCursor<List<?>> applyx() throws IgniteCheckedException {
                    return idx.queryTwoStep(cctx, qry, null);
                }
            }, true);
        }
        catch (IgniteCheckedException e) {
            throw new IgniteException(e);
        }
        finally {
            busyLock.leaveBusy();
        }
    }

    /**
     * @param spaceName Cache name.
     * @param streamer Data streamer.
     * @param qry Query.
     * @return Iterator.
     */
    public long streamUpdateQuery(@Nullable final String spaceName,
        final IgniteDataStreamer<?, ?> streamer, final String qry, final Object[] args) {
        assert streamer != null;

        if (!busyLock.enterBusy())
            throw new IllegalStateException("Failed to execute query (grid is stopping).");

        try {
            GridCacheContext cctx = ctx.cache().cache(spaceName).context();

            return executeQuery(GridCacheQueryType.SQL_FIELDS, qry, cctx, new IgniteOutClosureX<Long>() {
                @Override public Long applyx() throws IgniteCheckedException {
                    return idx.streamUpdateQuery(spaceName, qry, args, streamer);
                }
            }, true);
        }
        catch (IgniteCheckedException e) {
            throw new CacheException(e);
        }
        finally {
            busyLock.leaveBusy();
        }
    }

    /**
     * @param cctx Cache context.
     * @param qry Query.
     * @return Cursor.
     */
    public <K,V> QueryCursor<Cache.Entry<K,V>> queryTwoStep(final GridCacheContext<?,?> cctx, final SqlQuery qry) {
        checkxEnabled();

        if (!busyLock.enterBusy())
            throw new IllegalStateException("Failed to execute query (grid is stopping).");

        try {
            return executeQuery(GridCacheQueryType.SQL, qry.getSql(), cctx,
                new IgniteOutClosureX<QueryCursor<Cache.Entry<K, V>>>() {
                    @Override public QueryCursor<Cache.Entry<K, V>> applyx() throws IgniteCheckedException {
                        return idx.queryTwoStep(cctx, qry);
                    }
                }, true);
        }
        catch (IgniteCheckedException e) {
            throw new IgniteException(e);
        }
        finally {
            busyLock.leaveBusy();
        }
    }

    /**
     * @param cctx Cache context.
     * @param qry Query.
     * @param keepBinary Keep binary flag.
     * @return Cursor.
     */
    public <K, V> QueryCursor<Cache.Entry<K, V>> queryLocal(
        final GridCacheContext<?, ?> cctx,
        final SqlQuery qry,
        final boolean keepBinary
    ) {
        if (!busyLock.enterBusy())
            throw new IllegalStateException("Failed to execute query (grid is stopping).");

        try {
            return executeQuery(GridCacheQueryType.SQL, qry.getSql(), cctx,
                new IgniteOutClosureX<QueryCursor<Cache.Entry<K, V>>>() {
                    @Override public QueryCursor<Cache.Entry<K, V>> applyx() throws IgniteCheckedException {
                        String type = qry.getType();

                        QueryTypeDescriptorImpl typeDesc = type(cctx.name(), type);

                        qry.setType(typeDesc.name());

                        sendQueryExecutedEvent(
                            qry.getSql(),
                            qry.getArgs());

                        return idx.queryLocalSql(cctx, qry, idx.backupFilter(requestTopVer.get(), null), keepBinary);
                    }
                }, true);
        }
        catch (IgniteCheckedException e) {
            throw new CacheException(e);
        }
        finally {
            busyLock.leaveBusy();
        }
    }

    /**
     * Collect queries that already running more than specified duration.
     *
     * @param duration Duration to check.
     * @return Collection of long running queries.
     */
    public Collection<GridRunningQueryInfo> runningQueries(long duration) {
        if (moduleEnabled())
            return idx.runningQueries(duration);

        return Collections.emptyList();
    }

    /**
     * Cancel specified queries.
     *
     * @param queries Queries ID's to cancel.
     */
    public void cancelQueries(Collection<Long> queries) {
        if (moduleEnabled())
            idx.cancelQueries(queries);
    }

    /**
     * @param sqlQry Sql query.
     * @param params Params.
     */
    private void sendQueryExecutedEvent(String sqlQry, Object[] params) {
        if (ctx.event().isRecordable(EVT_CACHE_QUERY_EXECUTED)) {
            ctx.event().record(new CacheQueryExecutedEvent<>(
                ctx.discovery().localNode(),
                "SQL query executed.",
                EVT_CACHE_QUERY_EXECUTED,
                CacheQueryType.SQL.name(),
                null,
                null,
                sqlQry,
                null,
                null,
                params,
                null,
                null));
        }
    }

    /**
     * @param schema Schema.
     * @param sql Query.
     * @return {@link PreparedStatement} from underlying engine to supply metadata to Prepared - most likely H2.
     */
    public PreparedStatement prepareNativeStatement(String schema, String sql) throws SQLException {
        checkxEnabled();

        return idx.prepareNativeStatement(schema, sql);
    }

    /**
     * @param schema Schema name.
     * @return space (cache) name from schema name.
     */
    public String space(String schema) throws SQLException {
        checkxEnabled();

        return idx.space(schema);
    }

    /**
     * @param spaceName Space name.
     * @param nativeStmt Native statement.
     * @param autoFlushFreq Automatic data flushing frequency, disabled if {@code 0}.
     * @param nodeBufSize Per node buffer size - see {@link IgniteDataStreamer#perNodeBufferSize(int)}
     * @param nodeParOps Per node parallel ops count - see {@link IgniteDataStreamer#perNodeParallelOperations(int)}
     * @param allowOverwrite Overwrite existing cache values on key duplication.
     * @see IgniteDataStreamer#allowOverwrite
     * @return {@link IgniteDataStreamer} tailored to specific needs of given native statement based on its metadata.
     */
    public IgniteDataStreamer<?, ?> createStreamer(String spaceName, PreparedStatement nativeStmt, long autoFlushFreq,
        int nodeBufSize, int nodeParOps, boolean allowOverwrite) {
        return idx.createStreamer(spaceName, nativeStmt, autoFlushFreq, nodeBufSize, nodeParOps, allowOverwrite);
    }

    /**
     * @param cctx Cache context.
     * @param qry Query.
     * @return Iterator.
     */
    @SuppressWarnings("unchecked")
    public QueryCursor<List<?>> queryLocalFields(final GridCacheContext<?, ?> cctx, final SqlFieldsQuery qry) {
        if (!busyLock.enterBusy())
            throw new IllegalStateException("Failed to execute query (grid is stopping).");

        try {
            return executeQuery(GridCacheQueryType.SQL_FIELDS, qry.getSql(), cctx, new IgniteOutClosureX<QueryCursor<List<?>>>() {
                @Override public QueryCursor<List<?>> applyx() throws IgniteCheckedException {
                    GridQueryCancel cancel = new GridQueryCancel();

                    final QueryCursor<List<?>> cursor = idx.queryLocalSqlFields(cctx, qry,
                        idx.backupFilter(requestTopVer.get(), null), cancel);

                    return new QueryCursorImpl<List<?>>(new Iterable<List<?>>() {
                        @Override public Iterator<List<?>> iterator() {
                            sendQueryExecutedEvent(qry.getSql(), qry.getArgs());

                            return cursor.iterator();
                        }
                    }, cancel) {
                        @Override public List<GridQueryFieldMetadata> fieldsMeta() {
                            if (cursor instanceof QueryCursorImpl)
                                return ((QueryCursorImpl)cursor).fieldsMeta();

                            return super.fieldsMeta();
                        }
                    };
                }
            }, true);
        }
        catch (IgniteCheckedException e) {
            throw new CacheException(e);
        }
        finally {
            busyLock.leaveBusy();
        }
    }

    /**
     * @param space Space.
     * @param key Key.
     * @throws IgniteCheckedException Thrown in case of any errors.
     */
    public void remove(String space, CacheObject key, CacheObject val) throws IgniteCheckedException {
        assert key != null;

        if (log.isDebugEnabled())
            log.debug("Remove [space=" + space + ", key=" + key + ", val=" + val + "]");

        if (idx == null)
            return;

        if (!busyLock.enterBusy())
            throw new IllegalStateException("Failed to remove from index (grid is stopping).");

        try {
            idx.remove(space, key, val);
        }
        finally {
            busyLock.leaveBusy();
        }
    }

    /**
     * @param space Space.
     * @param clause Clause.
     * @param resType Result type.
     * @param filters Key and value filters.
     * @param <K> Key type.
     * @param <V> Value type.
     * @return Key/value rows.
     * @throws IgniteCheckedException If failed.
     */
    @SuppressWarnings("unchecked")
    public <K, V> GridCloseableIterator<IgniteBiTuple<K, V>> queryText(final String space, final String clause,
        final String resType, final IndexingQueryFilter filters) throws IgniteCheckedException {
        checkEnabled();

        if (!busyLock.enterBusy())
            throw new IllegalStateException("Failed to execute query (grid is stopping).");

        try {
            final GridCacheContext<?, ?> cctx = ctx.cache().internalCache(space).context();

            return executeQuery(GridCacheQueryType.TEXT, clause, cctx,
                new IgniteOutClosureX<GridCloseableIterator<IgniteBiTuple<K, V>>>() {
                    @Override public GridCloseableIterator<IgniteBiTuple<K, V>> applyx() throws IgniteCheckedException {
                        QueryTypeDescriptorImpl type = type(space, resType);

                        return idx.queryLocalText(space, clause, type, filters);
                    }
                }, true);
        }
        finally {
            busyLock.leaveBusy();
        }
    }

    /**
     * Will be called when entry for key will be swapped.
     *
     * @param spaceName Space name.
     * @param key key.
     * @throws IgniteCheckedException If failed.
     */
    public void onSwap(String spaceName, CacheObject key) throws IgniteCheckedException {
        if (log.isDebugEnabled())
            log.debug("Swap [space=" + spaceName + ", key=" + key + "]");

        if (idx == null)
            return;

        if (!busyLock.enterBusy())
            throw new IllegalStateException("Failed to process swap event (grid is stopping).");

        try {
            idx.onSwap(
                spaceName,
                key);
        }
        finally {
            busyLock.leaveBusy();
        }
    }

    /**
     * Will be called when entry for key will be unswapped.
     *
     * @param spaceName Space name.
     * @param key Key.
     * @param val Value.
     * @throws IgniteCheckedException If failed.
     */
    public void onUnswap(String spaceName, CacheObject key, CacheObject val)
        throws IgniteCheckedException {
        if (log.isDebugEnabled())
            log.debug("Unswap [space=" + spaceName + ", key=" + key + ", val=" + val + "]");

        if (idx == null)
            return;

        if (!busyLock.enterBusy())
            throw new IllegalStateException("Failed to process swap event (grid is stopping).");

        try {
            idx.onUnswap(spaceName, key, val);
        }
        finally {
            busyLock.leaveBusy();
        }
    }

    /**
     * Gets types for space.
     *
     * @param space Space name.
     * @return Descriptors.
     */
    public Collection<GridQueryTypeDescriptor> types(@Nullable String space) {
        Collection<GridQueryTypeDescriptor> spaceTypes = new ArrayList<>();

        for (Map.Entry<QueryTypeIdKey, QueryTypeDescriptorImpl> e : types.entrySet()) {
            QueryTypeDescriptorImpl desc = e.getValue();

            if (desc.registered() && F.eq(e.getKey().space(), space))
                spaceTypes.add(desc);
        }

        return spaceTypes;
    }

    /**
     * Gets type descriptor for space and type name.
     *
     * @param space Space name.
     * @param typeName Type name.
     * @return Type descriptor.
     * @throws IgniteCheckedException If failed.
     */
    public QueryTypeDescriptorImpl type(@Nullable String space, String typeName) throws IgniteCheckedException {
        QueryTypeDescriptorImpl type = typesByName.get(new QueryTypeNameKey(space, typeName));

        if (type == null || !type.registered())
            throw new IgniteCheckedException("Failed to find SQL table for type: " + typeName);

        return type;
    }

    /**
     * @param qryType Query type.
     * @param qry Query description.
     * @param cctx Cache context.
     * @param clo Closure.
     * @param complete Complete.
     */
    @SuppressWarnings("ThrowableResultOfMethodCallIgnored")
    public <R> R executeQuery(GridCacheQueryType qryType, String qry, GridCacheContext<?, ?> cctx,
        IgniteOutClosureX<R> clo, boolean complete) throws IgniteCheckedException {
        final long startTime = U.currentTimeMillis();

        Throwable err = null;

        R res = null;

        try {
            res = clo.apply();

            if (res instanceof CacheQueryFuture) {
                CacheQueryFuture fut = (CacheQueryFuture)res;

                err = fut.error();
            }

            return res;
        }
        catch (GridClosureException e) {
            err = e.unwrap();

            throw (IgniteCheckedException)err;
        }
        catch (CacheException e) {
            err = e;

            throw e;
        }
        catch (Exception e) {
            err = e;

            throw new IgniteCheckedException(e);
        }
        finally {
            boolean failed = err != null;

            long duration = U.currentTimeMillis() - startTime;

            if (complete || failed) {
                cctx.queries().collectMetrics(qryType, qry, startTime, duration, failed);

                if (log.isTraceEnabled())
                    log.trace("Query execution [startTime=" + startTime + ", duration=" + duration +
                        ", fail=" + failed + ", res=" + res + ']');
            }
        }
    }

    /**
     * @param ver Version.
     */
    public static void setRequestAffinityTopologyVersion(AffinityTopologyVersion ver) {
        requestTopVer.set(ver);
    }

    /**
     * @return Affinity topology version of the current request.
     */
    public static AffinityTopologyVersion getRequestAffinityTopologyVersion() {
        return requestTopVer.get();
    }
}<|MERGE_RESOLUTION|>--- conflicted
+++ resolved
@@ -31,12 +31,9 @@
 import org.apache.ignite.IgniteCheckedException;
 import org.apache.ignite.IgniteDataStreamer;
 import org.apache.ignite.IgniteException;
-<<<<<<< HEAD
-=======
 import org.apache.ignite.binary.BinaryField;
 import org.apache.ignite.binary.BinaryObject;
 import org.apache.ignite.binary.BinaryType;
->>>>>>> bcb13982
 import org.apache.ignite.binary.Binarylizable;
 import org.apache.ignite.cache.CacheTypeMetadata;
 import org.apache.ignite.cache.QueryEntity;
@@ -79,28 +76,6 @@
     /** Queries detail metrics eviction frequency. */
     private static final int QRY_DETAIL_METRICS_EVICTION_FREQ = 3_000;
 
-<<<<<<< HEAD
-=======
-    /** */
-    private static final Set<Class<?>> SQL_TYPES = new HashSet<>(F.<Class<?>>asList(
-        Integer.class,
-        Boolean.class,
-        Byte.class,
-        Short.class,
-        Long.class,
-        BigDecimal.class,
-        Double.class,
-        Float.class,
-        Time.class,
-        Timestamp.class,
-        java.util.Date.class,
-        java.sql.Date.class,
-        String.class,
-        UUID.class,
-        byte[].class
-    ));
-
->>>>>>> bcb13982
     /** For tests. */
     public static Class<? extends GridQueryIndexing> idxCls;
 
