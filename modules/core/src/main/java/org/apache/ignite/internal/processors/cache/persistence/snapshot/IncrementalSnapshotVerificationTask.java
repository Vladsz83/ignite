/*
 * Licensed to the Apache Software Foundation (ASF) under one or more
 * contributor license agreements. See the NOTICE file distributed with
 * this work for additional information regarding copyright ownership.
 * The ASF licenses this file to You under the Apache License, Version 2.0
 * (the "License"); you may not use this file except in compliance with
 * the License. You may obtain a copy of the License at
 *
 * http://www.apache.org/licenses/LICENSE-2.0
 *
 * Unless required by applicable law or agreed to in writing, software
 * distributed under the License is distributed on an "AS IS" BASIS,
 * WITHOUT WARRANTIES OR CONDITIONS OF ANY KIND, either express or implied.
 * See the License for the specific language governing permissions and
 * limitations under the License.
 */

package org.apache.ignite.internal.processors.cache.persistence.snapshot;

import java.io.IOException;
import java.util.ArrayList;
import java.util.Arrays;
import java.util.Collection;
import java.util.HashMap;
import java.util.HashSet;
import java.util.List;
import java.util.Map;
import java.util.Set;
import java.util.concurrent.atomic.AtomicLong;
import java.util.concurrent.atomic.LongAdder;
import java.util.function.BiConsumer;
import java.util.function.Function;
import java.util.stream.Collectors;
import org.apache.ignite.IgniteCheckedException;
import org.apache.ignite.IgniteException;
import org.apache.ignite.IgniteLogger;
import org.apache.ignite.cache.CacheAtomicityMode;
import org.apache.ignite.cluster.ClusterNode;
import org.apache.ignite.internal.IgniteEx;
import org.apache.ignite.internal.management.cache.IdleVerifyResult;
import org.apache.ignite.internal.management.cache.PartitionKey;
import org.apache.ignite.internal.processors.cache.GridCacheOperation;
import org.apache.ignite.internal.processors.cache.GridLocalConfigManager;
import org.apache.ignite.internal.processors.cache.StoredCacheData;
import org.apache.ignite.internal.processors.cache.persistence.filename.SnapshotFileTree;
import org.apache.ignite.internal.processors.cache.verify.IdleVerifyUtility.VerifyPartitionContext;
import org.apache.ignite.internal.processors.cache.verify.PartitionHashRecord;
import org.apache.ignite.internal.processors.cache.verify.TransactionsHashRecord;
import org.apache.ignite.internal.processors.cache.version.GridCacheVersion;
import org.apache.ignite.internal.processors.cluster.BaselineTopology;
import org.apache.ignite.internal.util.typedef.F;
import org.apache.ignite.internal.util.typedef.internal.CU;
import org.apache.ignite.transactions.TransactionState;

import static org.apache.ignite.internal.managers.discovery.ConsistentIdMapper.ALL_NODES;

/** */
public class IncrementalSnapshotVerificationTask {
    /** */
    private final VerifyIncrementalSnapshotJob job;

    /** */
    private final IgniteLogger log;

    /** */
    public IncrementalSnapshotVerificationTask(IgniteEx ignite, IgniteLogger log, SnapshotFileTree sft, int incrementalIndex) {
        job = new VerifyIncrementalSnapshotJob(ignite, log, sft, incrementalIndex);
        this.log = log;
    }

    /** */
    public IdleVerifyResult reduce(Map<ClusterNode, IncrementalSnapshotVerificationTaskResult> results) throws IgniteException {
        IdleVerifyResult.Builder bldr = IdleVerifyResult.builder();

        for (Map.Entry<ClusterNode, IncrementalSnapshotVerificationTaskResult> nodeRes: results.entrySet()) {
            IncrementalSnapshotVerificationTaskResult res = nodeRes.getValue();

            if (!F.isEmpty(res.partiallyCommittedTxs()))
                bldr.addPartiallyCommited(nodeRes.getKey(), res.partiallyCommittedTxs());

            bldr.addPartitionHashes(res.partHashRes());

            if (log.isDebugEnabled())
                log.debug("Handle VerifyIncrementalSnapshotJob result [node=" + nodeRes.getKey() + ", taskRes=" + res + ']');

            bldr.addIncrementalHashRecords(nodeRes.getKey(), res.txHashRes());
        }

        return bldr.build();
    }

    /** */
    public IncrementalSnapshotVerificationTaskResult execute() {
        return job.execute0();
    }

    /** */
    private static class VerifyIncrementalSnapshotJob {
        /** */
        private final IgniteEx ignite;

        /** */
        private final IgniteLogger log;

        /** */
        private final SnapshotFileTree sft;

        /** */
        private final int incIdx;

        /** */
        private LongAdder procEntriesCnt;

        /**
         * @param sft Snapshot file tree
         * @param incIdx Incremental snapshot index.
         */
        public VerifyIncrementalSnapshotJob(
            IgniteEx ignite,
            IgniteLogger log,
            SnapshotFileTree sft,
            int incIdx
        ) {
            this.ignite = ignite;
            this.log = log;
            this.sft = sft;
            this.incIdx = incIdx;
        }

        /**
         * @return Map containing calculated transactions hash for every remote node in the cluster.
         */
        public IncrementalSnapshotVerificationTaskResult execute0() throws IgniteException {
            try {
                if (log.isInfoEnabled()) {
                    log.info("Verify incremental snapshot procedure has been initiated " +
                        "[snpName=" + sft.name() + ", incrementIndex=" + incIdx + ", consId=" + sft.consistentId() + ']');
                }

                if (incIdx <= 0)
                    return new IncrementalSnapshotVerificationTaskResult();

                BaselineTopology blt = ignite.context().state().clusterState().baselineTopology();

                Map<String, Short> cstIdsMap = blt.consistentIdMapping().entrySet().stream()
                    .collect(Collectors.toMap(e -> e.getKey().toString(), Map.Entry::getValue));

                checkBaseline(cstIdsMap.keySet());

                Map<Integer, StoredCacheData> txCaches = readTxCachesData();

                AtomicLong procSegCnt = new AtomicLong();

                IncrementalSnapshotProcessor proc = new IncrementalSnapshotProcessor(
                    ignite.context().cache().context(), sft, incIdx, txCaches.keySet()
                ) {
                    @Override void totalWalSegments(int segCnt) {
                        // No-op.
                    }

                    @Override void processedWalSegments(int segCnt) {
                        procSegCnt.set(segCnt);
                    }

                    @Override void initWalEntries(LongAdder entriesCnt) {
                        procEntriesCnt = entriesCnt;
                    }
                };

<<<<<<< HEAD
                short locNodeId = blt.consistentIdMapping().get(sft.consistentId());
=======
                short locNodeId = cstIdsMap.get(consId);
>>>>>>> ea4b33fe

                Set<GridCacheVersion> activeDhtTxs = new HashSet<>();
                Map<GridCacheVersion, Set<Short>> txPrimParticipatingNodes = new HashMap<>();
                Map<Short, HashHolder> nodesTxHash = new HashMap<>();

                Set<GridCacheVersion> partiallyCommittedTxs = new HashSet<>();
                // Hashes in this map calculated based on WAL records only, not part-X.bin data.
                Map<PartitionKey, HashHolder> partMap = new HashMap<>();
                List<Exception> exceptions = new ArrayList<>();

                Function<Short, HashHolder> hashHolderBuilder = (k) -> new HashHolder();

                BiConsumer<GridCacheVersion, Set<Short>> calcTxHash = (xid, participatingNodes) -> {
                    for (short nodeId: participatingNodes) {
                        if (nodeId != locNodeId) {
                            HashHolder hash = nodesTxHash.computeIfAbsent(nodeId, hashHolderBuilder);

                            hash.increment(xid.hashCode(), 0);
                        }
                    }
                };

                // CacheId -> CacheGrpId.
                Map<Integer, Integer> cacheGrpId = txCaches.values().stream()
                    .collect(Collectors.toMap(
                        StoredCacheData::cacheId,
                        cacheData -> CU.cacheGroupId(cacheData.config().getName(), cacheData.config().getGroupName())
                    ));

                LongAdder procTxCnt = new LongAdder();

                proc.process(dataEntry -> {
                    if (dataEntry.op() == GridCacheOperation.READ || !exceptions.isEmpty())
                        return;

                    if (log.isTraceEnabled())
                        log.trace("Checking data entry [entry=" + dataEntry + ']');

                    if (!activeDhtTxs.contains(dataEntry.writeVersion()))
                        partiallyCommittedTxs.add(dataEntry.nearXidVersion());

                    StoredCacheData cacheData = txCaches.get(dataEntry.cacheId());

                    PartitionKey partKey = new PartitionKey(
                        cacheGrpId.get(dataEntry.cacheId()),
                        dataEntry.partitionId(),
                        CU.cacheOrGroupName(cacheData.config()));

                    HashHolder hash = partMap.computeIfAbsent(partKey, (k) -> new HashHolder());

                    try {
                        int valHash = dataEntry.key().hashCode();

                        if (dataEntry.value() != null)
                            valHash += Arrays.hashCode(dataEntry.value().valueBytes(null));

                        int verHash = dataEntry.writeVersion().hashCode();

                        hash.increment(valHash, verHash);
                    }
                    catch (IgniteCheckedException ex) {
                        exceptions.add(ex);
                    }
                }, txRec -> {
                    if (!exceptions.isEmpty())
                        return;

                    if (log.isDebugEnabled())
                        log.debug("Checking tx record [txRec=" + txRec + ']');

                    if (txRec.state() == TransactionState.PREPARED) {
                        // Collect only primary nodes. For some cases backup nodes is included into TxRecord#participationNodes()
                        // but actually doesn't even start transaction, for example, if the node participates only as a backup
                        // of reading only keys.
                        Set<Short> primParticipatingNodes = txRec.participatingNodes().keySet();

                        if (primParticipatingNodes.contains(locNodeId)) {
                            txPrimParticipatingNodes.put(txRec.nearXidVersion(), primParticipatingNodes);
                            activeDhtTxs.add(txRec.writeVersion());
                        }
                        else {
                            for (Collection<Short> backups: txRec.participatingNodes().values()) {
                                if (backups.contains(ALL_NODES) || backups.contains(locNodeId))
                                    activeDhtTxs.add(txRec.writeVersion());
                            }
                        }
                    }
                    else if (txRec.state() == TransactionState.COMMITTED) {
                        activeDhtTxs.remove(txRec.writeVersion());

                        Set<Short> participatingNodes = txPrimParticipatingNodes.remove(txRec.nearXidVersion());

                        // Legal cases:
                        // 1. This node is a transaction near node, but not primary or backup node.
                        // 2. This node participated in the transaction multiple times (e.g., primary for one key and backup for other key).
                        // 3. A transaction is included into previous incremental snapshot.
                        if (participatingNodes == null)
                            return;

                        procTxCnt.increment();

                        calcTxHash.accept(txRec.nearXidVersion(), participatingNodes);
                    }
                    else if (txRec.state() == TransactionState.ROLLED_BACK) {
                        activeDhtTxs.remove(txRec.writeVersion());
                        txPrimParticipatingNodes.remove(txRec.nearXidVersion());
                    }
                });

                // All active transactions that didn't log COMMITTED or ROLL_BACK records are considered committed.
                // It is possible as incremental snapshot started after transaction left IgniteTxManager#activeTransactions() collection,
                // but completed before the final TxRecord was written.
                for (Map.Entry<GridCacheVersion, Set<Short>> tx: txPrimParticipatingNodes.entrySet())
                    calcTxHash.accept(tx.getKey(), tx.getValue());

                Map<Object, TransactionsHashRecord> txHashRes = nodesTxHash.entrySet().stream()
                    .map(e -> new TransactionsHashRecord(
                        sft.consistentId(),
                        blt.compactIdMapping().get(e.getKey()),
                        e.getValue().hash
                    ))
                    .collect(Collectors.toMap(
                        TransactionsHashRecord::remoteConsistentId,
                        Function.identity()
                    ));

                Map<PartitionKey, PartitionHashRecord> partHashRes = partMap.entrySet().stream()
                    .collect(Collectors.toMap(
                        Map.Entry::getKey,
                        e -> new PartitionHashRecord(
                            e.getKey(),
                            false,
                            sft.consistentId(),
                            null,
                            0,
                            null,
                            new VerifyPartitionContext(e.getValue())
                        )
                    ));

                if (log.isInfoEnabled()) {
                    log.info("Verify incremental snapshot procedure finished " +
                        "[snpName=" + sft.name() + ", incrementIndex=" + incIdx + ", consId=" + sft.consistentId() +
                        ", txCnt=" + procTxCnt.sum() + ", dataEntries=" + procEntriesCnt.sum() +
                        ", walSegments=" + procSegCnt.get() + ']');
                }

                return new IncrementalSnapshotVerificationTaskResult(
                    txHashRes,
                    partHashRes,
                    partiallyCommittedTxs,
                    exceptions);
            }
            catch (IgniteCheckedException | IOException e) {
                throw new IgniteException(e);
            }
        }

        /** Checks that current baseline topology matches baseline topology of the snapshot. */
        private void checkBaseline(Collection<String> baselineCstIds) throws IgniteCheckedException, IOException {
            IgniteSnapshotManager snpMgr = ignite.context().cache().context().snapshotMgr();

            SnapshotMetadata meta = snpMgr.readSnapshotMetadata(sft.meta());

            if (!F.eqNotOrdered(baselineCstIds, meta.baselineNodes())) {
                throw new IgniteCheckedException("Topologies of snapshot and current cluster are different [snp=" +
                    meta.baselineNodes() + ", current=" + baselineCstIds + ']');
            }
        }

        /** @return Collection of snapshotted transactional caches, key is a cache ID. */
        private Map<Integer, StoredCacheData> readTxCachesData() {
            return GridLocalConfigManager.readCachesData(
                    sft,
                    ignite.context().marshallerContext().jdkMarshaller(),
                    ignite.configuration())
                .values().stream()
                .filter(data -> data.config().getAtomicityMode() == CacheAtomicityMode.TRANSACTIONAL)
                .collect(Collectors.toMap(StoredCacheData::cacheId, Function.identity()));
        }
    }

    /** Holder for calculated hashes. */
    public static class HashHolder {
        /** */
        public int hash;

        /** */
        public int verHash;

        /** */
        public void increment(int hash, int verHash) {
            this.hash += hash;
            this.verHash += verHash;
        }
    }
}<|MERGE_RESOLUTION|>--- conflicted
+++ resolved
@@ -167,11 +167,7 @@
                     }
                 };
 
-<<<<<<< HEAD
                 short locNodeId = blt.consistentIdMapping().get(sft.consistentId());
-=======
-                short locNodeId = cstIdsMap.get(consId);
->>>>>>> ea4b33fe
 
                 Set<GridCacheVersion> activeDhtTxs = new HashSet<>();
                 Map<GridCacheVersion, Set<Short>> txPrimParticipatingNodes = new HashMap<>();
