/*
 * Licensed to the Apache Software Foundation (ASF) under one or more
 * contributor license agreements.  See the NOTICE file distributed with
 * this work for additional information regarding copyright ownership.
 * The ASF licenses this file to You under the Apache License, Version 2.0
 * (the "License"); you may not use this file except in compliance with
 * the License.  You may obtain a copy of the License at
 *
 *      http://www.apache.org/licenses/LICENSE-2.0
 *
 * Unless required by applicable law or agreed to in writing, software
 * distributed under the License is distributed on an "AS IS" BASIS,
 * WITHOUT WARRANTIES OR CONDITIONS OF ANY KIND, either express or implied.
 * See the License for the specific language governing permissions and
 * limitations under the License.
 */

package org.apache.ignite.internal.processors.cache;

import java.util.Collection;
import java.util.LinkedList;
import java.util.List;
import java.util.ListIterator;
import java.util.UUID;
import java.util.concurrent.ConcurrentHashMap;
import java.util.concurrent.ConcurrentMap;
import java.util.concurrent.atomic.AtomicInteger;
import java.util.concurrent.atomic.AtomicIntegerArray;
import org.apache.ignite.IgniteCheckedException;
import org.apache.ignite.IgniteLogger;
import org.apache.ignite.IgniteSystemProperties;
import org.apache.ignite.cache.store.CacheStoreSessionListener;
import org.apache.ignite.cluster.ClusterNode;
import org.apache.ignite.configuration.IgniteConfiguration;
import org.apache.ignite.configuration.TransactionConfiguration;
import org.apache.ignite.internal.GridKernalContext;
import org.apache.ignite.internal.IgniteInternalFuture;
import org.apache.ignite.internal.managers.communication.GridIoManager;
import org.apache.ignite.internal.managers.deployment.GridDeploymentManager;
import org.apache.ignite.internal.managers.discovery.GridDiscoveryManager;
import org.apache.ignite.internal.managers.eventstorage.GridEventStorageManager;
import org.apache.ignite.internal.pagemem.store.IgnitePageStoreManager;
import org.apache.ignite.internal.pagemem.wal.IgniteWriteAheadLogManager;
import org.apache.ignite.internal.processors.affinity.AffinityTopologyVersion;
import org.apache.ignite.internal.processors.cache.database.IgniteCacheDatabaseSharedManager;
import org.apache.ignite.internal.processors.cache.jta.CacheJtaManagerAdapter;
import org.apache.ignite.internal.processors.cache.store.CacheStoreManager;
import org.apache.ignite.internal.processors.cache.transactions.IgniteInternalTx;
import org.apache.ignite.internal.processors.cache.transactions.IgniteTxManager;
import org.apache.ignite.internal.processors.cache.transactions.TransactionMetricsAdapter;
import org.apache.ignite.internal.processors.cache.version.GridCacheVersion;
import org.apache.ignite.internal.processors.cache.version.GridCacheVersionManager;
import org.apache.ignite.internal.processors.timeout.GridTimeoutProcessor;
import org.apache.ignite.internal.util.GridLongList;
import org.apache.ignite.internal.util.future.GridCompoundFuture;
import org.apache.ignite.internal.util.future.GridFinishedFuture;
import org.apache.ignite.internal.util.tostring.GridToStringExclude;
import org.apache.ignite.internal.util.typedef.F;
import org.apache.ignite.internal.util.typedef.internal.CU;
import org.apache.ignite.internal.util.typedef.internal.U;
import org.apache.ignite.lang.IgniteFuture;
import org.apache.ignite.marshaller.Marshaller;
import org.jetbrains.annotations.Nullable;

import static org.apache.ignite.IgniteSystemProperties.IGNITE_LOCAL_STORE_KEEPS_PRIMARY_ONLY;

/**
 * Shared context.
 */
@GridToStringExclude
public class GridCacheSharedContext<K, V> {
    /** Kernal context. */
    private GridKernalContext kernalCtx;

    /** Managers in starting order. */
    private List<GridCacheSharedManager<K, V>> mgrs = new LinkedList<>();

    /** Cache transaction manager. */
    private IgniteTxManager txMgr;

    /** JTA manager. */
    private CacheJtaManagerAdapter jtaMgr;

    /** Partition exchange manager. */
    private GridCachePartitionExchangeManager<K, V> exchMgr;

    /** Version manager. */
    private GridCacheVersionManager verMgr;

    /** Lock manager. */
    private GridCacheMvccManager mvccMgr;

    /** IO Manager. */
    private GridCacheIoManager ioMgr;

    /** Deployment manager. */
    private GridCacheDeploymentManager<K, V> depMgr;

    /** Write ahead log manager. */
    private IgniteWriteAheadLogManager walMgr;

    /** Database manager. */
    private IgniteCacheDatabaseSharedManager dbMgr;

    /** Page store manager. */
    private IgnitePageStoreManager pageStoreMgr;

    /** Affinity manager. */
    private CacheAffinitySharedManager affMgr;

    /** Ttl cleanup manager. */
    private GridCacheSharedTtlCleanupManager ttlMgr;

    /** Cache contexts map. */
    private ConcurrentMap<Integer, GridCacheContext<K, V>> ctxMap;

    /** Tx metrics. */
    private volatile TransactionMetricsAdapter txMetrics;

    /** Store session listeners. */
    private Collection<CacheStoreSessionListener> storeSesLsnrs;

    /** Local store count. */
    private final AtomicInteger locStoreCnt;

    /** Indicating whether local store keeps primary only. */
    private final boolean locStorePrimaryOnly = IgniteSystemProperties.getBoolean(IGNITE_LOCAL_STORE_KEEPS_PRIMARY_ONLY);

    /** */
    private final IgniteLogger msgLog;

    /** */
    private final IgniteLogger atomicMsgLog;

    /** */
    private final IgniteLogger txPrepareMsgLog;

    /** */
    private final IgniteLogger txFinishMsgLog;

    /** */
    private final IgniteLogger txLockMsgLog;

    /** */
    private final IgniteLogger txRecoveryMsgLog;

    /** Concurrent DHT atomic updates counters. */
    private AtomicIntegerArray dhtAtomicUpdCnt;

    /**
     * @param kernalCtx  Context.
     * @param txMgr Transaction manager.
     * @param verMgr Version manager.
     * @param mvccMgr MVCC manager.
     * @param depMgr Deployment manager.
     * @param exchMgr Exchange manager.
     * @param affMgr Affinity manager.
     * @param ioMgr IO manager.
     * @param ttlMgr Ttl cleanup manager.
     * @param jtaMgr JTA manager.
     * @param storeSesLsnrs Store session listeners.
     */
    public GridCacheSharedContext(
        GridKernalContext kernalCtx,
        IgniteTxManager txMgr,
        GridCacheVersionManager verMgr,
        GridCacheMvccManager mvccMgr,
        IgnitePageStoreManager pageStoreMgr,
        IgniteWriteAheadLogManager walMgr,
        IgniteCacheDatabaseSharedManager dbMgr,
        GridCacheDeploymentManager<K, V> depMgr,
        GridCachePartitionExchangeManager<K, V> exchMgr,
        CacheAffinitySharedManager<K, V> affMgr,
        GridCacheIoManager ioMgr,
        GridCacheSharedTtlCleanupManager ttlMgr,
        CacheJtaManagerAdapter jtaMgr,
        Collection<CacheStoreSessionListener> storeSesLsnrs
    ) {
        this.kernalCtx = kernalCtx;

<<<<<<< HEAD
        setManagers(mgrs, txMgr, jtaMgr, verMgr, mvccMgr, pageStoreMgr, walMgr, dbMgr, depMgr, exchMgr, affMgr, ioMgr);
=======
        setManagers(mgrs, txMgr, jtaMgr, verMgr, mvccMgr, depMgr, exchMgr, affMgr, ioMgr, ttlMgr);
>>>>>>> 08606bd4

        this.storeSesLsnrs = storeSesLsnrs;

        txMetrics = new TransactionMetricsAdapter();

        ctxMap = new ConcurrentHashMap<>();

        locStoreCnt = new AtomicInteger();

        if (dbMgr != null && dbMgr.persistenceEnabled())
            dhtAtomicUpdCnt = new AtomicIntegerArray(kernalCtx.config().getSystemThreadPoolSize());

        msgLog = kernalCtx.log(CU.CACHE_MSG_LOG_CATEGORY);
        atomicMsgLog = kernalCtx.log(CU.ATOMIC_MSG_LOG_CATEGORY);
        txPrepareMsgLog = kernalCtx.log(CU.TX_MSG_PREPARE_LOG_CATEGORY);
        txFinishMsgLog = kernalCtx.log(CU.TX_MSG_FINISH_LOG_CATEGORY);
        txLockMsgLog = kernalCtx.log(CU.TX_MSG_LOCK_LOG_CATEGORY);
        txRecoveryMsgLog = kernalCtx.log(CU.TX_MSG_RECOVERY_LOG_CATEGORY);
    }

    /**
     * @return Logger.
     */
    public IgniteLogger messageLogger() {
        return msgLog;
    }

    /**
     * @return Logger.
     */
    public IgniteLogger atomicMessageLogger() {
        return atomicMsgLog;
    }

    /**
     * @return Logger.
     */
    public IgniteLogger txPrepareMessageLogger() {
        return txPrepareMsgLog;
    }

    /**
     * @return Logger.
     */
    public IgniteLogger txFinishMessageLogger() {
        return txFinishMsgLog;
    }

    /**
     * @return Logger.
     */
    public IgniteLogger txLockMessageLogger() {
        return txLockMsgLog;
    }

    /**
     * @return Logger.
     */
    public IgniteLogger txRecoveryMessageLogger() {
        return txRecoveryMsgLog;
    }

    /**
     * @param reconnectFut Reconnect future.
     * @throws IgniteCheckedException If failed.
     */
    void onDisconnected(IgniteFuture<?> reconnectFut) throws IgniteCheckedException {
        for (ListIterator<? extends GridCacheSharedManager<?, ?>> it = mgrs.listIterator(mgrs.size());
            it.hasPrevious();) {
            GridCacheSharedManager<?, ?> mgr = it.previous();

            mgr.onDisconnected(reconnectFut);

            if (restartOnDisconnect(mgr))
                mgr.onKernalStop(true);
        }

        for (ListIterator<? extends GridCacheSharedManager<?, ?>> it = mgrs.listIterator(mgrs.size()); it.hasPrevious();) {
            GridCacheSharedManager<?, ?> mgr = it.previous();

            if (restartOnDisconnect(mgr))
                mgr.stop(true);
        }
    }

    /**
     * @throws IgniteCheckedException If failed.
     */
    void onReconnected() throws IgniteCheckedException {
        List<GridCacheSharedManager<K, V>> mgrs = new LinkedList<>();

        setManagers(mgrs, txMgr,
            jtaMgr,
            verMgr,
            mvccMgr,
            pageStoreMgr,
            walMgr,
            dbMgr,
            new GridCacheDeploymentManager<K, V>(),
            new GridCachePartitionExchangeManager<K, V>(),
            affMgr,
            ioMgr,
            ttlMgr);

        this.mgrs = mgrs;

        for (GridCacheSharedManager<K, V> mgr : mgrs) {
            if (restartOnDisconnect(mgr))
                mgr.start(this);
        }

        for (GridCacheSharedManager<?, ?> mgr : mgrs)
            mgr.onKernalStart(true);
    }

    /**
     * @param mgr Manager.
     * @return {@code True} if manager is restarted cn reconnect.
     */
    private boolean restartOnDisconnect(GridCacheSharedManager<?, ?> mgr) {
        return mgr instanceof GridCacheDeploymentManager || mgr instanceof GridCachePartitionExchangeManager;
    }

    /**
     * @param mgrs Managers list.
     * @param txMgr Transaction manager.
     * @param jtaMgr JTA manager.
     * @param verMgr Version manager.
     * @param mvccMgr MVCC manager.
     * @param depMgr Deployment manager.
     * @param exchMgr Exchange manager.
     * @param affMgr Affinity manager.
     * @param ioMgr IO manager.
     * @param ttlMgr Ttl cleanup manager.
     */
    private void setManagers(List<GridCacheSharedManager<K, V>> mgrs,
        IgniteTxManager txMgr,
        CacheJtaManagerAdapter jtaMgr,
        GridCacheVersionManager verMgr,
        GridCacheMvccManager mvccMgr,
        IgnitePageStoreManager pageStoreMgr,
        IgniteWriteAheadLogManager walMgr,
        IgniteCacheDatabaseSharedManager dbMgr,
        GridCacheDeploymentManager<K, V> depMgr,
        GridCachePartitionExchangeManager<K, V> exchMgr,
        CacheAffinitySharedManager affMgr,
        GridCacheIoManager ioMgr,
        GridCacheSharedTtlCleanupManager ttlMgr) {
        this.mvccMgr = add(mgrs, mvccMgr);
        this.verMgr = add(mgrs, verMgr);
        this.txMgr = add(mgrs, txMgr);
        this.pageStoreMgr = add(mgrs, pageStoreMgr);
        this.walMgr = add(mgrs, walMgr);
        this.dbMgr = add(mgrs, dbMgr);
        this.jtaMgr = add(mgrs, jtaMgr);
        this.depMgr = add(mgrs, depMgr);
        this.exchMgr = add(mgrs, exchMgr);
        this.affMgr = add(mgrs, affMgr);
        this.ioMgr = add(mgrs, ioMgr);
        this.ttlMgr = add(mgrs, ttlMgr);
    }

    /**
     * Gets all cache contexts for local node.
     *
     * @return Collection of all cache contexts.
     */
    public Collection<GridCacheContext> cacheContexts() {
        return (Collection)ctxMap.values();
    }

    /**
     * @return Cache processor.
     */
    public GridCacheProcessor cache() {
        return kernalCtx.cache();
    }

    /**
     * Adds cache context to shared cache context.
     *
     * @param cacheCtx Cache context to add.
     * @throws IgniteCheckedException If cache ID conflict detected.
     */
    @SuppressWarnings("unchecked")
    public void addCacheContext(GridCacheContext cacheCtx) throws IgniteCheckedException {
        if (ctxMap.containsKey(cacheCtx.cacheId())) {
            GridCacheContext<K, V> existing = ctxMap.get(cacheCtx.cacheId());

            throw new IgniteCheckedException("Failed to start cache due to conflicting cache ID " +
                "(change cache name and restart grid) [cacheName=" + cacheCtx.name() +
                ", conflictingCacheName=" + existing.name() + ']');
        }

        CacheStoreManager mgr = cacheCtx.store();

        if (mgr.configured() && mgr.isLocal())
            locStoreCnt.incrementAndGet();

        ctxMap.put(cacheCtx.cacheId(), cacheCtx);
    }

    /**
     * @param cacheCtx Cache context to remove.
     */
    public void removeCacheContext(GridCacheContext cacheCtx) {
        int cacheId = cacheCtx.cacheId();

        ctxMap.remove(cacheId, cacheCtx);

        CacheStoreManager mgr = cacheCtx.store();

        if (mgr.configured() && mgr.isLocal())
            locStoreCnt.decrementAndGet();

        // Safely clean up the message listeners.
        ioMgr.removeHandlers(cacheId);
    }

    /**
     * Checks if cache context is closed.
     *
     * @param ctx Cache context to check.
     * @return {@code True} if cache context is closed.
     */
    public boolean closed(GridCacheContext ctx) {
        return !ctxMap.containsKey(ctx.cacheId());
    }

    /**
     * @return List of shared context managers in starting order.
     */
    public List<GridCacheSharedManager<K, V>> managers() {
        return mgrs;
    }

    /**
     * Gets cache context by cache ID.
     *
     * @param cacheId Cache ID.
     * @return Cache context.
     */
    public GridCacheContext<K, V> cacheContext(int cacheId) {
        return ctxMap.get(cacheId);
    }

    /**
     * @return Grid name.
     */
    public String gridName() {
        return kernalCtx.gridName();
    }

    /**
     * Gets transactions configuration.
     *
     * @return Transactions configuration.
     */
    public TransactionConfiguration txConfig() {
        return kernalCtx.config().getTransactionConfiguration();
    }

    /**
     * @return Timeout for initial map exchange before preloading. We make it {@code 4} times
     * bigger than network timeout by default.
     */
    public long preloadExchangeTimeout() {
        long t1 = gridConfig().getNetworkTimeout() * 4;
        long t2 = gridConfig().getNetworkTimeout() * gridConfig().getCacheConfiguration().length * 2;

        long timeout = Math.max(t1, t2);

        return timeout < 0 ? Long.MAX_VALUE : timeout;
    }

    /**
     * @return Deployment enabled flag.
     */
    public boolean deploymentEnabled() {
        return kernalContext().deploy().enabled();
    }

    /**
     * @return Data center ID.
     */
    public byte dataCenterId() {
        // Data center ID is same for all caches, so grab the first one.
        GridCacheContext<?, ?> cacheCtx = F.first(cacheContexts());

        return cacheCtx.dataCenterId();
    }

    /**
     * @return Transactional metrics adapter.
     */
    public TransactionMetricsAdapter txMetrics() {
        return txMetrics;
    }

    /**
     * Resets tx metrics.
     */
    public void resetTxMetrics() {
        txMetrics = new TransactionMetricsAdapter();
    }

    /**
     * @return Cache transaction manager.
     */
    public IgniteTxManager tm() {
        return txMgr;
    }

    /**
     * @return JTA manager.
     */
    public CacheJtaManagerAdapter jta() {
        return jtaMgr;
    }

    /**
     * @return Exchange manager.
     */
    public GridCachePartitionExchangeManager<K, V> exchange() {
        return exchMgr;
    }

    /**
     * @return Affinity manager.
     */
    public CacheAffinitySharedManager<K, V> affinity() {
        return affMgr;
    }

    /**
     * @return Lock order manager.
     */
    public GridCacheVersionManager versions() {
        return verMgr;
    }

    /**
     * @return Lock manager.
     */
    public GridCacheMvccManager mvcc() {
        return mvccMgr;
    }

    /**
     * @return Database manager.
     */
    public IgniteCacheDatabaseSharedManager database() {
        return dbMgr;
    }

    /**
     * @return Page store manager.
     */
    public IgnitePageStoreManager pageStore() {
        return pageStoreMgr;
    }

    /**
     * @return Write ahead log manager.
     */
    public IgniteWriteAheadLogManager wal() {
        return walMgr;
    }

    /**
     * @return IO manager.
     */
    public GridCacheIoManager io() {
        return ioMgr;
    }

    /**
     * @return Ttl cleanup manager.
     * */
    public GridCacheSharedTtlCleanupManager ttl() {
        return ttlMgr;
    }

    /**
     * @return Cache deployment manager.
     */
    public GridCacheDeploymentManager<K, V> deploy() {
        return depMgr;
    }

    /**
     * @return Marshaller.
     */
    public Marshaller marshaller() {
        return kernalCtx.config().getMarshaller();
    }

    /**
     * @return Grid configuration.
     */
    public IgniteConfiguration gridConfig() {
        return kernalCtx.config();
    }

    /**
     * @return Kernal context.
     */
    public GridKernalContext kernalContext() {
        return kernalCtx;
    }

    /**
     * @return Grid IO manager.
     */
    public GridIoManager gridIO() {
        return kernalCtx.io();
    }

    /**
     * @return Grid deployment manager.
     */
    public GridDeploymentManager gridDeploy() {
        return kernalCtx.deploy();
    }

    /**
     * @return Grid event storage manager.
     */
    public GridEventStorageManager gridEvents() {
        return kernalCtx.event();
    }

    /**
     * @return Discovery manager.
     */
    public GridDiscoveryManager discovery() {
        return kernalCtx.discovery();
    }

    /**
     * @return Timeout processor.
     */
    public GridTimeoutProcessor time() {
        return kernalCtx.timeout();
    }

    /**
     * @return Node ID.
     */
    public UUID localNodeId() {
        return kernalCtx.localNodeId();
    }

    /**
     * @return Local node.
     */
    public ClusterNode localNode() {
        return kernalCtx.discovery().localNode();
    }

    /**
     * @return Count of caches with configured local stores.
     */
    public int getLocalStoreCount() {
        return locStoreCnt.get();
    }

    /**
     * @param nodeId Node ID.
     * @return Node or {@code null}.
     */
    @Nullable public ClusterNode node(UUID nodeId) {
        return kernalCtx.discovery().node(nodeId);
    }

    /** Indicating whether local store keeps primary only. */
    public boolean localStorePrimaryOnly() {
        return locStorePrimaryOnly;
    }

    /**
     * Gets grid logger for given class.
     *
     * @param cls Class to get logger for.
     * @return IgniteLogger instance.
     */
    public IgniteLogger logger(Class<?> cls) {
        return kernalCtx.log(cls);
    }

    /**
     * @param category Category.
     * @return Logger.
     */
    public IgniteLogger logger(String category) {
        return kernalCtx.log(category);
    }

    /**
     * Waits for partition locks and transactions release.
     *
     * @param topVer Topology version.
     * @return {@code true} if waiting was successful.
     */
    @SuppressWarnings({"unchecked"})
    public IgniteInternalFuture<?> partitionReleaseFuture(AffinityTopologyVersion topVer) {
        GridCompoundFuture f = new GridCompoundFuture();

        f.add(mvcc().finishExplicitLocks(topVer));
        f.add(tm().finishTxs(topVer));
        f.add(mvcc().finishAtomicUpdates(topVer));
        f.add(mvcc().finishDataStreamerUpdates());

        f.markInitialized();

        return f;
    }

    /**
     * Gets ready future for the next affinity topology version (used in cases when a node leaves grid).
     *
     * @param curVer Current topology version (before a node left grid).
     * @return Ready future.
     */
    public IgniteInternalFuture<?> nextAffinityReadyFuture(AffinityTopologyVersion curVer) {
        if (curVer == null)
            return null;

        AffinityTopologyVersion nextVer = new AffinityTopologyVersion(curVer.topologyVersion() + 1);

        IgniteInternalFuture<?> fut = exchMgr.affinityReadyFuture(nextVer);

        return fut == null ? new GridFinishedFuture<>() : fut;
    }

    /**
     * @param tx Transaction to check.
     * @param activeCacheIds Active cache IDs.
     * @param cacheCtx Cache context.
     * @return Error message if transactions are incompatible.
     */
    @Nullable public String verifyTxCompatibility(IgniteInternalTx tx, GridLongList activeCacheIds,
        GridCacheContext<K, V> cacheCtx) {
        if (cacheCtx.systemTx() && !tx.system())
            return "system cache can be enlisted only in system transaction";

        if (!cacheCtx.systemTx() && tx.system())
            return "non-system cache can't be enlisted in system transaction";

        for (int i = 0; i < activeCacheIds.size(); i++) {
            int cacheId = (int)activeCacheIds.get(i);

            GridCacheContext<K, V> activeCacheCtx = cacheContext(cacheId);

            if (cacheCtx.systemTx()) {
                if (activeCacheCtx.cacheId() != cacheCtx.cacheId())
                    return "system transaction can include only one cache";
            }

            CacheStoreManager store = cacheCtx.store();
            CacheStoreManager activeStore = activeCacheCtx.store();

            if (store.isLocal() != activeStore.isLocal())
                return "caches with local and non-local stores can't be enlisted in one transaction";

            if (store.isWriteBehind() != activeStore.isWriteBehind())
                return "caches with different write-behind setting can't be enlisted in one transaction";

            if (activeCacheCtx.deploymentEnabled() != cacheCtx.deploymentEnabled())
                return "caches with enabled and disabled deployment modes can't be enlisted in one transaction";

            // If local and write-behind validations passed, this must be true.
            assert store.isWriteToStoreFromDht() == activeStore.isWriteToStoreFromDht();
        }

        return null;
    }

    /**
     * @param ignore Transaction to ignore.
     * @return Not null topology version if current thread holds lock preventing topology change.
     */
    @Nullable public AffinityTopologyVersion lockedTopologyVersion(IgniteInternalTx ignore) {
        long threadId = Thread.currentThread().getId();

        AffinityTopologyVersion topVer = txMgr.lockedTopologyVersion(threadId, ignore);

        if (topVer == null)
            topVer = mvccMgr.lastExplicitLockTopologyVersion(threadId);

        return topVer;
    }

    /**
     * Nulling references to potentially leak-prone objects.
     */
    public void cleanup() {
        mvccMgr = null;

        mgrs.clear();
    }

    /**
     * @param tx Transaction to close.
     * @throws IgniteCheckedException If failed.
     */
    public void endTx(IgniteInternalTx tx) throws IgniteCheckedException {
        tx.txState().awaitLastFut(this);

        tx.close();
    }

    /**
     * @param tx Transaction to commit.
     * @return Commit future.
     */
    @SuppressWarnings("unchecked")
    public IgniteInternalFuture<IgniteInternalTx> commitTxAsync(IgniteInternalTx tx) {
        GridCacheContext ctx = tx.txState().singleCacheContext(this);

        if (ctx == null) {
            tx.txState().awaitLastFut(this);

            return tx.commitAsync();
        }
        else
            return ctx.cache().commitTxAsync(tx);
    }

    /**
     * @param tx Transaction to rollback.
     * @throws IgniteCheckedException If failed.
     * @return Rollback future.
     */
    public IgniteInternalFuture rollbackTxAsync(IgniteInternalTx tx) throws IgniteCheckedException {
        tx.txState().awaitLastFut(this);

        return tx.rollbackAsync();
    }

    /**
     * @return Store session listeners.
     */
    @Nullable public Collection<CacheStoreSessionListener> storeSessionListeners() {
        return storeSesLsnrs;
    }

    /**
     * @param mgrs Managers list.
     * @param mgr Manager to add.
     * @return Added manager.
     */
    @Nullable private <T extends GridCacheSharedManager<K, V>> T add(List<GridCacheSharedManager<K, V>> mgrs,
        @Nullable T mgr) {
        if (mgr != null)
            mgrs.add(mgr);

        return mgr;
    }

    /**
     * Reset thread-local context for transactional cache.
     */
    public void txContextReset() {
        mvccMgr.contextReset();
    }

    /**
     * @param ver DHT atomic update future version.
     * @return Amount of active DHT atomic updates.
     */
    public int startDhtAtomicUpdate(GridCacheVersion ver) {
        assert dhtAtomicUpdCnt != null;

        return dhtAtomicUpdCnt.incrementAndGet(dhtAtomicUpdateIndex(ver));
    }

    /**
     * @param ver DHT atomic update future version.
     */
    public void finishDhtAtomicUpdate(GridCacheVersion ver) {
        assert dhtAtomicUpdCnt != null;

        dhtAtomicUpdCnt.decrementAndGet(dhtAtomicUpdateIndex(ver));
    }

    /**
     * @param ver Version.
     * @return Index.
     */
    private int dhtAtomicUpdateIndex(GridCacheVersion ver) {
        return U.safeAbs(ver.hashCode()) % dhtAtomicUpdCnt.length();
    }
}<|MERGE_RESOLUTION|>--- conflicted
+++ resolved
@@ -178,11 +178,7 @@
     ) {
         this.kernalCtx = kernalCtx;
 
-<<<<<<< HEAD
-        setManagers(mgrs, txMgr, jtaMgr, verMgr, mvccMgr, pageStoreMgr, walMgr, dbMgr, depMgr, exchMgr, affMgr, ioMgr);
-=======
-        setManagers(mgrs, txMgr, jtaMgr, verMgr, mvccMgr, depMgr, exchMgr, affMgr, ioMgr, ttlMgr);
->>>>>>> 08606bd4
+        setManagers(mgrs, txMgr, jtaMgr, verMgr, mvccMgr, pageStoreMgr, walMgr, dbMgr, depMgr, exchMgr, affMgr, ioMgr, ttlMgr);
 
         this.storeSesLsnrs = storeSesLsnrs;
 
