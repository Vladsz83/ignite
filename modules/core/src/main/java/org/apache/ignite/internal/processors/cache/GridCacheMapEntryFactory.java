/*
 * Licensed to the Apache Software Foundation (ASF) under one or more
 * contributor license agreements.  See the NOTICE file distributed with
 * this work for additional information regarding copyright ownership.
 * The ASF licenses this file to You under the Apache License, Version 2.0
 * (the "License"); you may not use this file except in compliance with
 * the License.  You may obtain a copy of the License at
 *
 *      http://www.apache.org/licenses/LICENSE-2.0
 *
 * Unless required by applicable law or agreed to in writing, software
 * distributed under the License is distributed on an "AS IS" BASIS,
 * WITHOUT WARRANTIES OR CONDITIONS OF ANY KIND, either express or implied.
 * See the License for the specific language governing permissions and
 * limitations under the License.
 */

package org.apache.ignite.internal.processors.cache;

import org.apache.ignite.internal.processors.affinity.*;
import org.jetbrains.annotations.*;

/**
 * Factory for cache entries.
 */
public interface GridCacheMapEntryFactory {
    /**
     * @param ctx Cache registry.
     * @param topVer Topology version.
     * @param key Cache key.
     * @param hash Key hash value.
     * @param val Entry value.
     * @param next Next entry in the linked list.
     * @param ttl Time to live.
     * @param hdrId Header id.
     * @return New cache entry.
     */
<<<<<<< HEAD
    public GridCacheMapEntry<K, V> create(GridCacheContext<K, V> ctx, AffinityTopologyVersion topVer, K key, int hash,
        V val, @Nullable GridCacheMapEntry<K, V> next, long ttl, int hdrId);
=======
    public GridCacheMapEntry create(GridCacheContext ctx,
        long topVer,
        KeyCacheObject key,
        int hash,
        CacheObject val,
        @Nullable GridCacheMapEntry next,
        long ttl,
        int hdrId);
>>>>>>> 6c4282a1
}<|MERGE_RESOLUTION|>--- conflicted
+++ resolved
@@ -35,17 +35,12 @@
      * @param hdrId Header id.
      * @return New cache entry.
      */
-<<<<<<< HEAD
-    public GridCacheMapEntry<K, V> create(GridCacheContext<K, V> ctx, AffinityTopologyVersion topVer, K key, int hash,
-        V val, @Nullable GridCacheMapEntry<K, V> next, long ttl, int hdrId);
-=======
     public GridCacheMapEntry create(GridCacheContext ctx,
-        long topVer,
+        AffinityTopologyVersion topVer,
         KeyCacheObject key,
         int hash,
         CacheObject val,
         @Nullable GridCacheMapEntry next,
         long ttl,
         int hdrId);
->>>>>>> 6c4282a1
 }