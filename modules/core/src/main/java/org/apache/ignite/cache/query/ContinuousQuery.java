/*
 * Licensed to the Apache Software Foundation (ASF) under one or more
 * contributor license agreements.  See the NOTICE file distributed with
 * this work for additional information regarding copyright ownership.
 * The ASF licenses this file to You under the Apache License, Version 2.0
 * (the "License"); you may not use this file except in compliance with
 * the License.  You may obtain a copy of the License at
 *
 *      http://www.apache.org/licenses/LICENSE-2.0
 *
 * Unless required by applicable law or agreed to in writing, software
 * distributed under the License is distributed on an "AS IS" BASIS,
 * WITHOUT WARRANTIES OR CONDITIONS OF ANY KIND, either express or implied.
 * See the License for the specific language governing permissions and
 * limitations under the License.
 */

package org.apache.ignite.cache.query;

import javax.cache.Cache;
import javax.cache.configuration.Factory;
import javax.cache.event.CacheEntryEventFilter;
import javax.cache.event.CacheEntryUpdatedListener;
import org.apache.ignite.IgniteCache;
import org.apache.ignite.cache.CacheEntryEventSerializableFilter;
import org.apache.ignite.configuration.IgniteConfiguration;
import org.apache.ignite.lang.IgniteAsyncCallback;

/**
 * API for configuring continuous cache queries.
 * <p>
 * Continuous queries allow to register a remote filter and a local listener
 * for cache updates. If an update event passes the filter, it will be sent to
 * the node that executed the query and local listener will be notified.
 * <p>
 * Additionally, you can execute initial query to get currently existing data.
 * Query can be of any type (SQL, TEXT or SCAN) and can be set via {@link #setInitialQuery(Query)}
 * method.
 * <p>
 * Query can be executed either on all nodes in topology using {@link IgniteCache#query(Query)}
 * method, or only on the local node, if {@link Query#setLocal(boolean)} parameter is set to {@code true}.
 * Note that in case query is distributed and a new node joins, it will get the remote
 * filter for the query during discovery process before it actually joins topology,
 * so no updates will be missed.
 * <h1 class="header">Example</h1>
 * As an example, suppose we have cache with {@code 'Person'} objects and we need
 * to query all persons with salary above 1000.
 * <p>
 * Here is the {@code Person} class:
 * <pre name="code" class="java">
 * public class Person {
 *     // Name.
 *     private String name;
 *
 *     // Salary.
 *     private double salary;
 *
 *     ...
 * }
 * </pre>
 * <p>
 * You can create and execute continuous query like so:
 * <pre name="code" class="java">
 * // Create new continuous query.
 * ContinuousQuery&lt;Long, Person&gt; qry = new ContinuousQuery&lt;&gt;();
 *
 * // Initial iteration query will return all persons with salary above 1000.
 * qry.setInitialQuery(new ScanQuery&lt;&gt;((id, p) -> p.getSalary() &gt; 1000));
 *
 *
 * // Callback that is called locally when update notifications are received.
 * // It simply prints out information about all created persons.
 * qry.setLocalListener((evts) -> {
 *     for (CacheEntryEvent&lt;? extends Long, ? extends Person&gt; e : evts) {
 *         Person p = e.getValue();
 *
 *         System.out.println(p.getFirstName() + " " + p.getLastName() + "'s salary is " + p.getSalary());
 *     }
 * });
 *
 * // Continuous listener will be notified for persons with salary above 1000.
 * qry.setRemoteFilter(evt -> evt.getValue().getSalary() &gt; 1000);
 *
 * // Execute query and get cursor that iterates through initial data.
 * QueryCursor&lt;Cache.Entry&lt;Long, Person&gt;&gt; cur = cache.query(qry);
 * </pre>
 * This will execute query on all nodes that have cache you are working with and
 * listener will start to receive notifications for cache updates.
 * <p>
 * To stop receiving updates call {@link QueryCursor#close()} method:
 * <pre name="code" class="java">
 * cur.close();
 * </pre>
 * Note that this works even if you didn't provide initial query. Cursor will
 * be empty in this case, but it will still unregister listeners when {@link QueryCursor#close()}
 * is called.
 * <p>
 * {@link IgniteAsyncCallback} annotation is supported for {@link CacheEntryEventFilter}
 * (see {@link #setRemoteFilterFactory(Factory)}) and {@link CacheEntryUpdatedListener}
 * (see {@link #setLocalListener(CacheEntryUpdatedListener)}).
 * If filter and/or listener are annotated with {@link IgniteAsyncCallback} then annotated callback
 * is executed in async callback pool (see {@link IgniteConfiguration#getAsyncCallbackPoolSize()})
 * and notification order is kept the same as update order for given cache key.
 *
 * @see IgniteAsyncCallback
 * @see IgniteConfiguration#getAsyncCallbackPoolSize()
 */
public final class ContinuousQuery<K, V> extends Query<Cache.Entry<K, V>> {
    /** */
    private static final long serialVersionUID = 0L;

    /**
     * Default page size. Size of {@code 1} means that all entries
     * will be sent to master node immediately (buffering is disabled).
     */
    public static final int DFLT_PAGE_SIZE = 1;

    /** Maximum default time interval after which buffer will be flushed (if buffering is enabled). */
    public static final long DFLT_TIME_INTERVAL = 0;

    /**
     * Default value for automatic unsubscription flag. Remote filters
     * will be unregistered by default if master node leaves topology.
     */
    public static final boolean DFLT_AUTO_UNSUBSCRIBE = true;

    /** Initial query. */
    private Query<Cache.Entry<K, V>> initQry;

    /** Local listener. */
    private CacheEntryUpdatedListener<K, V> locLsnr;

    /** Remote filter. */
    private CacheEntryEventSerializableFilter<K, V> rmtFilter;

    /** Remote filter factory. */
    private Factory<? extends CacheEntryEventFilter<K, V>> rmtFilterFactory;

    /** Time interval. */
    private long timeInterval = DFLT_TIME_INTERVAL;

    /** Automatic unsubscription flag. */
    private boolean autoUnsubscribe = DFLT_AUTO_UNSUBSCRIBE;

    /**
     * Creates new continuous query.
     */
    public ContinuousQuery() {
        setPageSize(DFLT_PAGE_SIZE);
    }

    /**
     * Sets initial query.
     * <p>
     * This query will be executed before continuous listener is registered
     * which allows to iterate through entries which already existed at the
     * time continuous query is executed.
     *
     * @param initQry Initial query.
     * @return {@code this} for chaining.
     */
    public ContinuousQuery<K, V> setInitialQuery(Query<Cache.Entry<K, V>> initQry) {
        this.initQry = initQry;

        return this;
    }

    /**
     * Gets initial query.
     *
     * @return Initial query.
     */
    public Query<Cache.Entry<K, V>> getInitialQuery() {
        return initQry;
    }

    /**
     * Sets local callback. This callback is called only in local node when new updates are received.
     * <p>
     * The callback predicate accepts ID of the node from where updates are received and collection
     * of received entries. Note that for removed entries value will be {@code null}.
     * <p>
     * If the predicate returns {@code false}, query execution will be cancelled.
     * <p>
     * <b>WARNING:</b> all operations that involve any kind of JVM-local or distributed locking (e.g.,
     * synchronization or transactional cache operations), should be executed asynchronously without
     * blocking the thread that called the callback. Otherwise, you can get deadlocks.
     * <p>
     * If local listener are annotated with {@link IgniteAsyncCallback} then it is executed in async callback pool
     * (see {@link IgniteConfiguration#getAsyncCallbackPoolSize()}) that allow to perform a cache operations.
     *
     * @param locLsnr Local callback.
     * @return {@code this} for chaining.
     * @see IgniteAsyncCallback
     * @see IgniteConfiguration#getAsyncCallbackPoolSize()
     */
    public ContinuousQuery<K, V> setLocalListener(CacheEntryUpdatedListener<K, V> locLsnr) {
        this.locLsnr = locLsnr;

        return this;
    }

    /**
     * Gets local listener.
     *
     * @return Local listener.
     */
    public CacheEntryUpdatedListener<K, V> getLocalListener() {
        return locLsnr;
    }

    /**
     * Sets optional key-value filter. This filter is called before entry is sent to the master node.
     * <p>
     * <b>WARNING:</b> all operations that involve any kind of JVM-local or distributed locking
     * (e.g., synchronization or transactional cache operations), should be executed asynchronously
     * without blocking the thread that called the filter. Otherwise, you can get deadlocks.
     * <p>
     * If remote filter are annotated with {@link IgniteAsyncCallback} then it is executed in async callback
     * pool (see {@link IgniteConfiguration#getAsyncCallbackPoolSize()}) that allow to perform a cache operations.
     *
     * @param rmtFilter Key-value filter.
     * @return {@code this} for chaining.
     *
     * @deprecated Use {@link #setRemoteFilterFactory(Factory)} instead.
<<<<<<< HEAD
=======
     * @see IgniteAsyncCallback
     * @see IgniteConfiguration#getAsyncCallbackPoolSize()
>>>>>>> 4a8fb8f3
     */
    @Deprecated
    public ContinuousQuery<K, V> setRemoteFilter(CacheEntryEventSerializableFilter<K, V> rmtFilter) {
        this.rmtFilter = rmtFilter;

        return this;
    }

    /**
     * Gets remote filter.
     *
     * @return Remote filter.
     */
    public CacheEntryEventSerializableFilter<K, V> getRemoteFilter() {
        return rmtFilter;
    }

    /**
     * Sets optional key-value filter factory. This factory produces filter is called before entry is
     * sent to the master node.
     * <p>
     * <b>WARNING:</b> all operations that involve any kind of JVM-local or distributed locking
     * (e.g., synchronization or transactional cache operations), should be executed asynchronously
     * without blocking the thread that called the filter. Otherwise, you can get deadlocks.
<<<<<<< HEAD
     *
     * @param rmtFilterFactory Key-value filter factory.
     * @return {@code this} for chaining.
=======
     * <p>
     * If remote filter are annotated with {@link IgniteAsyncCallback} then it is executed in async callback
     * pool (see {@link IgniteConfiguration#getAsyncCallbackPoolSize()}) that allow to perform a cache operations.
     *
     * @param rmtFilterFactory Key-value filter factory.
     * @return {@code this} for chaining.
     * @see IgniteAsyncCallback
     * @see IgniteConfiguration#getAsyncCallbackPoolSize()
>>>>>>> 4a8fb8f3
     */
    public ContinuousQuery<K, V> setRemoteFilterFactory(
        Factory<? extends CacheEntryEventFilter<K, V>> rmtFilterFactory) {
        this.rmtFilterFactory = rmtFilterFactory;

        return this;
    }

    /**
     * Gets remote filter.
     *
     * @return Remote filter.
     */
    public Factory<? extends CacheEntryEventFilter<K, V>> getRemoteFilterFactory() {
        return rmtFilterFactory;
    }

    /**
     * Sets time interval.
     * <p>
     * When a cache update happens, entry is first put into a buffer. Entries from buffer will
     * be sent to the master node only if the buffer is full (its size can be provided via {@link #setPageSize(int)}
     * method) or time provided via this method is exceeded.
     * <p>
     * Default time interval is {@code 0} which means that
     * time check is disabled and entries will be sent only when buffer is full.
     *
     * @param timeInterval Time interval.
     * @return {@code this} for chaining.
     */
    public ContinuousQuery<K, V> setTimeInterval(long timeInterval) {
        if (timeInterval < 0)
            throw new IllegalArgumentException("Time interval can't be negative.");

        this.timeInterval = timeInterval;

        return this;
    }

    /**
     * Gets time interval.
     *
     * @return Time interval.
     */
    public long getTimeInterval() {
        return timeInterval;
    }

    /**
     * Sets automatic unsubscribe flag.
     * <p>
     * This flag indicates that query filters on remote nodes should be
     * automatically unregistered if master node (node that initiated the query) leaves topology. If this flag is
     * {@code false}, filters will be unregistered only when the query is cancelled from master node, and won't ever be
     * unregistered if master node leaves grid.
     * <p>
     * Default value for this flag is {@code true}.
     *
     * @param autoUnsubscribe Automatic unsubscription flag.
     * @return {@code this} for chaining.
     */
    public ContinuousQuery<K, V> setAutoUnsubscribe(boolean autoUnsubscribe) {
        this.autoUnsubscribe = autoUnsubscribe;

        return this;
    }

    /** {@inheritDoc} */
    @Override public ContinuousQuery<K, V> setPageSize(int pageSize) {
        return (ContinuousQuery<K, V>)super.setPageSize(pageSize);
    }

    /** {@inheritDoc} */
    @Override public ContinuousQuery<K, V> setLocal(boolean loc) {
        return (ContinuousQuery<K, V>)super.setLocal(loc);
    }

    /**
     * Gets automatic unsubscription flag value.
     *
     * @return Automatic unsubscription flag.
     */
    public boolean isAutoUnsubscribe() {
        return autoUnsubscribe;
    }
}<|MERGE_RESOLUTION|>--- conflicted
+++ resolved
@@ -223,11 +223,8 @@
      * @return {@code this} for chaining.
      *
      * @deprecated Use {@link #setRemoteFilterFactory(Factory)} instead.
-<<<<<<< HEAD
-=======
      * @see IgniteAsyncCallback
      * @see IgniteConfiguration#getAsyncCallbackPoolSize()
->>>>>>> 4a8fb8f3
      */
     @Deprecated
     public ContinuousQuery<K, V> setRemoteFilter(CacheEntryEventSerializableFilter<K, V> rmtFilter) {
@@ -252,11 +249,6 @@
      * <b>WARNING:</b> all operations that involve any kind of JVM-local or distributed locking
      * (e.g., synchronization or transactional cache operations), should be executed asynchronously
      * without blocking the thread that called the filter. Otherwise, you can get deadlocks.
-<<<<<<< HEAD
-     *
-     * @param rmtFilterFactory Key-value filter factory.
-     * @return {@code this} for chaining.
-=======
      * <p>
      * If remote filter are annotated with {@link IgniteAsyncCallback} then it is executed in async callback
      * pool (see {@link IgniteConfiguration#getAsyncCallbackPoolSize()}) that allow to perform a cache operations.
@@ -265,7 +257,6 @@
      * @return {@code this} for chaining.
      * @see IgniteAsyncCallback
      * @see IgniteConfiguration#getAsyncCallbackPoolSize()
->>>>>>> 4a8fb8f3
      */
     public ContinuousQuery<K, V> setRemoteFilterFactory(
         Factory<? extends CacheEntryEventFilter<K, V>> rmtFilterFactory) {
