/*
 * Licensed to the Apache Software Foundation (ASF) under one or more
 * contributor license agreements.  See the NOTICE file distributed with
 * this work for additional information regarding copyright ownership.
 * The ASF licenses this file to You under the Apache License, Version 2.0
 * (the "License"); you may not use this file except in compliance with
 * the License.  You may obtain a copy of the License at
 *
 *      http://www.apache.org/licenses/LICENSE-2.0
 *
 * Unless required by applicable law or agreed to in writing, software
 * distributed under the License is distributed on an "AS IS" BASIS,
 * WITHOUT WARRANTIES OR CONDITIONS OF ANY KIND, either express or implied.
 * See the License for the specific language governing permissions and
 * limitations under the License.
 */

package org.apache.ignite.internal.processors.cache.local.atomic;

import java.io.Externalizable;
import java.util.ArrayList;
import java.util.Arrays;
import java.util.Collection;
import java.util.Collections;
import java.util.HashMap;
import java.util.Iterator;
import java.util.LinkedHashMap;
import java.util.List;
import java.util.Map;
import java.util.Set;
import java.util.UUID;
import java.util.concurrent.Callable;
import javax.cache.expiry.ExpiryPolicy;
import javax.cache.processor.EntryProcessor;
import javax.cache.processor.EntryProcessorException;
import javax.cache.processor.EntryProcessorResult;
import org.apache.ignite.IgniteCheckedException;
import org.apache.ignite.internal.IgniteInternalFuture;
import org.apache.ignite.internal.processors.affinity.AffinityTopologyVersion;
import org.apache.ignite.internal.processors.cache.CacheEntryPredicate;
import org.apache.ignite.internal.processors.cache.CacheInvokeEntry;
import org.apache.ignite.internal.processors.cache.CacheInvokeResult;
import org.apache.ignite.internal.processors.cache.CacheLazyEntry;
import org.apache.ignite.internal.processors.cache.CacheObject;
import org.apache.ignite.internal.processors.cache.CacheOperationContext;
import org.apache.ignite.internal.processors.cache.CachePartialUpdateCheckedException;
import org.apache.ignite.internal.processors.cache.CacheStorePartialUpdateException;
import org.apache.ignite.internal.processors.cache.GridCacheContext;
import org.apache.ignite.internal.processors.cache.GridCacheEntryEx;
import org.apache.ignite.internal.processors.cache.GridCacheEntryRemovedException;
import org.apache.ignite.internal.processors.cache.GridCacheOperation;
import org.apache.ignite.internal.processors.cache.GridCachePreloader;
import org.apache.ignite.internal.processors.cache.GridCachePreloaderAdapter;
import org.apache.ignite.internal.processors.cache.GridCacheReturn;
import org.apache.ignite.internal.processors.cache.IgniteCacheExpiryPolicy;
import org.apache.ignite.internal.processors.cache.KeyCacheObject;
import org.apache.ignite.internal.processors.cache.local.GridLocalCache;
import org.apache.ignite.internal.processors.cache.transactions.IgniteTxLocalEx;
import org.apache.ignite.internal.processors.cache.version.GridCacheVersion;
import org.apache.ignite.internal.util.F0;
import org.apache.ignite.internal.util.GridUnsafe;
import org.apache.ignite.internal.util.future.GridEmbeddedFuture;
import org.apache.ignite.internal.util.future.GridFinishedFuture;
import org.apache.ignite.internal.util.lang.GridTuple3;
import org.apache.ignite.internal.util.typedef.C1;
import org.apache.ignite.internal.util.typedef.C2;
import org.apache.ignite.internal.util.typedef.CX1;
import org.apache.ignite.internal.util.typedef.F;
import org.apache.ignite.internal.util.typedef.T2;
import org.apache.ignite.internal.util.typedef.internal.A;
import org.apache.ignite.internal.util.typedef.internal.CU;
import org.apache.ignite.internal.util.typedef.internal.U;
import org.apache.ignite.lang.IgniteBiClosure;
import org.apache.ignite.lang.IgniteBiTuple;
import org.apache.ignite.plugin.security.SecurityPermission;
import org.apache.ignite.transactions.TransactionIsolation;
import org.jetbrains.annotations.Nullable;

import static org.apache.ignite.internal.processors.cache.GridCacheOperation.DELETE;
import static org.apache.ignite.internal.processors.cache.GridCacheOperation.TRANSFORM;
import static org.apache.ignite.internal.processors.cache.GridCacheOperation.UPDATE;

/**
 * Non-transactional local cache.
 */
public class GridLocalAtomicCache<K, V> extends GridLocalCache<K, V> {
    /** */
    private static final long serialVersionUID = 0L;

    /** */
    private GridCachePreloader preldr;

    /**
     * Empty constructor required by {@link Externalizable}.
     */
    public GridLocalAtomicCache() {
        // No-op.
    }

    /**
     * @param ctx Cache context.
     */
    public GridLocalAtomicCache(GridCacheContext<K, V> ctx) {
        super(ctx);

        preldr = new GridCachePreloaderAdapter(ctx);
    }

    /** {@inheritDoc} */
    @Override public boolean isLocal() {
        return true;
    }

    /** {@inheritDoc} */
    @Override public GridCachePreloader preloader() {
        return preldr;
    }

    /** {@inheritDoc} */
    @SuppressWarnings("unchecked")
    @Override public V getAndPut(K key, V val, @Nullable CacheEntryPredicate filter) throws IgniteCheckedException {
        A.notNull(key, "key", val, "val");

        CacheOperationContext opCtx = ctx.operationContextPerCall();

        return (V)updateAllInternal(UPDATE,
            Collections.singleton(key),
            Collections.singleton(val),
            null,
            expiryPerCall(),
            true,
            false,
            filter,
            ctx.writeThrough(),
            ctx.readThrough(),
            opCtx != null && opCtx.isKeepBinary());
    }

    /** {@inheritDoc} */
    @Override public boolean put(K key, V val, CacheEntryPredicate filter) throws IgniteCheckedException {
        A.notNull(key, "key", val, "val");

        boolean statsEnabled = ctx.config().isStatisticsEnabled();

        long start = statsEnabled ? System.nanoTime() : 0L;

        CacheOperationContext opCtx = ctx.operationContextPerCall();

        boolean res = (Boolean)updateAllInternal(UPDATE,
            Collections.singleton(key),
            Collections.singleton(val),
            null,
            expiryPerCall(),
            false,
            false,
            filter,
            ctx.writeThrough(),
            ctx.readThrough(),
            opCtx != null && opCtx.isKeepBinary());

        if (statsEnabled)
            metrics0().addPutTimeNanos(System.nanoTime() - start);

        return res;
    }

    /** {@inheritDoc} */
    @SuppressWarnings("unchecked")
    @Override public IgniteInternalFuture<V> getAndPutAsync0(K key, V val, @Nullable CacheEntryPredicate filter) {
        A.notNull(key, "key", val, "val");

        return updateAllAsync0(F0.asMap(key, val),
            null,
            null,
            true,
            false,
            filter);
    }

    /** {@inheritDoc} */
    @SuppressWarnings("unchecked")
    @Override public IgniteInternalFuture<Boolean> putAsync0(K key, V val, @Nullable CacheEntryPredicate filter) {
        A.notNull(key, "key", val, "val");

        return updateAllAsync0(F0.asMap(key, val),
            null,
            null,
            false,
            false,
            filter);
    }

    /** {@inheritDoc} */
    @SuppressWarnings("unchecked")
    @Override public V getAndPutIfAbsent(K key, V val) throws IgniteCheckedException {
        return getAndPut(key, val, ctx.noVal());
    }

    /** {@inheritDoc} */
    @Override public IgniteInternalFuture<V> getAndPutIfAbsentAsync(K key, V val) {
        return getAndPutAsync(key, val, ctx.noVal());
    }

    /** {@inheritDoc} */
    @Override public boolean putIfAbsent(K key, V val) throws IgniteCheckedException {
        return put(key, val, ctx.noVal());
    }

    /** {@inheritDoc} */
    @Override public IgniteInternalFuture<Boolean> putIfAbsentAsync(K key, V val) {
        return putAsync(key, val, ctx.noVal());
    }

    /** {@inheritDoc} */
    @SuppressWarnings("unchecked")
    @Override public V getAndReplace(K key, V val) throws IgniteCheckedException {
        return getAndPut(key, val, ctx.hasVal());
    }

    /** {@inheritDoc} */
    @Override public IgniteInternalFuture<V> getAndReplaceAsync(K key, V val) {
        return getAndPutAsync(key, val, ctx.hasVal());
    }

    /** {@inheritDoc} */
    @Override public boolean replace(K key, V val) throws IgniteCheckedException {
        return put(key, val, ctx.hasVal());
    }

    /** {@inheritDoc} */
    @Override public IgniteInternalFuture<Boolean> replaceAsync(K key, V val) {
        return putAsync(key, val, ctx.hasVal());
    }

    /** {@inheritDoc} */
    @Override public boolean replace(K key, V oldVal, V newVal) throws IgniteCheckedException {
        A.notNull(oldVal, "oldVal");

        return put(key, newVal, ctx.equalsVal(oldVal));
    }

    /** {@inheritDoc} */
    @Override public IgniteInternalFuture<Boolean> replaceAsync(K key, V oldVal, V newVal) {
        return putAsync(key, newVal, ctx.equalsVal(oldVal));
    }

    /** {@inheritDoc} */
    @Override public void putAll(Map<? extends K, ? extends V> m) throws IgniteCheckedException {
        boolean statsEnabled = ctx.config().isStatisticsEnabled();

        long start = statsEnabled ? System.nanoTime() : 0L;

        CacheOperationContext opCtx = ctx.operationContextPerCall();

        updateAllInternal(UPDATE,
            m.keySet(),
            m.values(),
            null,
            expiryPerCall(),
            false,
            false,
            null,
            ctx.writeThrough(),
            ctx.readThrough(),
            opCtx != null && opCtx.isKeepBinary());

        if (statsEnabled)
            metrics0().addPutTimeNanos(System.nanoTime() - start);
    }

    /** {@inheritDoc} */
    @Override public IgniteInternalFuture<?> putAllAsync(Map<? extends K, ? extends V> m) {
        return updateAllAsync0(m,
            null,
            null,
            false,
            false,
            null).chain(RET2NULL);
    }

    /** {@inheritDoc} */
    @SuppressWarnings("unchecked")
    @Override public V getAndRemove(K key) throws IgniteCheckedException {
        CacheOperationContext opCtx = ctx.operationContextPerCall();

        return (V)updateAllInternal(DELETE,
            Collections.singleton(key),
            null,
            null,
            expiryPerCall(),
            true,
            false,
            null,
            ctx.writeThrough(),
            ctx.readThrough(),
            opCtx != null && opCtx.isKeepBinary());
    }

    /** {@inheritDoc} */
    @SuppressWarnings("unchecked")
    @Override public IgniteInternalFuture<V> getAndRemoveAsync(K key) {
        return removeAllAsync0(Collections.singletonList(key), true, false, null);
    }

    /** {@inheritDoc} */
    @SuppressWarnings("unchecked")
    @Override public void removeAll(Collection<? extends K> keys) throws IgniteCheckedException {
        CacheOperationContext opCtx = ctx.operationContextPerCall();

        updateAllInternal(DELETE,
            keys,
            null,
            null,
            expiryPerCall(),
            false,
            false,
            null,
            ctx.writeThrough(),
            ctx.readThrough(),
            opCtx != null && opCtx.isKeepBinary());
    }

    /** {@inheritDoc} */
    @Override public IgniteInternalFuture<?> removeAllAsync(Collection<? extends K> keys) {
        return removeAllAsync0(keys, false, false, null).chain(RET2NULL);
    }

    /** {@inheritDoc} */
    @SuppressWarnings("unchecked")
    @Override public boolean remove(K key) throws IgniteCheckedException {
        boolean statsEnabled = ctx.config().isStatisticsEnabled();

        long start = statsEnabled ? System.nanoTime() : 0L;

        A.notNull(key, "key");

        CacheOperationContext opCtx = ctx.operationContextPerCall();

        Boolean rmv = (Boolean)updateAllInternal(DELETE,
            Collections.singleton(key),
            null,
            null,
            expiryPerCall(),
            false,
            false,
            null,
            ctx.writeThrough(),
            ctx.readThrough(),
            opCtx != null && opCtx.isKeepBinary());

        if (statsEnabled && rmv)
            metrics0().addRemoveTimeNanos(System.nanoTime() - start);

        return rmv;
    }

    /** {@inheritDoc} */
    @SuppressWarnings("unchecked")
    @Override public IgniteInternalFuture<Boolean> removeAsync(K key, @Nullable CacheEntryPredicate filter) {
        A.notNull(key, "key");

        return removeAllAsync0(Collections.singletonList(key), false, false, filter);
    }

    /** {@inheritDoc} */
    @Override public boolean remove(K key, V val) throws IgniteCheckedException {
        A.notNull(key, "key", val, "val");

        CacheOperationContext opCtx = ctx.operationContextPerCall();

        return (Boolean)updateAllInternal(DELETE,
            Collections.singleton(key),
            null,
            null,
            expiryPerCall(),
            false,
            false,
            ctx.equalsVal(val),
            ctx.writeThrough(),
            ctx.readThrough(),
            opCtx != null && opCtx.isKeepBinary());
    }

    /** {@inheritDoc} */
    @Override public IgniteInternalFuture<Boolean> removeAsync(K key, V val) {
        return removeAsync(key, ctx.equalsVal(val));
    }

    /** {@inheritDoc} */
    @Override public IgniteInternalFuture<?> removeAllAsync() {
        return ctx.closures().callLocalSafe(new Callable<Void>() {
            @Override public Void call() throws Exception {
                removeAll();

                return null;
            }
        });
    }

    /** {@inheritDoc} */

    @SuppressWarnings("unchecked")
    @Override @Nullable public V get(K key, boolean deserializeBinary, boolean needVer) throws IgniteCheckedException {
        String taskName = ctx.kernalContext().job().currentTaskName();

        Map<K, V> m = getAllInternal(Collections.singleton(key),
            ctx.readThrough(),
            taskName,
            deserializeBinary,
            false,
            needVer);

        assert m.isEmpty() || m.size() == 1 : m.size();

        return m.get(key);
    }

    /** {@inheritDoc} */
    @SuppressWarnings("unchecked")
    @Override public final Map<K, V> getAll(Collection<? extends K> keys, boolean deserializeBinary, boolean needVer)
        throws IgniteCheckedException {
        A.notNull(keys, "keys");

        String taskName = ctx.kernalContext().job().currentTaskName();

        return getAllInternal(keys,
            ctx.readThrough(),
            taskName,
            deserializeBinary,
            false,
            needVer);
    }


    /** {@inheritDoc} */
    @SuppressWarnings("unchecked")
    @Override public IgniteInternalFuture<Map<K, V>> getAllAsync(
        @Nullable final Collection<? extends K> keys,
        final boolean forcePrimary,
        boolean skipTx,
        @Nullable UUID subjId,
        final String taskName,
        final boolean deserializeBinary,
        final boolean skipVals,
        boolean canRemap,
        final boolean needVer
    ) {
        A.notNull(keys, "keys");

        final boolean storeEnabled = ctx.readThrough();

        return asyncOp(new Callable<Map<K, V>>() {
            @Override public Map<K, V> call() throws Exception {
                return getAllInternal(keys, storeEnabled, taskName, deserializeBinary, skipVals, needVer);
            }
        });
    }

    /**
     * Entry point to all public API get methods.
     *
     * @param keys Keys to remove.
     * @param storeEnabled Store enabled flag.
     * @param taskName Task name.
     * @param deserializeBinary Deserialize binary .
     * @param skipVals Skip value flag.
     * @param needVer Need version.
     * @return Key-value map.
     * @throws IgniteCheckedException If failed.
     */
    @SuppressWarnings("ConstantConditions")
    private Map<K, V> getAllInternal(@Nullable Collection<? extends K> keys,
        boolean storeEnabled,
        String taskName,
        boolean deserializeBinary,
        boolean skipVals,
        boolean needVer
    ) throws IgniteCheckedException {
        ctx.checkSecurity(SecurityPermission.CACHE_READ);

        if (F.isEmpty(keys))
            return Collections.emptyMap();

        CacheOperationContext opCtx = ctx.operationContextPerCall();

        UUID subjId = ctx.subjectIdPerCall(null, opCtx);

        Map<K, V> vals = new HashMap<>(keys.size(), 1.0f);

        if (keyCheck)
            validateCacheKeys(keys);

        final IgniteCacheExpiryPolicy expiry = expiryPolicy(opCtx != null ? opCtx.expiry() : null);

        boolean success = true;

        for (K key : keys) {
            if (key == null)
                throw new NullPointerException("Null key.");

            GridCacheEntryEx entry = null;

            KeyCacheObject cacheKey = ctx.toCacheKeyObject(key);

            while (true) {
                try {
                    entry = entryEx(cacheKey);

                    if (entry != null) {
                        CacheObject v ;
                        GridCacheVersion ver;

                        if (needVer) {
                            T2<CacheObject, GridCacheVersion> res = entry.innerGetVersioned(
                                null,
                                null,
<<<<<<< HEAD
                                /*swap*/swapOrOffheap,
                                /*unmarshal*/true,
=======
>>>>>>> 4a8fb8f3
                                /**update-metrics*/false,
                                /*event*/!skipVals,
                                subjId,
                                null,
                                taskName,
                                expiry,
                                !deserializeBinary);

                            if (res != null) {
                                v = res.get1();
                                ver = res.get2();

                                ctx.addResult(
                                    vals,
                                    cacheKey,
                                    v,
                                    skipVals,
                                    false,
                                    deserializeBinary,
                                    true,
                                    ver);
                            }else
                                success = false;
                        }
                        else {
                            v = entry.innerGet(
                                null,
                                null,
<<<<<<< HEAD
                                /*swap*/swapOrOffheap,
=======
>>>>>>> 4a8fb8f3
                                /*read-through*/false,
                                /**update-metrics*/true,
                                /**event*/!skipVals,
                                subjId,
                                null,
                                taskName,
                                expiry,
                                !deserializeBinary);

                            if (v != null) {
                                ctx.addResult(vals,
                                    cacheKey,
                                    v,
                                    skipVals,
                                    false,
                                    deserializeBinary,
                                    true);
                            }
                            else
                                success = false;
                        }
                    }
                    else {
                        if (!storeEnabled && configuration().isStatisticsEnabled() && !skipVals)
                            metrics0().onRead(false);

                        success = false;
                    }

                    break; // While.
                }
                catch (GridCacheEntryRemovedException ignored) {
                    // No-op, retry.
                }
                finally {
                    if (entry != null)
                        ctx.evicts().touch(entry, ctx.affinity().affinityTopologyVersion());
                }

                if (!success && storeEnabled)
                    break;
            }
        }

        if (success || !storeEnabled)
            return vals;

        return getAllAsync(
            keys,
            opCtx == null || !opCtx.skipStore(),
            false,
            subjId,
            taskName,
            deserializeBinary,
            /*force primary*/false,
            expiry,
            skipVals,
            /*can remap*/true,
            needVer).get();
    }

    /** {@inheritDoc} */
    @Override public <T> EntryProcessorResult<T> invoke(K key,
        EntryProcessor<K, V, T> entryProcessor,
        Object... args) throws IgniteCheckedException {
        EntryProcessorResult<T> res = invokeAsync(key, entryProcessor, args).get();

        return res != null ? res : new CacheInvokeResult<T>();
    }

    /** {@inheritDoc} */
    @Override public <T> Map<K, EntryProcessorResult<T>> invokeAll(Set<? extends K> keys,
        final EntryProcessor<K, V, T> entryProcessor,
        Object... args) throws IgniteCheckedException {
        A.notNull(keys, "keys", entryProcessor, "entryProcessor");

        if (keyCheck)
            validateCacheKeys(keys);

        Map<? extends K, EntryProcessor> invokeMap = F.viewAsMap(keys, new C1<K, EntryProcessor>() {
            @Override public EntryProcessor apply(K k) {
                return entryProcessor;
            }
        });

        CacheOperationContext opCtx = ctx.operationContextPerCall();

        final boolean keepBinary = opCtx != null && opCtx.isKeepBinary();

        return (Map<K, EntryProcessorResult<T>>)updateAllInternal(TRANSFORM,
            invokeMap.keySet(),
            invokeMap.values(),
            args,
            expiryPerCall(),
            false,
            false,
            null,
            ctx.writeThrough(),
            ctx.readThrough(),
            keepBinary);
    }

    /** {@inheritDoc} */
    @SuppressWarnings("unchecked")
    @Override public <T> IgniteInternalFuture<EntryProcessorResult<T>> invokeAsync(K key,
        EntryProcessor<K, V, T> entryProcessor,
        Object... args) throws EntryProcessorException {
        A.notNull(key, "key", entryProcessor, "entryProcessor");

        if (keyCheck)
            validateCacheKey(key);

        Map<? extends K, EntryProcessor> invokeMap =
            Collections.singletonMap(key, (EntryProcessor)entryProcessor);

        IgniteInternalFuture<Map<K, EntryProcessorResult<T>>> fut = updateAllAsync0(null,
            invokeMap,
            args,
            false,
            false,
            null);

        return fut.chain(new CX1<IgniteInternalFuture<Map<K, EntryProcessorResult<T>>>, EntryProcessorResult<T>>() {
            @Override public EntryProcessorResult<T> applyx(IgniteInternalFuture<Map<K, EntryProcessorResult<T>>> fut)
                throws IgniteCheckedException {
                Map<K, EntryProcessorResult<T>> resMap = fut.get();

                if (resMap != null) {
                    assert resMap.isEmpty() || resMap.size() == 1 : resMap.size();

                    return resMap.isEmpty() ? null : resMap.values().iterator().next();
                }

                return null;
            }
        });
    }

    /** {@inheritDoc} */
    @SuppressWarnings("unchecked")
    @Override public <T> IgniteInternalFuture<Map<K, EntryProcessorResult<T>>> invokeAllAsync(
        Set<? extends K> keys,
        final EntryProcessor<K, V, T> entryProcessor,
        Object... args) {
        A.notNull(keys, "keys", entryProcessor, "entryProcessor");

        if (keyCheck)
            validateCacheKeys(keys);

        Map<? extends K, EntryProcessor> invokeMap = F.viewAsMap(keys, new C1<K, EntryProcessor>() {
            @Override public EntryProcessor apply(K k) {
                return entryProcessor;
            }
        });

        return updateAllAsync0(null,
            invokeMap,
            args,
            true,
            false,
            null);
    }

    /** {@inheritDoc} */
    @SuppressWarnings("unchecked")
    @Override public <T> Map<K, EntryProcessorResult<T>> invokeAll(
        Map<? extends K, ? extends EntryProcessor<K, V, T>> map,
        Object... args) throws IgniteCheckedException {
        A.notNull(map, "map");

        if (keyCheck)
            validateCacheKeys(map.keySet());

        CacheOperationContext opCtx = ctx.operationContextPerCall();

        return (Map<K, EntryProcessorResult<T>>)updateAllInternal(TRANSFORM,
            map.keySet(),
            map.values(),
            args,
            expiryPerCall(),
            false,
            false,
            null,
            ctx.writeThrough(),
            ctx.readThrough(),
            opCtx != null && opCtx.isKeepBinary());
    }

    /** {@inheritDoc} */
    @SuppressWarnings("unchecked")
    @Override public <T> IgniteInternalFuture<Map<K, EntryProcessorResult<T>>> invokeAllAsync(
        Map<? extends K, ? extends EntryProcessor<K, V, T>> map,
        Object... args) {
        A.notNull(map, "map");

        if (keyCheck)
            validateCacheKeys(map.keySet());

        return updateAllAsync0(null,
            map,
            args,
            true,
            false,
            null);
    }

    /**
     * Entry point for public API update methods.
     *
     * @param map Put map. Either {@code map} or {@code invokeMap} should be passed.
     * @param invokeMap Transform map. Either {@code map} or {@code invokeMap} should be passed.
     * @param invokeArgs Optional arguments for EntryProcessor.
     * @param retval Return value required flag.
     * @param rawRetval Return {@code GridCacheReturn} instance.
     * @param filter Cache entry filter for atomic updates.
     * @return Completion future.
     */
    private IgniteInternalFuture updateAllAsync0(
        @Nullable final Map<? extends K, ? extends V> map,
        @Nullable final Map<? extends K, ? extends EntryProcessor> invokeMap,
        @Nullable final Object[] invokeArgs,
        final boolean retval,
        final boolean rawRetval,
        @Nullable final CacheEntryPredicate filter
    ) {
        final GridCacheOperation op = invokeMap != null ? TRANSFORM : UPDATE;

        final Collection<? extends K> keys =
            map != null ? map.keySet() : invokeMap != null ? invokeMap.keySet() : null;

        final Collection<?> vals = map != null ? map.values() : invokeMap != null ? invokeMap.values() : null;

        final boolean writeThrough = ctx.writeThrough();

        final boolean readThrough = ctx.readThrough();

        CacheOperationContext opCtx = ctx.operationContextPerCall();

        final ExpiryPolicy expiry = expiryPerCall();

        final boolean keepBinary = opCtx != null && opCtx.isKeepBinary();

        IgniteInternalFuture fut = asyncOp(new Callable<Object>() {
            @Override public Object call() throws Exception {
                return updateAllInternal(op,
                    keys,
                    vals,
                    invokeArgs,
                    expiry,
                    retval,
                    rawRetval,
                    filter,
                    writeThrough,
                    readThrough,
                    keepBinary);
            }
        });

        if (ctx.config().isStatisticsEnabled())
            fut.listen(new UpdatePutTimeStatClosure(metrics0(), System.nanoTime()));

        return fut;
    }

    /**
     * Entry point for public API remove methods.
     *
     * @param keys Keys to remove.
     * @param retval Return value required flag.
     * @param rawRetval Return {@code GridCacheReturn} instance.
     * @param filter Cache entry filter.
     * @return Completion future.
     */
    private IgniteInternalFuture removeAllAsync0(
        @Nullable final Collection<? extends K> keys,
        final boolean retval,
        final boolean rawRetval,
        @Nullable final CacheEntryPredicate filter
    ) {
        final boolean writeThrough = ctx.writeThrough();

        final boolean readThrough = ctx.readThrough();

        final boolean statsEnabled = ctx.config().isStatisticsEnabled();

        final long start = statsEnabled ? System.nanoTime() : 0L;

        final ExpiryPolicy expiryPlc = expiryPerCall();

        CacheOperationContext opCtx = ctx.operationContextPerCall();

        final boolean keepBinary = opCtx != null && opCtx.isKeepBinary();

        IgniteInternalFuture fut = asyncOp(new Callable<Object>() {
            @Override public Object call() throws Exception {
                return updateAllInternal(DELETE,
                    keys,
                    null,
                    null,
                    expiryPlc,
                    retval,
                    rawRetval,
                    filter,
                    writeThrough,
                    readThrough,
                    keepBinary);
            }
        });

        if (statsEnabled)
            fut.listen(new UpdateRemoveTimeStatClosure<>(metrics0(), start));

        return fut;
    }

    /**
     * Entry point for all public update methods (put, remove, invoke).
     *
     * @param op Operation.
     * @param keys Keys.
     * @param vals Values.
     * @param invokeArgs Optional arguments for EntryProcessor.
     * @param expiryPlc Expiry policy.
     * @param retval Return value required flag.
     * @param rawRetval Return {@code GridCacheReturn} instance.
     * @param filter Cache entry filter.
     * @param writeThrough Write through.
     * @param readThrough Read through.
     * @return Update result.
     * @throws IgniteCheckedException If failed.
     */
    @SuppressWarnings("unchecked")
    private Object updateAllInternal(GridCacheOperation op,
        Collection<? extends K> keys,
        @Nullable Iterable<?> vals,
        @Nullable Object[] invokeArgs,
        @Nullable ExpiryPolicy expiryPlc,
        boolean retval,
        boolean rawRetval,
        CacheEntryPredicate filter,
        boolean writeThrough,
        boolean readThrough,
        boolean keepBinary
    ) throws IgniteCheckedException {
        if (keyCheck)
            validateCacheKeys(keys);

        if (op == DELETE)
            ctx.checkSecurity(SecurityPermission.CACHE_REMOVE);
        else
            ctx.checkSecurity(SecurityPermission.CACHE_PUT);

        String taskName = ctx.kernalContext().job().currentTaskName();

        GridCacheVersion ver = ctx.versions().next();

        UUID subjId = ctx.subjectIdPerCall(null);

        CacheEntryPredicate[] filters = CU.filterArray(filter);

        if (writeThrough && keys.size() > 1) {
            return updateWithBatch(op,
                keys,
                vals,
                invokeArgs,
                expiryPlc,
                ver,
                filters,
                keepBinary,
                subjId,
                taskName);
        }

        Iterator<?> valsIter = vals != null ? vals.iterator() : null;

        IgniteBiTuple<Boolean, ?> res = null;

        CachePartialUpdateCheckedException err = null;

        boolean intercept = ctx.config().getInterceptor() != null;

        for (K key : keys) {
            if (key == null)
                throw new NullPointerException("Null key.");

            Object val = valsIter != null ? valsIter.next() : null;

            if (val == null && op != DELETE)
                throw new NullPointerException("Null value.");

            KeyCacheObject cacheKey = ctx.toCacheKeyObject(key);

            if (op == UPDATE)
                val = ctx.toCacheObject(val);

            while (true) {
                GridCacheEntryEx entry = null;

                try {
                    entry = entryEx(cacheKey);

                    GridTuple3<Boolean, Object, EntryProcessorResult<Object>> t = entry.innerUpdateLocal(
                        ver,
                        val == null ? DELETE : op,
                        val,
                        invokeArgs,
                        writeThrough,
                        readThrough,
                        retval,
                        keepBinary,
                        expiryPlc,
                        true,
                        true,
                        filters,
                        intercept,
                        subjId,
                        taskName);

                    if (op == TRANSFORM) {
                        if (t.get3() != null) {
                            Map<K, EntryProcessorResult> computedMap;

                            if (res == null) {
                                computedMap = U.newHashMap(keys.size());

                                res = new IgniteBiTuple<>(true, computedMap);
                            }
                            else
                                computedMap = (Map<K, EntryProcessorResult>)res.get2();

                            computedMap.put(key, t.get3());
                        }
                    }
                    else if (res == null)
                        res = new T2(t.get1(), t.get2());

                    break; // While.
                }
                catch (GridCacheEntryRemovedException ignored) {
                    if (log.isDebugEnabled())
                        log.debug("Got removed entry while updating (will retry): " + key);

                    entry = null;
                }
                catch (IgniteCheckedException e) {
                    if (err == null)
                        err = partialUpdateException();

                    err.add(F.asList(key), e);

                    U.error(log, "Failed to update key : " + key, e);

                    break;
                }
                finally {
                    if (entry != null)
                        ctx.evicts().touch(entry, ctx.affinity().affinityTopologyVersion());
                }
            }
        }

        if (err != null)
            throw err;

        Object ret = res == null ? null : rawRetval ? new GridCacheReturn(ctx,  true, keepBinary, res.get2(), res.get1()) :
            (retval || op == TRANSFORM) ? res.get2() : res.get1();

        if (op == TRANSFORM && ret == null)
            ret = Collections.emptyMap();

        return ret;
    }

    /**
     * Updates entries using batched write-through.
     *
     * @param op Operation.
     * @param keys Keys.
     * @param vals Values.
     * @param invokeArgs Optional arguments for EntryProcessor.
     * @param expiryPlc Expiry policy.
     * @param ver Cache version.
     * @param filter Optional filter.
     * @param subjId Subject ID.
     * @param taskName Task name.
     * @throws CachePartialUpdateCheckedException If update failed.
     * @return Results map for invoke operation.
     */
    @SuppressWarnings({"ForLoopReplaceableByForEach", "unchecked"})
    private Map<K, EntryProcessorResult> updateWithBatch(
        GridCacheOperation op,
        Collection<? extends K> keys,
        @Nullable Iterable<?> vals,
        @Nullable Object[] invokeArgs,
        @Nullable ExpiryPolicy expiryPlc,
        GridCacheVersion ver,
        @Nullable CacheEntryPredicate[] filter,
        boolean keepBinary,
        UUID subjId,
        String taskName
    ) throws IgniteCheckedException {
        List<GridCacheEntryEx> locked = lockEntries(keys);

        try {
            int size = locked.size();

            Map<KeyCacheObject, CacheObject> putMap = null;

            Collection<KeyCacheObject> rmvKeys = null;

            List<CacheObject> writeVals = null;

            Map<K, EntryProcessorResult> invokeResMap =
                op == TRANSFORM ? U.<K, EntryProcessorResult>newHashMap(size) : null;

            List<GridCacheEntryEx> filtered = new ArrayList<>(size);

            CachePartialUpdateCheckedException err = null;

            Iterator<?> valsIter = vals != null ? vals.iterator() : null;

            boolean intercept = ctx.config().getInterceptor() != null;

            for (int i = 0; i < size; i++) {
                GridCacheEntryEx entry = locked.get(i);

                Object val = valsIter != null ? valsIter.next() : null;

                if (val == null && op != DELETE)
                    throw new NullPointerException("Null value.");

                try {
                    try {
                        if (!ctx.isAllLocked(entry, filter)) {
                            if (log.isDebugEnabled())
                                log.debug("Entry did not pass the filter (will skip write) [entry=" + entry +
                                    ", filter=" + Arrays.toString(filter) + ']');

                            continue;
                        }
                    }
                    catch (IgniteCheckedException e) {
                        if (err == null)
                            err = partialUpdateException();

                        err.add(F.asList(entry.key()), e);

                        continue;
                    }

                    if (op == TRANSFORM) {
                        EntryProcessor<Object, Object, Object> entryProcessor =
                            (EntryProcessor<Object, Object, Object>)val;

                        CacheObject old = entry.innerGet(
                            null,
                            null,
<<<<<<< HEAD
                            /*swap*/true,
=======
>>>>>>> 4a8fb8f3
                            /*read-through*/true,
                            /**update-metrics*/true,
                            /**event*/true,
                            subjId,
                            entryProcessor,
                            taskName,
                            null,
                            keepBinary);

                        Object oldVal = null;

                        CacheInvokeEntry<Object, Object> invokeEntry = new CacheInvokeEntry<>(entry.key(), old,
                            entry.version(), keepBinary, entry);

                        CacheObject updated;
                        Object updatedVal = null;
                        CacheInvokeResult invokeRes = null;

                        try {
                            Object computed = entryProcessor.process(invokeEntry, invokeArgs);

                            updatedVal = ctx.unwrapTemporary(invokeEntry.getValue());

                            updated = ctx.toCacheObject(updatedVal);

                            if (computed != null)
                                invokeRes = CacheInvokeResult.fromResult(ctx.unwrapTemporary(computed));
                        }
                        catch (Exception e) {
                            invokeRes = CacheInvokeResult.fromError(e);

                            updated = old;
                        }

                        if (invokeRes != null)
                            invokeResMap.put((K)entry.key().value(ctx.cacheObjectContext(), false), invokeRes);

                        if (updated == null) {
                            if (intercept) {
                                IgniteBiTuple<Boolean, ?> interceptorRes = ctx.config().getInterceptor()
                                    .onBeforeRemove(new CacheLazyEntry(ctx, entry.key(), invokeEntry.key(),
                                        old, oldVal, keepBinary));

                                if (ctx.cancelRemove(interceptorRes))
                                    continue;
                            }

                            // Update previous batch.
                            if (putMap != null) {
                                err = updatePartialBatch(
                                    filtered,
                                    ver,
                                    writeVals,
                                    putMap,
                                    null,
                                    expiryPlc,
                                    keepBinary,
                                    err,
                                    subjId,
                                    taskName);

                                putMap = null;
                                writeVals = null;

                                filtered = new ArrayList<>();
                            }

                            // Start collecting new batch.
                            if (rmvKeys == null)
                                rmvKeys = new ArrayList<>(size);

                            rmvKeys.add(entry.key());
                        }
                        else {
                            if (intercept) {
                                Object interceptorVal = ctx.config().getInterceptor()
                                    .onBeforePut(new CacheLazyEntry(ctx, entry.key(), invokeEntry.getKey(),
                                        old, oldVal, keepBinary), updatedVal);

                                if (interceptorVal == null)
                                    continue;

                                updated = ctx.toCacheObject(ctx.unwrapTemporary(interceptorVal));
                            }

                            // Update previous batch.
                            if (rmvKeys != null) {
                                err = updatePartialBatch(
                                    filtered,
                                    ver,
                                    null,
                                    null,
                                    rmvKeys,
                                    expiryPlc,
                                    keepBinary,
                                    err,
                                    subjId,
                                    taskName);

                                rmvKeys = null;

                                filtered = new ArrayList<>();
                            }

                            if (putMap == null) {
                                putMap = new LinkedHashMap<>(size, 1.0f);
                                writeVals = new ArrayList<>(size);
                            }

                            putMap.put(entry.key(), updated);
                            writeVals.add(updated);
                        }
                    }
                    else if (op == UPDATE) {
                        CacheObject cacheVal = ctx.toCacheObject(val);

                        if (intercept) {
                            CacheObject old = entry.innerGet(
                                null,
                                null,
<<<<<<< HEAD
                                /*swap*/true,
=======
>>>>>>> 4a8fb8f3
                                /*read-through*/ctx.loadPreviousValue(),
                                /**update-metrics*/true,
                                /**event*/true,
                                subjId,
                                null,
                                taskName,
                                null,
                                keepBinary);

                            Object interceptorVal = ctx.config().getInterceptor().onBeforePut(new CacheLazyEntry(
                                ctx, entry.key(), old, keepBinary), val);

                            if (interceptorVal == null)
                                continue;

                            cacheVal = ctx.toCacheObject(ctx.unwrapTemporary(interceptorVal));
                        }

                        if (putMap == null) {
                            putMap = new LinkedHashMap<>(size, 1.0f);
                            writeVals = new ArrayList<>(size);
                        }

                        putMap.put(entry.key(), cacheVal);
                        writeVals.add(cacheVal);
                    }
                    else {
                        assert op == DELETE;

                        if (intercept) {
                            CacheObject old = entry.innerGet(
                                null,
                                null,
<<<<<<< HEAD
                                /*swap*/true,
=======
>>>>>>> 4a8fb8f3
                                /*read-through*/ctx.loadPreviousValue(),
                                /**update-metrics*/true,
                                /**event*/true,
                                subjId,
                                null,
                                taskName,
                                null,
                                keepBinary);

                            IgniteBiTuple<Boolean, ?> interceptorRes = ctx.config().getInterceptor()
                                .onBeforeRemove(new CacheLazyEntry(ctx, entry.key(), old, keepBinary));

                            if (ctx.cancelRemove(interceptorRes))
                                continue;
                        }

                        if (rmvKeys == null)
                            rmvKeys = new ArrayList<>(size);

                        rmvKeys.add(entry.key());
                    }

                    filtered.add(entry);
                }
                catch (IgniteCheckedException e) {
                    if (err == null)
                        err = partialUpdateException();

                    err.add(F.asList(entry.key()), e);
                }
                catch (GridCacheEntryRemovedException ignore) {
                    assert false : "Entry cannot become obsolete while holding lock.";
                }
            }

            // Store final batch.
            if (putMap != null || rmvKeys != null) {
                err = updatePartialBatch(
                    filtered,
                    ver,
                    writeVals,
                    putMap,
                    rmvKeys,
                    expiryPlc,
                    keepBinary,
                    err,
                    subjId,
                    taskName);
            }
            else
                assert filtered.isEmpty();

            if (err != null)
                throw err;

            return invokeResMap;
        }
        finally {
            unlockEntries(locked);
        }
    }

    /**
     * @param entries Entries to update.
     * @param ver Cache version.
     * @param writeVals Cache values.
     * @param putMap Values to put.
     * @param rmvKeys Keys to remove.
     * @param expiryPlc Expiry policy.
     * @param err Optional partial update exception.
     * @param subjId Subject ID.
     * @param taskName Task name.
     * @return Partial update exception.
     */
    @SuppressWarnings({"unchecked", "ConstantConditions", "ForLoopReplaceableByForEach"})
    @Nullable private CachePartialUpdateCheckedException updatePartialBatch(
        List<GridCacheEntryEx> entries,
        final GridCacheVersion ver,
        @Nullable List<CacheObject> writeVals,
        @Nullable Map<KeyCacheObject, CacheObject> putMap,
        @Nullable Collection<KeyCacheObject> rmvKeys,
        @Nullable ExpiryPolicy expiryPlc,
        boolean keepBinary,
        @Nullable CachePartialUpdateCheckedException err,
        UUID subjId,
        String taskName
    ) {
        assert putMap == null ^ rmvKeys == null;
        GridCacheOperation op;

        CacheStorePartialUpdateException storeErr = null;

        try {
            if (putMap != null) {
                try {
                    Map<? extends KeyCacheObject, IgniteBiTuple<? extends CacheObject, GridCacheVersion>> view = F.viewReadOnly(putMap,
                        new C1<CacheObject, IgniteBiTuple<? extends CacheObject, GridCacheVersion>>() {
                            @Override public IgniteBiTuple<? extends CacheObject, GridCacheVersion> apply(CacheObject val) {
                                return F.t(val, ver);
                            }
                        });

                    ctx.store().putAll(null, view);
                }
                catch (CacheStorePartialUpdateException e) {
                    storeErr = e;
                }

                op = UPDATE;
            }
            else {
                try {
                    ctx.store().removeAll(null, rmvKeys);
                }
                catch (CacheStorePartialUpdateException e) {
                    storeErr = e;
                }

                op = DELETE;
            }
        }
        catch (IgniteCheckedException e) {
            if (err == null)
                err = partialUpdateException();

            err.add(putMap != null ? putMap.keySet() : rmvKeys, e);

            return err;
        }

        boolean intercept = ctx.config().getInterceptor() != null;

        for (int i = 0; i < entries.size(); i++) {
            GridCacheEntryEx entry = entries.get(i);

            assert Thread.holdsLock(entry);

            if (entry.obsolete() ||
                (storeErr != null && storeErr.failedKeys().contains(entry.key().value(ctx.cacheObjectContext(), false))))
                continue;

            try {
                // We are holding java-level locks on entries at this point.
                CacheObject writeVal = op == UPDATE ? writeVals.get(i) : null;

                assert writeVal != null || op == DELETE : "null write value found.";

                GridTuple3<Boolean, Object, EntryProcessorResult<Object>> t = entry.innerUpdateLocal(
                    ver,
                    op,
                    writeVal,
                    null,
                    false,
                    false,
                    false,
                    keepBinary,
                    expiryPlc,
                    true,
                    true,
                    null,
                    false,
                    subjId,
                    taskName);

                if (intercept) {
                    if (op == UPDATE)
                        ctx.config().getInterceptor().onAfterPut(new CacheLazyEntry(ctx, entry.key(), writeVal, keepBinary));
                    else
                        ctx.config().getInterceptor().onAfterRemove(new CacheLazyEntry(ctx, entry.key(), t.get2(), keepBinary));
                }
            }
            catch (GridCacheEntryRemovedException ignore) {
                assert false : "Entry cannot become obsolete while holding lock.";
            }
            catch (IgniteCheckedException e) {
                if (err == null)
                    err = partialUpdateException();

                err.add(Collections.singleton(entry.key()), e);
            }
        }

        return err;
    }

    /**
     * Acquires java-level locks on cache entries.
     *
     * @param keys Keys to lock.
     * @return Collection of locked entries.
     */
    private List<GridCacheEntryEx> lockEntries(Collection<? extends K> keys) {
        List<GridCacheEntryEx> locked = new ArrayList<>(keys.size());

        boolean nullKeys = false;

        while (true) {
            for (K key : keys) {
                if (key == null) {
                    nullKeys = true;

                    break;
                }

                GridCacheEntryEx entry = entryEx(ctx.toCacheKeyObject(key));

                locked.add(entry);
            }

            if (nullKeys)
                break;

            for (int i = 0; i < locked.size(); i++) {
                GridCacheEntryEx entry = locked.get(i);

                GridUnsafe.monitorEnter(entry);

                if (entry.obsolete()) {
                    // Unlock all locked.
                    for (int j = 0; j <= i; j++)
                        GridUnsafe.monitorExit(locked.get(j));

                    // Clear entries.
                    locked.clear();

                    // Retry.
                    break;
                }
            }

            if (!locked.isEmpty())
                return locked;
        }

        assert nullKeys;

        AffinityTopologyVersion topVer = ctx.affinity().affinityTopologyVersion();

        for (GridCacheEntryEx entry : locked)
            ctx.evicts().touch(entry, topVer);

        throw new NullPointerException("Null key.");
    }

    /**
     * Releases java-level locks on cache entries.
     *
     * @param locked Locked entries.
     */
    private void unlockEntries(Iterable<GridCacheEntryEx> locked) {
        for (GridCacheEntryEx entry : locked)
            GridUnsafe.monitorExit(entry);

        AffinityTopologyVersion topVer = ctx.affinity().affinityTopologyVersion();

        for (GridCacheEntryEx entry : locked)
            ctx.evicts().touch(entry, topVer);
    }

    /**
     * @return New partial update exception.
     */
    private static CachePartialUpdateCheckedException partialUpdateException() {
        return new CachePartialUpdateCheckedException("Failed to update keys (retry update if possible).");
    }

    /** {@inheritDoc} */
    @Override public IgniteInternalFuture<Boolean> txLockAsync(Collection<KeyCacheObject> keys,
        long timeout,
        IgniteTxLocalEx tx,
        boolean isRead,
        boolean retval,
        TransactionIsolation isolation,
        boolean invalidate,
        long accessTtl) {
        return new GridFinishedFuture<>(new UnsupportedOperationException("Locks are not supported for " +
            "CacheAtomicityMode.ATOMIC mode (use CacheAtomicityMode.TRANSACTIONAL instead)"));
    }

    /** {@inheritDoc} */
    @SuppressWarnings("unchecked")
    @Override public IgniteInternalFuture<Boolean> lockAllAsync(@Nullable Collection<? extends K> keys,
        long timeout) {
        return new GridFinishedFuture<>(new UnsupportedOperationException("Locks are not supported for " +
            "CacheAtomicityMode.ATOMIC mode (use CacheAtomicityMode.TRANSACTIONAL instead)"));
    }

    /** {@inheritDoc} */
    @SuppressWarnings("unchecked")
    @Override public void unlockAll(@Nullable Collection<? extends K> keys) throws IgniteCheckedException {
        throw new UnsupportedOperationException("Locks are not supported for " +
            "CacheAtomicityMode.ATOMIC mode (use CacheAtomicityMode.TRANSACTIONAL instead)");
    }

    /**
     * @return Expiry policy.
     */
    @Nullable private ExpiryPolicy expiryPerCall() {
        CacheOperationContext opCtx = ctx.operationContextPerCall();

        ExpiryPolicy expiry = opCtx != null ? opCtx.expiry() : null;

        if (expiry == null)
            expiry = ctx.expiry();

        return expiry;
    }

    /**
     * @param op Operation closure.
     * @return Future.
     */
    @SuppressWarnings("unchecked")
    protected IgniteInternalFuture asyncOp(final Callable<?> op) {
        IgniteInternalFuture fail = asyncOpAcquire();

        if (fail != null)
            return fail;

        FutureHolder holder = lastFut.get();

        holder.lock();

        try {
            IgniteInternalFuture fut = holder.future();

            if (fut != null && !fut.isDone()) {
                IgniteInternalFuture f = new GridEmbeddedFuture(fut,
                    new C2<Object, Exception, IgniteInternalFuture>() {
                        @Override public IgniteInternalFuture apply(Object t, Exception e) {
                            return ctx.closures().callLocalSafe(op);
                        }
                    });

                saveFuture(holder, f);

                return f;
            }

            IgniteInternalFuture f = ctx.closures().callLocalSafe(op);

            saveFuture(holder, f);

            return f;
        }
        finally {
            holder.unlock();
        }
    }

    /** {@inheritDoc} */
    @Override public void onDeferredDelete(GridCacheEntryEx entry, GridCacheVersion ver) {
        assert false : "Should not be called";
    }
}<|MERGE_RESOLUTION|>--- conflicted
+++ resolved
@@ -514,11 +514,6 @@
                             T2<CacheObject, GridCacheVersion> res = entry.innerGetVersioned(
                                 null,
                                 null,
-<<<<<<< HEAD
-                                /*swap*/swapOrOffheap,
-                                /*unmarshal*/true,
-=======
->>>>>>> 4a8fb8f3
                                 /**update-metrics*/false,
                                 /*event*/!skipVals,
                                 subjId,
@@ -547,10 +542,6 @@
                             v = entry.innerGet(
                                 null,
                                 null,
-<<<<<<< HEAD
-                                /*swap*/swapOrOffheap,
-=======
->>>>>>> 4a8fb8f3
                                 /*read-through*/false,
                                 /**update-metrics*/true,
                                 /**event*/!skipVals,
@@ -1108,10 +1099,6 @@
                         CacheObject old = entry.innerGet(
                             null,
                             null,
-<<<<<<< HEAD
-                            /*swap*/true,
-=======
->>>>>>> 4a8fb8f3
                             /*read-through*/true,
                             /**update-metrics*/true,
                             /**event*/true,
@@ -1232,10 +1219,6 @@
                             CacheObject old = entry.innerGet(
                                 null,
                                 null,
-<<<<<<< HEAD
-                                /*swap*/true,
-=======
->>>>>>> 4a8fb8f3
                                 /*read-through*/ctx.loadPreviousValue(),
                                 /**update-metrics*/true,
                                 /**event*/true,
@@ -1269,10 +1252,6 @@
                             CacheObject old = entry.innerGet(
                                 null,
                                 null,
-<<<<<<< HEAD
-                                /*swap*/true,
-=======
->>>>>>> 4a8fb8f3
                                 /*read-through*/ctx.loadPreviousValue(),
                                 /**update-metrics*/true,
                                 /**event*/true,
