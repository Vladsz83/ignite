--- conflicted
+++ resolved
@@ -830,12 +830,6 @@
      * @param compress {@code True} if it is possible to use compression for message.
      * @return Message.
      */
-<<<<<<< HEAD
-    private void sendLocalPartitions(ClusterNode node, @Nullable GridDhtPartitionExchangeId id) {
-        GridDhtPartitionsSingleMessage m = new GridDhtPartitionsSingleMessage(
-            id, cctx.kernalContext().clientNode(), cctx.versions().last()
-        );
-=======
     public GridDhtPartitionsFullMessage createPartitionsFullMessage(Collection<ClusterNode> nodes,
         @Nullable GridDhtPartitionExchangeId exchId,
         @Nullable GridCacheVersion lastVer,
@@ -854,7 +848,6 @@
         m.compress(compress);
 
         Map<Object, T2<Integer, GridDhtPartitionFullMap>> dupData = new HashMap<>();
->>>>>>> ba4f7228
 
         for (GridCacheContext cacheCtx : cctx.cacheContexts()) {
             if (!cacheCtx.isLocal()) {
@@ -1290,8 +1283,7 @@
             else {
                 if (msg.client()) {
                     final GridDhtPartitionsExchangeFuture exchFut = exchangeFuture(
-                        msg.exchangeId(), null, null, null
-                    );
+                        msg.exchangeId(), null, null, null);
 
                     exchFut.listen(new CI1<IgniteInternalFuture<AffinityTopologyVersion>>() {
                         @Override public void apply(IgniteInternalFuture<AffinityTopologyVersion> fut) {
