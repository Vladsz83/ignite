/*
 * Licensed to the Apache Software Foundation (ASF) under one or more
 * contributor license agreements. See the NOTICE file distributed with
 * this work for additional information regarding copyright ownership.
 * The ASF licenses this file to You under the Apache License, Version 2.0
 * (the "License"); you may not use this file except in compliance with
 * the License. You may obtain a copy of the License at
 *
 * http://www.apache.org/licenses/LICENSE-2.0
 *
 * Unless required by applicable law or agreed to in writing, software
 * distributed under the License is distributed on an "AS IS" BASIS,
 * WITHOUT WARRANTIES OR CONDITIONS OF ANY KIND, either express or implied.
 * See the License for the specific language governing permissions and
 * limitations under the License.
 */

package org.apache.ignite.internal.processors.cache.persistence.snapshot;

import java.io.Serializable;
import java.util.ArrayList;
import java.util.Collection;
import java.util.Collections;
import java.util.Comparator;
import java.util.HashMap;
import java.util.HashSet;
import java.util.List;
import java.util.Map;
import java.util.Set;
import java.util.TreeSet;
import java.util.UUID;
import java.util.concurrent.CompletableFuture;
import java.util.concurrent.ConcurrentHashMap;
import java.util.concurrent.atomic.AtomicInteger;
import java.util.stream.Collectors;
import org.apache.ignite.IgniteException;
import org.apache.ignite.IgniteLogger;
import org.apache.ignite.cluster.ClusterNode;
import org.apache.ignite.events.DiscoveryEvent;
import org.apache.ignite.internal.GridKernalContext;
import org.apache.ignite.internal.IgniteInternalFuture;
import org.apache.ignite.internal.NodeStoppingException;
import org.apache.ignite.internal.cluster.ClusterTopologyCheckedException;
import org.apache.ignite.internal.management.cache.IdleVerifyResult;
import org.apache.ignite.internal.management.cache.PartitionKey;
import org.apache.ignite.internal.processors.cache.persistence.filename.SnapshotFileTree;
import org.apache.ignite.internal.processors.cache.verify.PartitionHashRecord;
import org.apache.ignite.internal.util.distributed.DistributedProcess;
import org.apache.ignite.internal.util.future.GridFinishedFuture;
import org.apache.ignite.internal.util.future.GridFutureAdapter;
import org.apache.ignite.internal.util.typedef.F;
import org.apache.ignite.internal.util.typedef.internal.CU;
import org.apache.ignite.internal.util.typedef.internal.U;
import org.jetbrains.annotations.Nullable;

import static org.apache.ignite.events.EventType.EVT_NODE_FAILED;
import static org.apache.ignite.events.EventType.EVT_NODE_LEFT;
import static org.apache.ignite.internal.util.distributed.DistributedProcess.DistributedProcessType.CHECK_SNAPSHOT_METAS;
import static org.apache.ignite.internal.util.distributed.DistributedProcess.DistributedProcessType.CHECK_SNAPSHOT_PARTS;

/** Distributed process of snapshot checking (with the partition hashes). */
public class SnapshotCheckProcess {
    /** */
    private final IgniteLogger log;

    /** */
    private final GridKernalContext kctx;

    /** Operation contexts by name. */
    private final Map<String, SnapshotCheckContext> contexts = new ConcurrentHashMap<>();

    /** Cluster-wide operation futures per snapshot called from current node. */
    private final Map<UUID, GridFutureAdapter<SnapshotPartitionsVerifyResult>> clusterOpFuts = new ConcurrentHashMap<>();

    /** Check metas first phase subprocess. */
    private final DistributedProcess<SnapshotCheckProcessRequest, SnapshotCheckResponse> phase1CheckMetas;

    /** Partition hashes second phase subprocess.  */
    private final DistributedProcess<SnapshotCheckProcessRequest, SnapshotCheckResponse> phase2PartsHashes;

    /** Stop node lock. */
    private boolean nodeStopping;

    /** */
    public SnapshotCheckProcess(GridKernalContext kctx) {
        this.kctx = kctx;

        log = kctx.log(getClass());

        phase1CheckMetas = new DistributedProcess<>(kctx, CHECK_SNAPSHOT_METAS, this::prepareAndCheckMetas,
            this::reducePreparationAndMetasCheck);

        phase2PartsHashes = new DistributedProcess<>(kctx, CHECK_SNAPSHOT_PARTS, this::validateParts,
            this::reduceValidatePartsAndFinish);

        kctx.event().addLocalEventListener(evt -> {
            UUID nodeId = ((DiscoveryEvent)evt).eventNode().id();

            Throwable err = new ClusterTopologyCheckedException("Snapshot validation stopped. A required node left " +
                "the cluster [nodeId=" + nodeId + ']');

            contexts.values().forEach(ctx -> {
                if (ctx.req.nodes().contains(nodeId)) {
                    ctx.locProcFut.onDone(err);

                    // We have no a guaranty that a node-left-event is processed strictly before the 1st phase reduce which
                    // can handle this error.
                    GridFutureAdapter<?> clusterFut = clusterOpFuts.get(ctx.req.requestId());

                    if (clusterFut != null)
                        clusterFut.onDone(err);
                }
            });
        }, EVT_NODE_FAILED, EVT_NODE_LEFT);
    }

    /**
     * Stops all the processes with the passed exception.
     *
     * @param err The interrupt reason.
     */
    void interrupt(Throwable err) {
        // Prevents starting new processes in #prepareAndCheckMetas.
        synchronized (contexts) {
            nodeStopping = true;
        }

        contexts.forEach((snpName, ctx) -> ctx.locProcFut.onDone(err));

        clusterOpFuts.forEach((reqId, fut) -> fut.onDone(err));
    }

    /** Phase 2 and process finish. */
    private IgniteInternalFuture<?> reduceValidatePartsAndFinish(
        UUID reqId,
        Map<UUID, SnapshotCheckResponse> results,
        Map<UUID, Throwable> errors
    ) {
        SnapshotCheckContext ctx = context(null, reqId);

        if (ctx == null)
            return new GridFinishedFuture<>();

        contexts.remove(ctx.req.snapshotName());

        if (log.isInfoEnabled())
            log.info("Finished snapshot validation [req=" + ctx.req + ']');

        GridFutureAdapter<SnapshotPartitionsVerifyResult> clusterOpFut = clusterOpFuts.get(reqId);

        if (clusterOpFut == null)
            return new GridFinishedFuture<>();

        if (ctx.req.incrementalIndex() > 0)
            reduceIncrementalResults(ctx.req.nodes(), ctx.clusterMetas, results, errors, clusterOpFut);
        else if (ctx.req.allRestoreHandlers())
            reduceCustomHandlersResults(ctx, results, errors, clusterOpFut);
        else
            reducePartitionsHashesResults(ctx.clusterMetas, results, errors, clusterOpFut);

        return new GridFinishedFuture<>();
    }

    /** */
    private void reduceIncrementalResults(
        Set<UUID> requiredNodes,
        Map<ClusterNode, List<SnapshotMetadata>> clusterMetas,
        Map<UUID, SnapshotCheckResponse> results,
        Map<UUID, Throwable> errors,
        GridFutureAdapter<SnapshotPartitionsVerifyResult> fut
    ) {
        SnapshotChecker checker = kctx.cache().context().snapshotMgr().checker();

<<<<<<< HEAD
        Map<ClusterNode, List<IncrementalSnapshotCheckResult>> reduced = new HashMap<>();

        for (Map.Entry<UUID, SnapshotCheckResponse> resEntry : results.entrySet()) {
            UUID nodeId = resEntry.getKey();
=======
        if (ctx.req.incrementalIndex() > 0) {
            IdleVerifyResult chkRes = checker.reduceIncrementalResults(
                mapResults(results, ctx.req.nodes(), SnapshotCheckResponse::incrementalResult),
                mapErrors(errors)
            );
>>>>>>> 4631877e

            SnapshotCheckResponse incResp = resEntry.getValue();

            if (incResp == null || !requiredNodes.contains(nodeId))
                continue;

            ClusterNode node = kctx.cluster().get().node(nodeId);

            Map<String, IncrementalSnapshotCheckResult> incRes = incResp.result();

            incRes.forEach((consId, res) -> reduced.computeIfAbsent(node, nid -> new ArrayList<>()).add(res));

            if (F.isEmpty(incResp.exceptions()))
                continue;

            errors.putIfAbsent(nodeId, asException(F.firstValue(incResp.exceptions())));
        }

        IdleVerifyResult chkRes = checker.reduceIncrementalResults(reduced, mapErrors(errors));

        fut.onDone(new SnapshotPartitionsVerifyResult(clusterMetas, chkRes));
    }

    /** */
    private void reduceCustomHandlersResults(
        SnapshotCheckContext ctx,
        Map<UUID, SnapshotCheckResponse> results,
        Map<UUID, Throwable> errors,
        GridFutureAdapter<SnapshotPartitionsVerifyResult> fut
    ) {
        try {
            if (!errors.isEmpty())
                throw F.firstValue(errors);

            SnapshotChecker snpChecker = kctx.cache().context().snapshotMgr().checker();

            // Check responses: checking node -> snapshot part's consistent id -> handler name -> handler result.
            Map<ClusterNode, Map<Object, Map<String, SnapshotHandlerResult<?>>>> reduced = new HashMap<>();

            for (Map.Entry<UUID, SnapshotCheckResponse> respEntry : results.entrySet()) {
                SnapshotCheckResponse nodeResp = respEntry.getValue();

                if (nodeResp == null)
                    continue;

                if (!F.isEmpty(nodeResp.exceptions()))
                    throw F.firstValue(nodeResp.exceptions());

                UUID nodeId = respEntry.getKey();

                Map<String, Map<String, SnapshotHandlerResult<Object>>> cstHndRes = nodeResp.result();

                cstHndRes.forEach((consId, respPerConsIdMap) -> {
                    // Reduced map of the handlers results per snapshot part's consistent id for certain node.
                    Map<Object, Map<String, SnapshotHandlerResult<?>>> nodePerConsIdResultMap
                        = reduced.computeIfAbsent(kctx.cluster().get().node(nodeId), n -> new HashMap<>());

                    respPerConsIdMap.forEach((hndId, hndRes) ->
                        nodePerConsIdResultMap.computeIfAbsent(consId, cstId -> new HashMap<>()).put(hndId, hndRes));
                });
            }

            snpChecker.checkCustomHandlersResults(ctx.req.snapshotName(), reduced);

            fut.onDone(new SnapshotPartitionsVerifyResult(ctx.clusterMetas, null));
        }
        catch (Throwable err) {
            fut.onDone(err);
        }
    }

    /** */
    private void reducePartitionsHashesResults(
        Map<ClusterNode, List<SnapshotMetadata>> clusterMetas,
        Map<UUID, SnapshotCheckResponse> results,
        Map<UUID, Throwable> errors,
        GridFutureAdapter<SnapshotPartitionsVerifyResult> fut
    ) {
        IdleVerifyResult.Builder bldr = IdleVerifyResult.builder();

        Map<ClusterNode, Exception> errors0 = mapErrors(errors);

        if (!results.isEmpty()) {
            if (!errors0.isEmpty())
                bldr.exceptions(errors0);

<<<<<<< HEAD
            for (Map.Entry<UUID, SnapshotCheckResponse> respEntry : results.entrySet()) {
                SnapshotCheckResponse resp = respEntry.getValue();

                if (resp == null)
                    continue;
=======
            if (!results.isEmpty()) {
                Map<ClusterNode, Map<PartitionKey, PartitionHashRecord>> results0 = mapResults(results, ctx.req.nodes(),
                    SnapshotCheckResponse::partsHashes);

                IdleVerifyResult chkRes = SnapshotChecker.reduceHashesResults(results0, errors0);
>>>>>>> 4631877e

                if (!F.isEmpty(resp.exceptions())) {
                    ClusterNode node = kctx.cluster().get().node(respEntry.getKey());

                    bldr.addException(node, asException(F.firstValue(resp.exceptions())));
                }

                Map<String, Map<PartitionKey, PartitionHashRecord>> partsHashesRes = resp.result();

                partsHashesRes.forEach((consId, partsPerConsId) -> bldr.addPartitionHashes(partsPerConsId));
            }

            fut.onDone(new SnapshotPartitionsVerifyResult(clusterMetas, bldr.build()));
        }
        else
            fut.onDone(new IgniteSnapshotVerifyException(errors0));
    }

    /** Phase 2 beginning.  */
    private IgniteInternalFuture<SnapshotCheckResponse> validateParts(SnapshotCheckProcessRequest req) {
        if (!req.nodes().contains(kctx.localNodeId()))
            return new GridFinishedFuture<>();

        SnapshotCheckContext ctx = context(req.snapshotName(), req.requestId());

        assert ctx != null;

        if (F.isEmpty(ctx.metas))
            return new GridFinishedFuture<>();

        GridFutureAdapter<SnapshotCheckResponse> phaseFut = ctx.phaseFuture();

        // Might be already finished by asynchronous leave of a required node.
        if (!phaseFut.isDone()) {
            CompletableFuture<SnapshotCheckResponse> workingFut;

            if (req.incrementalIndex() > 0) {
                assert !req.allRestoreHandlers() : "Snapshot handlers aren't supported for incremental snapshot.";

<<<<<<< HEAD
                workingFut = incrementalFuture(ctx);
=======
                workingFut = snpMgr.checker().checkIncrementalSnapshot(req.snapshotName(), ctx.locFileTree, req.incrementalIndex());
            }
            else {
                workingFut = req.allRestoreHandlers()
                    ? snpMgr.checker().invokeCustomHandlers(ctx.locMeta, ctx.locFileTree, req.groups(), true)
                    : snpMgr.checker().checkPartitions(ctx.locMeta, ctx.locFileTree, req.groups(), false, req.fullCheck(), false);
>>>>>>> 4631877e
            }
            else if (req.allRestoreHandlers())
                workingFut = allHandlersFuture(ctx);
            else
                workingFut = partitionsHashesFuture(ctx);

            workingFut.whenComplete((res, err) -> {
                if (err != null)
                    phaseFut.onDone(err);
                else
                    phaseFut.onDone(res);
            });
        }

        return phaseFut;
    }

    /** @return A composed future of increment checks for each consistent id regarding {@link SnapshotCheckContext#metas}. */
    private CompletableFuture<SnapshotCheckResponse> incrementalFuture(SnapshotCheckContext ctx) {
        SnapshotChecker snpChecker = kctx.cache().context().snapshotMgr().checker();
        // Per metas result: consistent id -> check result.
        Map<String, IncrementalSnapshotCheckResult> perMetaResults = new ConcurrentHashMap<>(ctx.metas.size(), 1.0f);
        // Per consistent id.
        Map<String, Throwable> exceptions = new ConcurrentHashMap<>(ctx.metas.size(), 1.0f);
        AtomicInteger metasProcessed = new AtomicInteger(ctx.metas.size());
        CompletableFuture<SnapshotCheckResponse> composedFut = new CompletableFuture<>();

        for (SnapshotMetadata meta : ctx.metas) {
            CompletableFuture<IncrementalSnapshotCheckResult> workingFut = snpChecker.checkIncrementalSnapshot(ctx.req.snapshotName(),
                    ctx.locFileTree.get(meta.consistentId()), ctx.req.incrementalIndex());

            workingFut.whenComplete((res, err) -> {
                if (err != null)
                    exceptions.put(meta.consistentId(), err);
                else
                    perMetaResults.put(meta.consistentId(), res);

                if (metasProcessed.decrementAndGet() == 0)
                    composedFut.complete( new SnapshotCheckResponse(perMetaResults, exceptions));
            });
        }

        return composedFut;
    }

    /** @return A composed future of partitions checks for each consistent id regarding {@link SnapshotCheckContext#metas}. */
    private CompletableFuture<SnapshotCheckResponse> partitionsHashesFuture(SnapshotCheckContext ctx) {
        // Per metas result: consistent id -> check results per partition key.
        Map<String, Map<PartitionKey, PartitionHashRecord>> perMetaResults = new ConcurrentHashMap<>(ctx.metas.size(), 1.0f);
        // Per consistent id.
        Map<String, Throwable> exceptions = new ConcurrentHashMap<>(ctx.metas.size(), 1.0f);
        CompletableFuture<SnapshotCheckResponse> composedFut = new CompletableFuture<>();
        AtomicInteger metasProcessed = new AtomicInteger(ctx.metas.size());
        IgniteSnapshotManager snpMgr = kctx.cache().context().snapshotMgr();

        for (SnapshotMetadata meta : ctx.metas) {
            CompletableFuture<Map<PartitionKey, PartitionHashRecord>> metaFut = snpMgr.checker().checkPartitions(
                meta,
                ctx.locFileTree.get(meta.consistentId()),
                ctx.req.groups(),
                false,
                ctx.req.fullCheck(),
                false
            );

            metaFut.whenComplete((res, err) -> {
                if (err != null)
                    exceptions.put(meta.consistentId(), err);
                else if (!F.isEmpty(res))
                    perMetaResults.put(meta.consistentId(), res);

                if (metasProcessed.decrementAndGet() == 0)
                    composedFut.complete(new SnapshotCheckResponse(perMetaResults, exceptions));
            });
        }

        return composedFut;
    }

    /**
     * @return A composed future of all the snapshot handlers for each consistent id regarding {@link SnapshotCheckContext#metas}.
     * @see IgniteSnapshotManager#handlers()
     */
    private CompletableFuture<SnapshotCheckResponse> allHandlersFuture(SnapshotCheckContext ctx) {
        SnapshotChecker snpChecker = kctx.cache().context().snapshotMgr().checker();
        // Per metas result: snapshot part's consistent id -> check result per handler name.
        Map<String, Map<String, SnapshotHandlerResult<Object>>> perMetaResults = new ConcurrentHashMap<>(ctx.metas.size(), 1.0f);
        // Per consistent id.
        Map<String, Throwable> exceptions = new ConcurrentHashMap<>(ctx.metas.size(), 1.0f);
        CompletableFuture<SnapshotCheckResponse> composedFut = new CompletableFuture<>();
        AtomicInteger metasProcessed = new AtomicInteger(ctx.metas.size());

        for (SnapshotMetadata meta : ctx.metas) {
            CompletableFuture<Map<String, SnapshotHandlerResult<Object>>> metaFut = snpChecker.invokeCustomHandlers(meta,
                ctx.locFileTree.get(meta.consistentId()), ctx.req.groups(), true);

            metaFut.whenComplete((res, err) -> {
                if (err != null)
                    exceptions.put(meta.consistentId(), err);
                else if (!F.isEmpty(res))
                    perMetaResults.put(meta.consistentId(), res);

                if (metasProcessed.decrementAndGet() == 0)
                    composedFut.complete(new SnapshotCheckResponse(perMetaResults, exceptions));
            });
        }

        return composedFut;
    }

    /** */
    private Map<ClusterNode, Exception> mapErrors(Map<UUID, Throwable> errors) {
        return errors.entrySet().stream().collect(Collectors.toMap(e -> kctx.cluster().get().node(e.getKey()),
            e -> asException(e.getValue())));
    }

    /** */
    private static Exception asException(Throwable th) {
        return th instanceof Exception ? (Exception)th : new IgniteException(th);
    }

    /**
     * @param snpName Snapshot name. If {@code null}, ignored.
     * @param reqId If {@code ctxId} is {@code null}, is used to find the operation context.
     * @return Current snapshot checking context by {@code ctxId} or {@code reqId}.
     */
    private @Nullable SnapshotCheckContext context(@Nullable String snpName, UUID reqId) {
        return snpName == null
            ? contexts.values().stream().filter(ctx0 -> ctx0.req.requestId().equals(reqId)).findFirst().orElse(null)
            : contexts.get(snpName);
    }

    /** Phase 1 beginning: prepare, collect and check local metas. */
    private IgniteInternalFuture<SnapshotCheckResponse> prepareAndCheckMetas(SnapshotCheckProcessRequest req) {
        if (!req.nodes().contains(kctx.localNodeId()))
            return new GridFinishedFuture<>();

        SnapshotCheckContext ctx;

        // Sync. with stopping in #interrupt.
        synchronized (contexts) {
            if (nodeStopping)
                return new GridFinishedFuture<>(new NodeStoppingException("The node is stopping: " + kctx.localNodeId()));

            ctx = contexts.computeIfAbsent(req.snapshotName(), snpName -> new SnapshotCheckContext(req));
        }

        if (!ctx.req.requestId().equals(req.requestId())) {
            return new GridFinishedFuture<>(new IllegalStateException("Validation of snapshot '" + req.snapshotName()
                + "' has already started. Request=" + ctx + '.'));
        }

        // Excludes non-baseline initiator.
        if (!baseline(kctx.localNodeId()))
            return new GridFinishedFuture<>();

        IgniteSnapshotManager snpMgr = kctx.cache().context().snapshotMgr();

        Collection<Integer> grpIds = F.isEmpty(req.groups()) ? null : F.viewReadOnly(req.groups(), CU::cacheId);

        GridFutureAdapter<SnapshotCheckResponse> phaseFut = ctx.phaseFuture();

        // Might be already finished by asynchronous leave of a required node.
        if (!phaseFut.isDone()) {
            snpMgr.checker().checkLocalMetas(
                new SnapshotFileTree(kctx, req.snapshotName(), req.snapshotPath()),
                req.snapshotName(),
                req.incrementalIndex(),
                grpIds,
                kctx.cluster().get().localNode().consistentId()
            ).whenComplete((locMetas, err) -> {
                if (err != null)
                    phaseFut.onDone(err);
                else
                    phaseFut.onDone(new SnapshotCheckResponse(locMetas, null));
            });
        }

        return phaseFut;
    }

    /** Phase 1 end. */
    private void reducePreparationAndMetasCheck(
        UUID reqId,
        Map<UUID, SnapshotCheckResponse> results,
        Map<UUID, Throwable> errors
    ) {
        SnapshotCheckContext ctx = context(null, reqId);

        // The context is not stored in the case of concurrent check of the same snapshot but the operation future is registered.
        GridFutureAdapter<SnapshotPartitionsVerifyResult> clusterOpFut = clusterOpFuts.get(reqId);

        try {
            if (!errors.isEmpty())
                throw new IgniteSnapshotVerifyException(mapErrors(errors));

            if (ctx == null) {
                assert clusterOpFut == null;

                return;
            }

            if (ctx.locProcFut.error() != null)
                throw ctx.locProcFut.error();

            Map<ClusterNode, List<SnapshotMetadata>> metas = new HashMap<>();

            results.forEach((nodeId, nodeRes) -> {
                // A node might be not required. It gives null result. But a required node might have invalid empty result
                // which must be validated.
                if (ctx.req.nodes().contains(nodeId) && baseline(nodeId) && !F.isEmpty((Collection<?>)nodeRes.result())) {
                    assert nodeRes != null;

                    metas.put(kctx.cluster().get().node(nodeId), nodeRes.result());
                }
            });

            Map<ClusterNode, Exception> metasCheck = SnapshotChecker.reduceMetasResults(ctx.req.snapshotName(), ctx.req.snapshotPath(),
                metas, null, kctx.cluster().get().localNode().consistentId());

            if (!metasCheck.isEmpty())
                throw new IgniteSnapshotVerifyException(metasCheck);

            // If the topology is lesser that the snapshot's, we have to check another partitions parts.
            ctx.metas = assingMetas(metas);

            if (!F.isEmpty(ctx.metas)) {
                ctx.locFileTree = new HashMap<>(ctx.metas.size(), 1.0f);

                for (SnapshotMetadata metaToProc : ctx.metas) {
                    SnapshotFileTree sft = new SnapshotFileTree(kctx, ctx.req.snapshotName(), ctx.req.snapshotPath(),
                        metaToProc.folderName(), metaToProc.consistentId());

                    ctx.locFileTree.put(metaToProc.consistentId(), sft);
                }
            }

            if (ctx.locMeta != null) {
                ctx.locFileTree = new SnapshotFileTree(kctx,
                    ctx.req.snapshotName(),
                    ctx.req.snapshotPath(),
                    ctx.locMeta.folderName(),
                    ctx.locMeta.consistentId());
            }

            if (clusterOpFut != null)
                ctx.clusterMetas = metas;

            if (U.isLocalNodeCoordinator(kctx.discovery()))
                phase2PartsHashes.start(reqId, ctx.req);
        }
        catch (Throwable th) {
            if (ctx != null) {
                contexts.remove(ctx.req.snapshotName());

                if (log.isInfoEnabled())
                    log.info("Finished snapshot validation [req=" + ctx.req + ']');
            }

            if (clusterOpFut != null)
                clusterOpFut.onDone(th);
        }
    }

    /**
     * Assigns snapshot metadatas to process. A snapshot can be checked on a smaller topology compared to the original one.
     * In this case, some node has to check not only own meta and partitions.
     *
     * @return Metadatas to process on current node.
     */
    private @Nullable List<SnapshotMetadata> assingMetas(Map<ClusterNode, List<SnapshotMetadata>> clusterMetas) {
        ClusterNode locNode = kctx.cluster().get().localNode();
        List<SnapshotMetadata> locMetas = clusterMetas.get(locNode);

        if (F.isEmpty(locMetas))
            return null;

        Set<String> onlineNodesConstIdsStr = new HashSet<>(clusterMetas.size());
        // The nodes are sorted with lesser order.
        Map<String, Collection<ClusterNode>> metasPerRespondedNodes = new HashMap<>();

        clusterMetas.forEach((node, nodeMetas) -> {
            if (!F.isEmpty(nodeMetas)) {
                onlineNodesConstIdsStr.add(node.consistentId().toString());

                nodeMetas.forEach(nodeMeta -> metasPerRespondedNodes.computeIfAbsent(nodeMeta.consistentId(),
                    m -> new TreeSet<>(Comparator.comparingLong(ClusterNode::order))).add(node));
            }
        });

        String locNodeConsIdStr = locNode.consistentId().toString();
        List<SnapshotMetadata> metasToProc = new ArrayList<>();

        for (SnapshotMetadata meta : locMetas) {
            if (meta.consistentId().equals(locNodeConsIdStr)) {
                assert !metasToProc.contains(meta) : "Local snapshot metadata is already assigned to process";

                metasToProc.add(meta);

                continue;
            }

            if (!onlineNodesConstIdsStr.contains(meta.consistentId())
                && F.first(metasPerRespondedNodes.get(meta.consistentId())).id().equals(kctx.localNodeId()))
                metasToProc.add(meta);
        }

        return metasToProc;
    }

    /**
     * Starts the snapshot validation process.
     *
     * @param snpName Snapshot name.
     * @param snpPath Snapshot directory path.
     * @param grpNames List of cache group names.
     * @param fullCheck If {@code true}, additionally calculates partition hashes. Otherwise, checks only snapshot integrity
     *                  and partition counters.
     * @param incIdx Incremental snapshot index. If not positive, snapshot is not considered as incremental.
     * @param allRestoreHandlers If {@code true}, all the registered {@link IgniteSnapshotManager#handlers()} of type
     *                    {@link SnapshotHandlerType#RESTORE} are invoked. Otherwise, only snapshot metadatas and partition
     *                    hashes are validated.
     */
    public IgniteInternalFuture<SnapshotPartitionsVerifyResult> start(
        String snpName,
        @Nullable String snpPath,
        @Nullable Collection<String> grpNames,
        boolean fullCheck,
        int incIdx,
        boolean allRestoreHandlers
    ) {
        assert !F.isEmpty(snpName);

        UUID reqId = UUID.randomUUID();

        Set<UUID> requiredNodes = new HashSet<>(F.viewReadOnly(kctx.discovery().discoCache().aliveBaselineNodes(), F.node2id()));

        // Initiator is also a required node. It collects the final operation result.
        requiredNodes.add(kctx.localNodeId());

        SnapshotCheckProcessRequest req = new SnapshotCheckProcessRequest(
            reqId,
            requiredNodes,
            snpName,
            snpPath,
            grpNames,
            fullCheck,
            incIdx,
            allRestoreHandlers
        );

        GridFutureAdapter<SnapshotPartitionsVerifyResult> clusterOpFut = new GridFutureAdapter<>();

        clusterOpFut.listen(fut -> {
            clusterOpFuts.remove(reqId);

            if (log.isInfoEnabled())
                log.info("Finished snapshot validation process [req=" + req + ']');
        });

        clusterOpFuts.put(reqId, clusterOpFut);

        phase1CheckMetas.start(req.requestId(), req);

        return clusterOpFut;
    }

    /** @return {@code True} if node with the provided id is in the cluster and is a baseline node. {@code False} otherwise. */
    private boolean baseline(UUID nodeId) {
        ClusterNode node = kctx.cluster().get().node(nodeId);

        return node != null && CU.baselineNode(node, kctx.state().clusterState());
    }

    /** Operation context. */
    private static final class SnapshotCheckContext {
        /** Request. */
        private final SnapshotCheckProcessRequest req;

        /** Current process' future. Listens error, stop requests, etc. */
        private final GridFutureAdapter<SnapshotCheckResponse> locProcFut = new GridFutureAdapter<>();

        /**
         * Metadatas to process on this node. Also indicates the snapshot parts to check on this node.
         * @see #partitionsHashesFuture(SnapshotCheckContext)
         */
        @Nullable private List<SnapshotMetadata> metas;

        /** Map of snapshot pathes per consistent id for {@link #metas}. */
        @Nullable private Map<String, SnapshotFileTree> locFileTree;

        /** */
        @Nullable private SnapshotFileTree locFileTree;

        /** All the snapshot metadatas. */
        @Nullable private Map<ClusterNode, List<SnapshotMetadata>> clusterMetas;

        /** Creates operation context. */
        private SnapshotCheckContext(SnapshotCheckProcessRequest req) {
            this.req = req;
        }

        /** Gives a future for current process phase. The future can be stopped by asynchronous leave of a required node. */
        private <T> GridFutureAdapter<T> phaseFuture() {
            GridFutureAdapter<T> fut = new GridFutureAdapter<>();

            locProcFut.listen(f -> fut.onDone(f.error()));

            return fut;
        }
    }

    /** A DTO to transfer node's results for the both phases. */
    private static final class SnapshotCheckResponse implements Serializable {
        /** */
        private static final long serialVersionUID = 0L;

        /** The result. Is usually a collection or a map of hashes, metast, etc. */
        private final Object result;

        /** Exceptions per snapshot part's consistent id. */
        @Nullable private final Map<String, Throwable> exceptions;

        /** */
        private SnapshotCheckResponse(Object result, @Nullable Map<String, Throwable> exceptions) {
            assert result instanceof Serializable : "Snapshot check result is not serializable.";
            assert exceptions == null || exceptions instanceof Serializable : "Snapshot check exceptions aren't serializable.";

<<<<<<< HEAD
            this.result = result;
            this.exceptions = exceptions == null ? null : Collections.unmodifiableMap(exceptions);
=======
        /**
         * Node's partition hashes for the phase 2. Is always {@code null} for the phase 1 or in case of incremental
         * snapshot.
         */
        private @Nullable Map<PartitionKey, PartitionHashRecord> partsHashes() {
            return (Map<PartitionKey, PartitionHashRecord>)partsResults;
>>>>>>> 4631877e
        }

        /** @return Exceptions per snapshot part's consistent id. */
        private @Nullable Map<String, Throwable> exceptions() {
            return exceptions;
        }

        /** @return Certain phase's and process' result. */
        private <T> T result() {
            return (T)result;
        }
    }
}<|MERGE_RESOLUTION|>--- conflicted
+++ resolved
@@ -171,18 +171,10 @@
     ) {
         SnapshotChecker checker = kctx.cache().context().snapshotMgr().checker();
 
-<<<<<<< HEAD
         Map<ClusterNode, List<IncrementalSnapshotCheckResult>> reduced = new HashMap<>();
 
         for (Map.Entry<UUID, SnapshotCheckResponse> resEntry : results.entrySet()) {
             UUID nodeId = resEntry.getKey();
-=======
-        if (ctx.req.incrementalIndex() > 0) {
-            IdleVerifyResult chkRes = checker.reduceIncrementalResults(
-                mapResults(results, ctx.req.nodes(), SnapshotCheckResponse::incrementalResult),
-                mapErrors(errors)
-            );
->>>>>>> 4631877e
 
             SnapshotCheckResponse incResp = resEntry.getValue();
 
@@ -269,19 +261,11 @@
             if (!errors0.isEmpty())
                 bldr.exceptions(errors0);
 
-<<<<<<< HEAD
             for (Map.Entry<UUID, SnapshotCheckResponse> respEntry : results.entrySet()) {
                 SnapshotCheckResponse resp = respEntry.getValue();
 
                 if (resp == null)
                     continue;
-=======
-            if (!results.isEmpty()) {
-                Map<ClusterNode, Map<PartitionKey, PartitionHashRecord>> results0 = mapResults(results, ctx.req.nodes(),
-                    SnapshotCheckResponse::partsHashes);
-
-                IdleVerifyResult chkRes = SnapshotChecker.reduceHashesResults(results0, errors0);
->>>>>>> 4631877e
 
                 if (!F.isEmpty(resp.exceptions())) {
                     ClusterNode node = kctx.cluster().get().node(respEntry.getKey());
@@ -321,16 +305,7 @@
             if (req.incrementalIndex() > 0) {
                 assert !req.allRestoreHandlers() : "Snapshot handlers aren't supported for incremental snapshot.";
 
-<<<<<<< HEAD
                 workingFut = incrementalFuture(ctx);
-=======
-                workingFut = snpMgr.checker().checkIncrementalSnapshot(req.snapshotName(), ctx.locFileTree, req.incrementalIndex());
-            }
-            else {
-                workingFut = req.allRestoreHandlers()
-                    ? snpMgr.checker().invokeCustomHandlers(ctx.locMeta, ctx.locFileTree, req.groups(), true)
-                    : snpMgr.checker().checkPartitions(ctx.locMeta, ctx.locFileTree, req.groups(), false, req.fullCheck(), false);
->>>>>>> 4631877e
             }
             else if (req.allRestoreHandlers())
                 workingFut = allHandlersFuture(ctx);
@@ -759,17 +734,8 @@
             assert result instanceof Serializable : "Snapshot check result is not serializable.";
             assert exceptions == null || exceptions instanceof Serializable : "Snapshot check exceptions aren't serializable.";
 
-<<<<<<< HEAD
             this.result = result;
             this.exceptions = exceptions == null ? null : Collections.unmodifiableMap(exceptions);
-=======
-        /**
-         * Node's partition hashes for the phase 2. Is always {@code null} for the phase 1 or in case of incremental
-         * snapshot.
-         */
-        private @Nullable Map<PartitionKey, PartitionHashRecord> partsHashes() {
-            return (Map<PartitionKey, PartitionHashRecord>)partsResults;
->>>>>>> 4631877e
         }
 
         /** @return Exceptions per snapshot part's consistent id. */
