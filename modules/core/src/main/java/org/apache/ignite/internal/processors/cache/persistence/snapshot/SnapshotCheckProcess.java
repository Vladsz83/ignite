/*
 * Licensed to the Apache Software Foundation (ASF) under one or more
 * contributor license agreements. See the NOTICE file distributed with
 * this work for additional information regarding copyright ownership.
 * The ASF licenses this file to You under the Apache License, Version 2.0
 * (the "License"); you may not use this file except in compliance with
 * the License. You may obtain a copy of the License at
 *
 * http://www.apache.org/licenses/LICENSE-2.0
 *
 * Unless required by applicable law or agreed to in writing, software
 * distributed under the License is distributed on an "AS IS" BASIS,
 * WITHOUT WARRANTIES OR CONDITIONS OF ANY KIND, either express or implied.
 * See the License for the specific language governing permissions and
 * limitations under the License.
 */

package org.apache.ignite.internal.processors.cache.persistence.snapshot;

import java.io.Serializable;
import java.util.ArrayList;
import java.util.Collection;
import java.util.Collections;
import java.util.Comparator;
import java.util.HashMap;
import java.util.HashSet;
import java.util.List;
import java.util.Map;
import java.util.Set;
import java.util.TreeSet;
import java.util.UUID;
import java.util.concurrent.CompletableFuture;
import java.util.concurrent.ConcurrentHashMap;
import java.util.concurrent.atomic.AtomicInteger;
import java.util.stream.Collectors;
import org.apache.ignite.IgniteException;
import org.apache.ignite.IgniteLogger;
import org.apache.ignite.cluster.ClusterNode;
import org.apache.ignite.events.DiscoveryEvent;
import org.apache.ignite.internal.GridKernalContext;
import org.apache.ignite.internal.IgniteInternalFuture;
import org.apache.ignite.internal.NodeStoppingException;
import org.apache.ignite.internal.cluster.ClusterTopologyCheckedException;
import org.apache.ignite.internal.management.cache.IdleVerifyResult;
<<<<<<< HEAD
import org.apache.ignite.internal.management.cache.PartitionKeyV2;
import org.apache.ignite.internal.processors.cache.verify.PartitionHashRecordV2;
=======
import org.apache.ignite.internal.management.cache.PartitionKey;
import org.apache.ignite.internal.processors.cache.persistence.filename.SnapshotFileTree;
import org.apache.ignite.internal.processors.cache.verify.PartitionHashRecord;
>>>>>>> f48ece5b
import org.apache.ignite.internal.util.distributed.DistributedProcess;
import org.apache.ignite.internal.util.future.GridFinishedFuture;
import org.apache.ignite.internal.util.future.GridFutureAdapter;
import org.apache.ignite.internal.util.typedef.F;
import org.apache.ignite.internal.util.typedef.internal.CU;
import org.apache.ignite.internal.util.typedef.internal.U;
import org.jetbrains.annotations.Nullable;

import static org.apache.ignite.events.EventType.EVT_NODE_FAILED;
import static org.apache.ignite.events.EventType.EVT_NODE_LEFT;
import static org.apache.ignite.internal.util.distributed.DistributedProcess.DistributedProcessType.CHECK_SNAPSHOT_METAS;
import static org.apache.ignite.internal.util.distributed.DistributedProcess.DistributedProcessType.CHECK_SNAPSHOT_PARTS;

/** Distributed process of snapshot checking (with the partition hashes). */
public class SnapshotCheckProcess {
    /** */
    private final IgniteLogger log;

    /** */
    private final GridKernalContext kctx;

    /** Operation contexts by name. */
    private final Map<String, SnapshotCheckContext> contexts = new ConcurrentHashMap<>();

    /** Cluster-wide operation futures per snapshot called from current node. */
    private final Map<UUID, GridFutureAdapter<SnapshotPartitionsVerifyResult>> clusterOpFuts = new ConcurrentHashMap<>();

    /** Check metas first phase subprocess. */
    private final DistributedProcess<SnapshotCheckProcessRequest, SnapshotCheckResponse> phase1CheckMetas;

    /** Partition hashes second phase subprocess.  */
    private final DistributedProcess<SnapshotCheckProcessRequest, SnapshotCheckResponse> phase2PartsHashes;

    /** Stop node lock. */
    private boolean nodeStopping;

    /** */
    public SnapshotCheckProcess(GridKernalContext kctx) {
        this.kctx = kctx;

        log = kctx.log(getClass());

        phase1CheckMetas = new DistributedProcess<>(kctx, CHECK_SNAPSHOT_METAS, this::prepareAndCheckMetas,
            this::reducePreparationAndMetasCheck);

        phase2PartsHashes = new DistributedProcess<>(kctx, CHECK_SNAPSHOT_PARTS, this::validateParts,
            this::reduceValidatePartsAndFinish);

        kctx.event().addLocalEventListener(evt -> {
            UUID nodeId = ((DiscoveryEvent)evt).eventNode().id();

            Throwable err = new ClusterTopologyCheckedException("Snapshot validation stopped. A required node left " +
                "the cluster [nodeId=" + nodeId + ']');

            contexts.values().forEach(ctx -> {
                if (ctx.req.nodes().contains(nodeId)) {
                    ctx.locProcFut.onDone(err);

                    // We have no a guaranty that a node-left-event is processed strictly before the 1st phase reduce which
                    // can handle this error.
                    GridFutureAdapter<?> clusterFut = clusterOpFuts.get(ctx.req.requestId());

                    if (clusterFut != null)
                        clusterFut.onDone(err);
                }
            });
        }, EVT_NODE_FAILED, EVT_NODE_LEFT);
    }

    /**
     * Stops all the processes with the passed exception.
     *
     * @param err The interrupt reason.
     */
    void interrupt(Throwable err) {
        // Prevents starting new processes in #prepareAndCheckMetas.
        synchronized (contexts) {
            nodeStopping = true;
        }

        contexts.forEach((snpName, ctx) -> ctx.locProcFut.onDone(err));

        clusterOpFuts.forEach((reqId, fut) -> fut.onDone(err));
    }

    /** Phase 2 and process finish. */
    private IgniteInternalFuture<?> reduceValidatePartsAndFinish(
        UUID reqId,
        Map<UUID, SnapshotCheckResponse> results,
        Map<UUID, Throwable> errors
    ) {
        SnapshotCheckContext ctx = context(null, reqId);

        if (ctx == null)
            return new GridFinishedFuture<>();

        contexts.remove(ctx.req.snapshotName());

        if (log.isInfoEnabled())
            log.info("Finished snapshot validation [req=" + ctx.req + ']');

        GridFutureAdapter<SnapshotPartitionsVerifyResult> clusterOpFut = clusterOpFuts.get(reqId);

        if (clusterOpFut == null)
            return new GridFinishedFuture<>();

        if (ctx.req.incrementalIndex() > 0)
            reduceIncrementalResults(ctx.req.nodes(), ctx.clusterMetas, results, errors, clusterOpFut);
        else if (ctx.req.allRestoreHandlers())
            reduceCustomHandlersResults(ctx, results, errors, clusterOpFut);
        else
            reducePartitionsHashesResults(ctx.clusterMetas, results, errors, clusterOpFut);

        return new GridFinishedFuture<>();
    }

    /** */
    private void reduceIncrementalResults(
        Set<UUID> requiredNodes,
        Map<ClusterNode, List<SnapshotMetadata>> clusterMetas,
        Map<UUID, SnapshotCheckResponse> results,
        Map<UUID, Throwable> errors,
        GridFutureAdapter<SnapshotPartitionsVerifyResult> fut
    ) {
        SnapshotChecker checker = kctx.cache().context().snapshotMgr().checker();

<<<<<<< HEAD
        Map<ClusterNode, List<IncrementalSnapshotCheckResult>> reduced = new HashMap<>();
=======
        if (ctx.req.incrementalIndex() > 0) {
            IdleVerifyResult chkRes = checker.reduceIncrementalResults(
                mapResults(results, ctx.req.nodes(), SnapshotCheckResponse::incrementalResult),
                mapErrors(errors)
            );
>>>>>>> f48ece5b

        for (Map.Entry<UUID, SnapshotCheckResponse> resEntry : results.entrySet()) {
            UUID nodeId = resEntry.getKey();

            SnapshotCheckResponse incResp = resEntry.getValue();

            if (incResp == null || !requiredNodes.contains(nodeId))
                continue;

            ClusterNode node = kctx.cluster().get().node(nodeId);

            Map<String, IncrementalSnapshotCheckResult> incRes = incResp.result();

            incRes.forEach((consId, res) -> reduced.computeIfAbsent(node, nid -> new ArrayList<>()).add(res));

            if (F.isEmpty(incResp.exceptions()))
                continue;

            errors.putIfAbsent(nodeId, asException(F.firstValue(incResp.exceptions())));
        }

        IdleVerifyResult chkRes = checker.reduceIncrementalResults(reduced, mapErrors(errors));

        fut.onDone(new SnapshotPartitionsVerifyResult(clusterMetas, chkRes));
    }

    /** */
    private void reduceCustomHandlersResults(
        SnapshotCheckContext ctx,
        Map<UUID, SnapshotCheckResponse> results,
        Map<UUID, Throwable> errors,
        GridFutureAdapter<SnapshotPartitionsVerifyResult> fut
    ) {
        try {
            if (!errors.isEmpty())
                throw F.firstValue(errors);

            SnapshotChecker snpChecker = kctx.cache().context().snapshotMgr().checker();

            // Check responses: checking node -> snapshot part's consistent id -> handler name -> handler result.
            Map<ClusterNode, Map<Object, Map<String, SnapshotHandlerResult<?>>>> reduced = new HashMap<>();

            for (Map.Entry<UUID, SnapshotCheckResponse> respEntry : results.entrySet()) {
                SnapshotCheckResponse nodeResp = respEntry.getValue();

                if (nodeResp == null)
                    continue;

                if (!F.isEmpty(nodeResp.exceptions()))
                    throw F.firstValue(nodeResp.exceptions());

                UUID nodeId = respEntry.getKey();

                Map<String, Map<String, SnapshotHandlerResult<Object>>> cstHndRes = nodeResp.result();

                cstHndRes.forEach((consId, respPerConsIdMap) -> {
                    // Reduced map of the handlers results per snapshot part's consistent id for certain node.
                    Map<Object, Map<String, SnapshotHandlerResult<?>>> nodePerConsIdResultMap
                        = reduced.computeIfAbsent(kctx.cluster().get().node(nodeId), n -> new HashMap<>());

                    respPerConsIdMap.forEach((hndId, hndRes) ->
                        nodePerConsIdResultMap.computeIfAbsent(consId, cstId -> new HashMap<>()).put(hndId, hndRes));
                });
            }

            snpChecker.checkCustomHandlersResults(ctx.req.snapshotName(), reduced);

            fut.onDone(new SnapshotPartitionsVerifyResult(ctx.clusterMetas, null));
        }
        catch (Throwable err) {
            fut.onDone(err);
        }
    }

    /** */
    private void reducePartitionsHashesResults(
        Map<ClusterNode, List<SnapshotMetadata>> clusterMetas,
        Map<UUID, SnapshotCheckResponse> results,
        Map<UUID, Throwable> errors,
        GridFutureAdapter<SnapshotPartitionsVerifyResult> fut
    ) {
        IdleVerifyResult.Builder bldr = IdleVerifyResult.builder();

        Map<ClusterNode, Exception> errors0 = mapErrors(errors);

<<<<<<< HEAD
        if (!results.isEmpty()) {
            bldr.exceptions(mapErrors(errors));

            for (Map.Entry<UUID, SnapshotCheckResponse> respEntry : results.entrySet()) {
                SnapshotCheckResponse resp = respEntry.getValue();
=======
            if (!results.isEmpty()) {
                Map<ClusterNode, Map<PartitionKey, PartitionHashRecord>> results0 = mapResults(results, ctx.req.nodes(),
                    SnapshotCheckResponse::partsHashes);

                IdleVerifyResult chkRes = SnapshotChecker.reduceHashesResults(results0, errors0);
>>>>>>> f48ece5b

                if (resp == null)
                    continue;

                if (!F.isEmpty(resp.exceptions())) {
                    ClusterNode node = kctx.cluster().get().node(respEntry.getKey());

                    bldr.addException(node, asException(F.firstValue(resp.exceptions())));
                }

                Map<String, Map<PartitionKeyV2, PartitionHashRecordV2>> partsHashesRes = resp.result();

                partsHashesRes.forEach((consId, partsPerConsId) -> bldr.addPartitionHashes(partsPerConsId));
            }

            fut.onDone(new SnapshotPartitionsVerifyResult(clusterMetas, bldr.build()));
        }
        else
            fut.onDone(new IgniteSnapshotVerifyException(errors0));
    }

    /** Phase 2 beginning.  */
    private IgniteInternalFuture<SnapshotCheckResponse> validateParts(SnapshotCheckProcessRequest req) {
        if (!req.nodes().contains(kctx.localNodeId()))
            return new GridFinishedFuture<>();

        SnapshotCheckContext ctx = context(req.snapshotName(), req.requestId());

        assert ctx != null;

        if (F.isEmpty(ctx.metas))
            return new GridFinishedFuture<>();

        GridFutureAdapter<SnapshotCheckResponse> phaseFut = ctx.phaseFuture();

        // Might be already finished by asynchronous leave of a required node.
        if (!phaseFut.isDone()) {
            CompletableFuture<SnapshotCheckResponse> workingFut;

            if (req.incrementalIndex() > 0) {
                assert !req.allRestoreHandlers() : "Snapshot handlers aren't supported for incremental snapshot.";

<<<<<<< HEAD
                workingFut = incrementalFuture(ctx);
=======
                workingFut = snpMgr.checker().checkIncrementalSnapshot(req.snapshotName(), ctx.locFileTree, req.incrementalIndex());
            }
            else {
                workingFut = req.allRestoreHandlers()
                    ? snpMgr.checker().invokeCustomHandlers(ctx.locMeta, ctx.locFileTree, req.groups(), true)
                    : snpMgr.checker().checkPartitions(ctx.locMeta, ctx.locFileTree, req.groups(), false, req.fullCheck(), false);
>>>>>>> f48ece5b
            }
            else if (req.allRestoreHandlers())
                workingFut = allHandlersFuture(ctx);
            else
                workingFut = partitionsHashesFuture(ctx);

            workingFut.whenComplete((res, err) -> {
                if (err != null)
                    phaseFut.onDone(err);
                else
                    phaseFut.onDone(res);
            });
        }

        return phaseFut;
    }

    /** @return A composed future of increment checks for each consistent id regarding {@link SnapshotCheckContext#metas}. */
    private CompletableFuture<SnapshotCheckResponse> incrementalFuture(SnapshotCheckContext ctx) {
        SnapshotChecker snpChecker = kctx.cache().context().snapshotMgr().checker();
        // Per metas result: consistent id -> check result.
        Map<String, IncrementalSnapshotCheckResult> perMetaResults = new ConcurrentHashMap<>(ctx.metas.size(), 1.0f);
        // Per consistent id.
        Map<String, Throwable> exceptions = new ConcurrentHashMap<>(ctx.metas.size(), 1.0f);
        AtomicInteger metasProcessed = new AtomicInteger(ctx.metas.size());
        CompletableFuture<SnapshotCheckResponse> composedFut = new CompletableFuture<>();

        for (SnapshotMetadata meta : ctx.metas) {
            CompletableFuture<IncrementalSnapshotCheckResult> workingFut = snpChecker.checkIncrementalSnapshot(ctx.req.snapshotName(),
                    ctx.req.snapshotPath(), ctx.req.incrementalIndex());

            workingFut.whenComplete((res, err) -> {
                if (err != null)
                    exceptions.put(meta.consistentId(), err);
                else
                    perMetaResults.put(meta.consistentId(), res);

                if (metasProcessed.decrementAndGet() == 0)
                    composedFut.complete( new SnapshotCheckResponse(perMetaResults, exceptions));
            });
        }

        return composedFut;
    }

    /** @return A composed future of partitions checks for each consistent id regarding {@link SnapshotCheckContext#metas}. */
    private CompletableFuture<SnapshotCheckResponse> partitionsHashesFuture(SnapshotCheckContext ctx) {
        // Per metas result: consistent id -> check results per partition key.
        Map<String, Map<PartitionKeyV2, PartitionHashRecordV2>> perMetaResults = new ConcurrentHashMap<>(ctx.metas.size(), 1.0f);
        // Per consistent id.
        Map<String, Throwable> exceptions = new ConcurrentHashMap<>(ctx.metas.size(), 1.0f);
        CompletableFuture<SnapshotCheckResponse> composedFut = new CompletableFuture<>();
        AtomicInteger metasProcessed = new AtomicInteger(ctx.metas.size());
        IgniteSnapshotManager snpMgr = kctx.cache().context().snapshotMgr();

        for (SnapshotMetadata meta : ctx.metas) {
            CompletableFuture<Map<PartitionKeyV2, PartitionHashRecordV2>> metaFut = snpMgr.checker().checkPartitions(
                meta,
                snpMgr.snapshotLocalDir(ctx.req.snapshotName(), ctx.req.snapshotPath()),
                ctx.req.groups(),
                false,
                ctx.req.fullCheck(),
                false
            );

            metaFut.whenComplete((res, err) -> {
                if (err != null)
                    exceptions.put(meta.consistentId(), err);
                else if (!F.isEmpty(res))
                    perMetaResults.put(meta.consistentId(), res);

                if (metasProcessed.decrementAndGet() == 0)
                    composedFut.complete(new SnapshotCheckResponse(perMetaResults, exceptions));
            });
        }

        return composedFut;
    }

    /**
     * @return A composed future of all the snapshot handlers for each consistent id regarding {@link SnapshotCheckContext#metas}.
     * @see IgniteSnapshotManager#handlers()
     */
    private CompletableFuture<SnapshotCheckResponse> allHandlersFuture(SnapshotCheckContext ctx) {
        SnapshotChecker snpChecker = kctx.cache().context().snapshotMgr().checker();
        // Per metas result: snapshot part's consistent id -> check result per handler name.
        Map<String, Map<String, SnapshotHandlerResult<Object>>> perMetaResults = new ConcurrentHashMap<>(ctx.metas.size(), 1.0f);
        // Per consistent id.
        Map<String, Throwable> exceptions = new ConcurrentHashMap<>(ctx.metas.size(), 1.0f);
        CompletableFuture<SnapshotCheckResponse> composedFut = new CompletableFuture<>();
        AtomicInteger metasProcessed = new AtomicInteger(ctx.metas.size());

        for (SnapshotMetadata meta : ctx.metas) {
            CompletableFuture<Map<String, SnapshotHandlerResult<Object>>> metaFut = snpChecker.invokeCustomHandlers(meta,
                ctx.req.snapshotPath(), ctx.req.groups(), true);

            metaFut.whenComplete((res, err) -> {
                if (err != null)
                    exceptions.put(meta.consistentId(), err);
                else if (!F.isEmpty(res))
                    perMetaResults.put(meta.consistentId(), res);

                if (metasProcessed.decrementAndGet() == 0)
                    composedFut.complete(new SnapshotCheckResponse(perMetaResults, exceptions));
            });
        }

        return composedFut;
    }

    /** */
    private Map<ClusterNode, Exception> mapErrors(Map<UUID, Throwable> errors) {
        return errors.entrySet().stream().collect(Collectors.toMap(e -> kctx.cluster().get().node(e.getKey()),
            e -> asException(e.getValue())));
    }

    /** */
    private static Exception asException(Throwable th) {
        return th instanceof Exception ? (Exception)th : new IgniteException(th);
    }

    /**
     * @param snpName Snapshot name. If {@code null}, ignored.
     * @param reqId If {@code ctxId} is {@code null}, is used to find the operation context.
     * @return Current snapshot checking context by {@code ctxId} or {@code reqId}.
     */
    private @Nullable SnapshotCheckContext context(@Nullable String snpName, UUID reqId) {
        return snpName == null
            ? contexts.values().stream().filter(ctx0 -> ctx0.req.requestId().equals(reqId)).findFirst().orElse(null)
            : contexts.get(snpName);
    }

    /** Phase 1 beginning: prepare, collect and check local metas. */
    private IgniteInternalFuture<SnapshotCheckResponse> prepareAndCheckMetas(SnapshotCheckProcessRequest req) {
        if (!req.nodes().contains(kctx.localNodeId()))
            return new GridFinishedFuture<>();

        SnapshotCheckContext ctx;

        // Sync. with stopping in #interrupt.
        synchronized (contexts) {
            if (nodeStopping)
                return new GridFinishedFuture<>(new NodeStoppingException("The node is stopping: " + kctx.localNodeId()));

            ctx = contexts.computeIfAbsent(req.snapshotName(), snpName -> new SnapshotCheckContext(req));
        }

        if (!ctx.req.requestId().equals(req.requestId())) {
            return new GridFinishedFuture<>(new IllegalStateException("Validation of snapshot '" + req.snapshotName()
                + "' has already started. Request=" + ctx + '.'));
        }

        // Excludes non-baseline initiator.
        if (!baseline(kctx.localNodeId()))
            return new GridFinishedFuture<>();

        IgniteSnapshotManager snpMgr = kctx.cache().context().snapshotMgr();

        Collection<Integer> grpIds = F.isEmpty(req.groups()) ? null : F.viewReadOnly(req.groups(), CU::cacheId);

        GridFutureAdapter<SnapshotCheckResponse> phaseFut = ctx.phaseFuture();

        // Might be already finished by asynchronous leave of a required node.
        if (!phaseFut.isDone()) {
            snpMgr.checker().checkLocalMetas(
                new SnapshotFileTree(kctx, req.snapshotName(), req.snapshotPath()),
                req.snapshotName(),
                req.incrementalIndex(),
                grpIds,
                kctx.cluster().get().localNode().consistentId()
            ).whenComplete((locMetas, err) -> {
                if (err != null)
                    phaseFut.onDone(err);
                else
                    phaseFut.onDone(new SnapshotCheckResponse(locMetas, null));
            });
        }

        return phaseFut;
    }

    /** Phase 1 end. */
    private void reducePreparationAndMetasCheck(
        UUID reqId,
        Map<UUID, SnapshotCheckResponse> results,
        Map<UUID, Throwable> errors
    ) {
        SnapshotCheckContext ctx = context(null, reqId);

        // The context is not stored in the case of concurrent check of the same snapshot but the operation future is registered.
        GridFutureAdapter<SnapshotPartitionsVerifyResult> clusterOpFut = clusterOpFuts.get(reqId);

        try {
            if (!errors.isEmpty())
                throw new IgniteSnapshotVerifyException(mapErrors(errors));

            if (ctx == null) {
                assert clusterOpFut == null;

                return;
            }

            if (ctx.locProcFut.error() != null)
                throw ctx.locProcFut.error();

            Map<ClusterNode, List<SnapshotMetadata>> metas = new HashMap<>();

            results.forEach((nodeId, nodeRes) -> {
                // A node might be not required. It gives null result. But a required node might have invalid empty result
                // which must be validated.
                if (ctx.req.nodes().contains(nodeId) && baseline(nodeId) && !F.isEmpty((Collection<?>)nodeRes.result())) {
                    assert nodeRes != null;

                    metas.put(kctx.cluster().get().node(nodeId), nodeRes.result());
                }
            });

            Map<ClusterNode, Exception> metasCheck = SnapshotChecker.reduceMetasResults(ctx.req.snapshotName(), ctx.req.snapshotPath(),
                metas, null, kctx.cluster().get().localNode().consistentId());

            if (!metasCheck.isEmpty())
                throw new IgniteSnapshotVerifyException(metasCheck);

            // If the topology is lesser that the snapshot's, we have to check another partitions parts.
            ctx.metas = assingMetas(metas);

            if (ctx.locMeta != null) {
                ctx.locFileTree = new SnapshotFileTree(kctx,
                    ctx.req.snapshotName(),
                    ctx.req.snapshotPath(),
                    ctx.locMeta.folderName(),
                    ctx.locMeta.consistentId());
            }

            if (clusterOpFut != null)
                ctx.clusterMetas = metas;

            if (U.isLocalNodeCoordinator(kctx.discovery()))
                phase2PartsHashes.start(reqId, ctx.req);
        }
        catch (Throwable th) {
            if (ctx != null) {
                contexts.remove(ctx.req.snapshotName());

                if (log.isInfoEnabled())
                    log.info("Finished snapshot validation [req=" + ctx.req + ']');
            }

            if (clusterOpFut != null)
                clusterOpFut.onDone(th);
        }
    }

    /**
     * Assigns snapshot metadatas to process. A snapshot can be checked on a smaller topology compared to the original one.
     * In this case, some node has to check not only own meta and partitions.
     *
     * @return Metadatas to process on current node.
     */
    private @Nullable List<SnapshotMetadata> assingMetas(Map<ClusterNode, List<SnapshotMetadata>> clusterMetas) {
        ClusterNode locNode = kctx.cluster().get().localNode();
        List<SnapshotMetadata> locMetas = clusterMetas.get(locNode);

        if (F.isEmpty(locMetas))
            return null;

        Set<String> onlineNodesConstIdsStr = new HashSet<>(clusterMetas.size());
        // The nodes are sorted with lesser order.
        Map<String, Collection<ClusterNode>> metasPerRespondedNodes = new HashMap<>();

        clusterMetas.forEach((node, nodeMetas) -> {
            if (!F.isEmpty(nodeMetas)) {
                onlineNodesConstIdsStr.add(node.consistentId().toString());

                nodeMetas.forEach(nodeMeta -> metasPerRespondedNodes.computeIfAbsent(nodeMeta.consistentId(),
                    m -> new TreeSet<>(Comparator.comparingLong(ClusterNode::order))).add(node));
            }
        });

        String locNodeConsIdStr = locNode.consistentId().toString();
        List<SnapshotMetadata> metasToProc = new ArrayList<>();

        for (SnapshotMetadata meta : locMetas) {
            if (meta.consistentId().equals(locNodeConsIdStr)) {
                assert !metasToProc.contains(meta) : "Local snapshot metadata is already assigned to process";

                metasToProc.add(meta);

                continue;
            }

            if (!onlineNodesConstIdsStr.contains(meta.consistentId())
                && F.first(metasPerRespondedNodes.get(meta.consistentId())).id().equals(kctx.localNodeId()))
                metasToProc.add(meta);
        }

        return metasToProc;
    }

    /**
     * Starts the snapshot validation process.
     *
     * @param snpName Snapshot name.
     * @param snpPath Snapshot directory path.
     * @param grpNames List of cache group names.
     * @param fullCheck If {@code true}, additionally calculates partition hashes. Otherwise, checks only snapshot integrity
     *                  and partition counters.
     * @param incIdx Incremental snapshot index. If not positive, snapshot is not considered as incremental.
     * @param allRestoreHandlers If {@code true}, all the registered {@link IgniteSnapshotManager#handlers()} of type
     *                    {@link SnapshotHandlerType#RESTORE} are invoked. Otherwise, only snapshot metadatas and partition
     *                    hashes are validated.
     */
    public IgniteInternalFuture<SnapshotPartitionsVerifyResult> start(
        String snpName,
        @Nullable String snpPath,
        @Nullable Collection<String> grpNames,
        boolean fullCheck,
        int incIdx,
        boolean allRestoreHandlers
    ) {
        assert !F.isEmpty(snpName);

        UUID reqId = UUID.randomUUID();

        Set<UUID> requiredNodes = new HashSet<>(F.viewReadOnly(kctx.discovery().discoCache().aliveBaselineNodes(), F.node2id()));

        // Initiator is also a required node. It collects the final operation result.
        requiredNodes.add(kctx.localNodeId());

        SnapshotCheckProcessRequest req = new SnapshotCheckProcessRequest(
            reqId,
            requiredNodes,
            snpName,
            snpPath,
            grpNames,
            fullCheck,
            incIdx,
            allRestoreHandlers
        );

        GridFutureAdapter<SnapshotPartitionsVerifyResult> clusterOpFut = new GridFutureAdapter<>();

        clusterOpFut.listen(fut -> {
            clusterOpFuts.remove(reqId);

            if (log.isInfoEnabled())
                log.info("Finished snapshot validation process [req=" + req + ']');
        });

        clusterOpFuts.put(reqId, clusterOpFut);

        phase1CheckMetas.start(req.requestId(), req);

        return clusterOpFut;
    }

    /** @return {@code True} if node with the provided id is in the cluster and is a baseline node. {@code False} otherwise. */
    private boolean baseline(UUID nodeId) {
        ClusterNode node = kctx.cluster().get().node(nodeId);

        return node != null && CU.baselineNode(node, kctx.state().clusterState());
    }

    /** Operation context. */
    private static final class SnapshotCheckContext {
        /** Request. */
        private final SnapshotCheckProcessRequest req;

        /** Current process' future. Listens error, stop requests, etc. */
        private final GridFutureAdapter<SnapshotCheckResponse> locProcFut = new GridFutureAdapter<>();

        /**
         * Metadatas to process on this node. Also indicates the snapshot parts to check on this node.
         * @see #partitionsHashesFuture(SnapshotCheckContext)
         */
        @Nullable private List<SnapshotMetadata> metas;

        /** */
        @Nullable private SnapshotFileTree locFileTree;

        /** All the snapshot metadatas. */
        @Nullable private Map<ClusterNode, List<SnapshotMetadata>> clusterMetas;

        /** Creates operation context. */
        private SnapshotCheckContext(SnapshotCheckProcessRequest req) {
            this.req = req;
        }

        /** Gives a future for current process phase. The future can be stopped by asynchronous leave of a required node. */
        private <T> GridFutureAdapter<T> phaseFuture() {
            GridFutureAdapter<T> fut = new GridFutureAdapter<>();

            locProcFut.listen(f -> fut.onDone(f.error()));

            return fut;
        }
    }

    /** A DTO to transfer node's results for the both phases. */
    private static final class SnapshotCheckResponse implements Serializable {
        /** */
        private static final long serialVersionUID = 0L;

        /** The result. Is usually a collection or a map of hashes, metast, etc. */
        private final Object result;

        /** Exceptions per snapshot part's consistent id. */
        @Nullable private final Map<String, Throwable> exceptions;

        /** */
        private SnapshotCheckResponse(Object result, @Nullable Map<String, Throwable> exceptions) {
            assert result instanceof Serializable : "Snapshot check result is not serializable.";
            assert exceptions == null || exceptions instanceof Serializable : "Snapshot check exceptions aren't serializable.";

            this.result = result;
            this.exceptions = exceptions == null ? null : Collections.unmodifiableMap(exceptions);
        }

<<<<<<< HEAD
        /** @return Exceptions per snapshot part's consistent id. */
        private @Nullable Map<String, Throwable> exceptions() {
            return exceptions;
=======
        /** Metas for the phase 1. Is always {@code null} for the phase 2. */
        @Nullable private List<SnapshotMetadata> metas() {
            return metas;
        }

        /**
         * Node's partition hashes for the phase 2. Is always {@code null} for the phase 1 or in case of incremental
         * snapshot.
         */
        private @Nullable Map<PartitionKey, PartitionHashRecord> partsHashes() {
            return (Map<PartitionKey, PartitionHashRecord>)partsResults;
        }

        /**
         * Results of the custom handlers for the phase 2. Is always {@code null} for the phase 1 or in case of incremental
         * snapshot.
         *
         * @see IgniteSnapshotManager#handlers()
         */
        private @Nullable Map<String, SnapshotHandlerResult<?>> customHandlersResults() {
            return (Map<String, SnapshotHandlerResult<?>>)partsResults;
>>>>>>> f48ece5b
        }

        /** @return Certain phase's and process' result. */
        private <T> T result() {
            return (T)result;
        }
    }
}<|MERGE_RESOLUTION|>--- conflicted
+++ resolved
@@ -42,14 +42,9 @@
 import org.apache.ignite.internal.NodeStoppingException;
 import org.apache.ignite.internal.cluster.ClusterTopologyCheckedException;
 import org.apache.ignite.internal.management.cache.IdleVerifyResult;
-<<<<<<< HEAD
-import org.apache.ignite.internal.management.cache.PartitionKeyV2;
-import org.apache.ignite.internal.processors.cache.verify.PartitionHashRecordV2;
-=======
 import org.apache.ignite.internal.management.cache.PartitionKey;
 import org.apache.ignite.internal.processors.cache.persistence.filename.SnapshotFileTree;
 import org.apache.ignite.internal.processors.cache.verify.PartitionHashRecord;
->>>>>>> f48ece5b
 import org.apache.ignite.internal.util.distributed.DistributedProcess;
 import org.apache.ignite.internal.util.future.GridFinishedFuture;
 import org.apache.ignite.internal.util.future.GridFutureAdapter;
@@ -176,15 +171,7 @@
     ) {
         SnapshotChecker checker = kctx.cache().context().snapshotMgr().checker();
 
-<<<<<<< HEAD
         Map<ClusterNode, List<IncrementalSnapshotCheckResult>> reduced = new HashMap<>();
-=======
-        if (ctx.req.incrementalIndex() > 0) {
-            IdleVerifyResult chkRes = checker.reduceIncrementalResults(
-                mapResults(results, ctx.req.nodes(), SnapshotCheckResponse::incrementalResult),
-                mapErrors(errors)
-            );
->>>>>>> f48ece5b
 
         for (Map.Entry<UUID, SnapshotCheckResponse> resEntry : results.entrySet()) {
             UUID nodeId = resEntry.getKey();
@@ -270,19 +257,11 @@
 
         Map<ClusterNode, Exception> errors0 = mapErrors(errors);
 
-<<<<<<< HEAD
         if (!results.isEmpty()) {
             bldr.exceptions(mapErrors(errors));
 
             for (Map.Entry<UUID, SnapshotCheckResponse> respEntry : results.entrySet()) {
                 SnapshotCheckResponse resp = respEntry.getValue();
-=======
-            if (!results.isEmpty()) {
-                Map<ClusterNode, Map<PartitionKey, PartitionHashRecord>> results0 = mapResults(results, ctx.req.nodes(),
-                    SnapshotCheckResponse::partsHashes);
-
-                IdleVerifyResult chkRes = SnapshotChecker.reduceHashesResults(results0, errors0);
->>>>>>> f48ece5b
 
                 if (resp == null)
                     continue;
@@ -325,21 +304,19 @@
             if (req.incrementalIndex() > 0) {
                 assert !req.allRestoreHandlers() : "Snapshot handlers aren't supported for incremental snapshot.";
 
-<<<<<<< HEAD
+                // TODO:
+                //workingFut = snpMgr.checker().checkIncrementalSnapshot(req.snapshotName(), ctx.locFileTree, req.incrementalIndex());
                 workingFut = incrementalFuture(ctx);
-=======
-                workingFut = snpMgr.checker().checkIncrementalSnapshot(req.snapshotName(), ctx.locFileTree, req.incrementalIndex());
-            }
-            else {
-                workingFut = req.allRestoreHandlers()
-                    ? snpMgr.checker().invokeCustomHandlers(ctx.locMeta, ctx.locFileTree, req.groups(), true)
-                    : snpMgr.checker().checkPartitions(ctx.locMeta, ctx.locFileTree, req.groups(), false, req.fullCheck(), false);
->>>>>>> f48ece5b
             }
             else if (req.allRestoreHandlers())
                 workingFut = allHandlersFuture(ctx);
             else
                 workingFut = partitionsHashesFuture(ctx);
+//            else {
+//                workingFut = req.allRestoreHandlers()
+//                    ? snpMgr.checker().invokeCustomHandlers(ctx.locMeta, ctx.locFileTree, req.groups(), true)
+//                    : snpMgr.checker().checkPartitions(ctx.locMeta, ctx.locFileTree, req.groups(), false, req.fullCheck(), false);
+//            }
 
             workingFut.whenComplete((res, err) -> {
                 if (err != null)
@@ -747,39 +724,23 @@
         /** */
         private SnapshotCheckResponse(Object result, @Nullable Map<String, Throwable> exceptions) {
             assert result instanceof Serializable : "Snapshot check result is not serializable.";
-            assert exceptions == null || exceptions instanceof Serializable : "Snapshot check exceptions aren't serializable.";
+            assert exceptions == null || exceptions instanceof Serializable : "Snapshot check exceptions aren't serializable.";// TODO:
 
             this.result = result;
             this.exceptions = exceptions == null ? null : Collections.unmodifiableMap(exceptions);
         }
 
-<<<<<<< HEAD
+        /** //TODO:
+         * Node's partition hashes for the phase 2. Is always {@code null} for the phase 1 or in case of incremental
+         * snapshot.
+         */
+        //private @Nullable Map<PartitionKey, PartitionHashRecord> partsHashes() {
+        //    return (Map<PartitionKey, PartitionHashRecord>)partsResults;
+       // }
+
         /** @return Exceptions per snapshot part's consistent id. */
         private @Nullable Map<String, Throwable> exceptions() {
             return exceptions;
-=======
-        /** Metas for the phase 1. Is always {@code null} for the phase 2. */
-        @Nullable private List<SnapshotMetadata> metas() {
-            return metas;
-        }
-
-        /**
-         * Node's partition hashes for the phase 2. Is always {@code null} for the phase 1 or in case of incremental
-         * snapshot.
-         */
-        private @Nullable Map<PartitionKey, PartitionHashRecord> partsHashes() {
-            return (Map<PartitionKey, PartitionHashRecord>)partsResults;
-        }
-
-        /**
-         * Results of the custom handlers for the phase 2. Is always {@code null} for the phase 1 or in case of incremental
-         * snapshot.
-         *
-         * @see IgniteSnapshotManager#handlers()
-         */
-        private @Nullable Map<String, SnapshotHandlerResult<?>> customHandlersResults() {
-            return (Map<String, SnapshotHandlerResult<?>>)partsResults;
->>>>>>> f48ece5b
         }
 
         /** @return Certain phase's and process' result. */
