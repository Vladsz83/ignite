/*
 * Licensed to the Apache Software Foundation (ASF) under one or more
 * contributor license agreements.  See the NOTICE file distributed with
 * this work for additional information regarding copyright ownership.
 * The ASF licenses this file to You under the Apache License, Version 2.0
 * (the "License"); you may not use this file except in compliance with
 * the License.  You may obtain a copy of the License at
 *
 *      http://www.apache.org/licenses/LICENSE-2.0
 *
 * Unless required by applicable law or agreed to in writing, software
 * distributed under the License is distributed on an "AS IS" BASIS,
 * WITHOUT WARRANTIES OR CONDITIONS OF ANY KIND, either express or implied.
 * See the License for the specific language governing permissions and
 * limitations under the License.
 */

package org.apache.ignite.internal.processors.cache.distributed;

import java.io.Externalizable;
import java.nio.ByteBuffer;
import org.apache.ignite.IgniteCheckedException;
import org.apache.ignite.IgniteLogger;
import org.apache.ignite.internal.GridDirectTransient;
import org.apache.ignite.internal.processors.cache.GridCacheSharedContext;
import org.apache.ignite.internal.processors.cache.transactions.IgniteTxState;
import org.apache.ignite.internal.processors.cache.transactions.IgniteTxStateAware;
import org.apache.ignite.internal.processors.cache.version.GridCacheVersion;
import org.apache.ignite.internal.util.tostring.GridToStringBuilder;
import org.apache.ignite.internal.util.tostring.GridToStringExclude;
import org.apache.ignite.internal.util.typedef.internal.U;
import org.apache.ignite.plugin.extensions.communication.MessageReader;
import org.apache.ignite.plugin.extensions.communication.MessageWriter;

/**
 * Response to prepare request.
 */
public class GridDistributedTxPrepareResponse extends GridDistributedBaseMessage implements IgniteTxStateAware {
    /** */
    private static final long serialVersionUID = 0L;

    /** Error. */
    @GridToStringExclude
    @GridDirectTransient
    private Throwable err;

    /** Serialized error. */
    private byte[] errBytes;

    /** Transient TX state. */
    @GridDirectTransient
    private IgniteTxState txState;

    /**
     * Empty constructor (required by {@link Externalizable}).
     */
    public GridDistributedTxPrepareResponse() {
        /* No-op. */
    }

    /**
     * @param xid Transaction ID.
     * @param addDepInfo Deployment info flag.
     */
    public GridDistributedTxPrepareResponse(GridCacheVersion xid, boolean addDepInfo) {
        super(xid, 0, addDepInfo);
    }

    /**
     * @param xid Lock ID.
     * @param err Error.
     * @param addDepInfo Deployment info flag.
     */
    public GridDistributedTxPrepareResponse(GridCacheVersion xid, Throwable err, boolean addDepInfo) {
        super(xid, 0, addDepInfo);

        this.err = err;
    }

    /** {@inheritDoc} */
    @Override public Throwable error() {
        return err;
    }

    /**
     * @param err Error to set.
     */
    public void error(Throwable err) {
        this.err = err;
    }

    /**
     * @return Rollback flag.
     */
    public boolean isRollback() {
        return err != null;
    }

    /** {@inheritDoc} */
<<<<<<< HEAD
    @Override public IgniteTxState txState() {
        return txState;
    }

    /** {@inheritDoc} */
    @Override public void txState(IgniteTxState txState) {
        this.txState = txState;
    }

    /** {@inheritDoc}
     * @param ctx*/
=======
    @Override public IgniteLogger messageLogger(GridCacheSharedContext ctx) {
        return ctx.txPrepareMessageLogger();
    }

    /** {@inheritDoc} */
>>>>>>> ad76dda5
    @Override public void prepareMarshal(GridCacheSharedContext ctx) throws IgniteCheckedException {
        super.prepareMarshal(ctx);

        if (err != null && errBytes == null)
            errBytes = ctx.marshaller().marshal(err);
    }

    /** {@inheritDoc} */
    @Override public void finishUnmarshal(GridCacheSharedContext ctx, ClassLoader ldr) throws IgniteCheckedException {
        super.finishUnmarshal(ctx, ldr);

        if (errBytes != null && err == null)
            err = ctx.marshaller().unmarshal(errBytes, U.resolveClassLoader(ldr, ctx.gridConfig()));
    }

    /** {@inheritDoc} */
    @Override public boolean writeTo(ByteBuffer buf, MessageWriter writer) {
        writer.setBuffer(buf);

        if (!super.writeTo(buf, writer))
            return false;

        if (!writer.isHeaderWritten()) {
            if (!writer.writeHeader(directType(), fieldsCount()))
                return false;

            writer.onHeaderWritten();
        }

        switch (writer.state()) {
            case 7:
                if (!writer.writeByteArray("errBytes", errBytes))
                    return false;

                writer.incrementState();

        }

        return true;
    }

    /** {@inheritDoc} */
    @Override public boolean readFrom(ByteBuffer buf, MessageReader reader) {
        reader.setBuffer(buf);

        if (!reader.beforeMessageRead())
            return false;

        if (!super.readFrom(buf, reader))
            return false;

        switch (reader.state()) {
            case 7:
                errBytes = reader.readByteArray("errBytes");

                if (!reader.isLastRead())
                    return false;

                reader.incrementState();

        }

        return reader.afterMessageRead(GridDistributedTxPrepareResponse.class);
    }

    /** {@inheritDoc} */
    @Override public byte directType() {
        return 26;
    }

    /** {@inheritDoc} */
    @Override public byte fieldsCount() {
        return 8;
    }

    /** {@inheritDoc} */
    @Override public String toString() {
        return GridToStringBuilder.toString(GridDistributedTxPrepareResponse.class, this, "err",
            err == null ? "null" : err.toString(), "super", super.toString());
    }
}<|MERGE_RESOLUTION|>--- conflicted
+++ resolved
@@ -97,7 +97,6 @@
     }
 
     /** {@inheritDoc} */
-<<<<<<< HEAD
     @Override public IgniteTxState txState() {
         return txState;
     }
@@ -109,13 +108,12 @@
 
     /** {@inheritDoc}
      * @param ctx*/
-=======
+    /** {@inheritDoc} */
     @Override public IgniteLogger messageLogger(GridCacheSharedContext ctx) {
         return ctx.txPrepareMessageLogger();
     }
 
     /** {@inheritDoc} */
->>>>>>> ad76dda5
     @Override public void prepareMarshal(GridCacheSharedContext ctx) throws IgniteCheckedException {
         super.prepareMarshal(ctx);
 
