/*
 * Licensed to the Apache Software Foundation (ASF) under one or more
 * contributor license agreements.  See the NOTICE file distributed with
 * this work for additional information regarding copyright ownership.
 * The ASF licenses this file to You under the Apache License, Version 2.0
 * (the "License"); you may not use this file except in compliance with
 * the License.  You may obtain a copy of the License at
 *
 *      http://www.apache.org/licenses/LICENSE-2.0
 *
 * Unless required by applicable law or agreed to in writing, software
 * distributed under the License is distributed on an "AS IS" BASIS,
 * WITHOUT WARRANTIES OR CONDITIONS OF ANY KIND, either express or implied.
 * See the License for the specific language governing permissions and
 * limitations under the License.
 */

package org.apache.ignite.internal.processors.cache.persistence.snapshot;

import java.io.BufferedInputStream;
import java.io.Closeable;
import java.io.File;
import java.io.FileOutputStream;
import java.io.IOException;
import java.io.InputStream;
import java.io.OutputStream;
import java.io.Serializable;
import java.nio.ByteBuffer;
import java.nio.ByteOrder;
import java.nio.channels.FileChannel;
import java.nio.file.FileVisitResult;
import java.nio.file.Files;
import java.nio.file.Path;
import java.nio.file.SimpleFileVisitor;
import java.nio.file.StandardCopyOption;
import java.nio.file.attribute.BasicFileAttributes;
import java.util.ArrayList;
import java.util.Arrays;
import java.util.BitSet;
import java.util.Collection;
import java.util.Collections;
import java.util.Deque;
import java.util.EnumMap;
import java.util.HashMap;
import java.util.HashSet;
import java.util.Iterator;
import java.util.LinkedList;
import java.util.List;
import java.util.Map;
import java.util.NoSuchElementException;
import java.util.Objects;
import java.util.Optional;
import java.util.Queue;
import java.util.Set;
import java.util.TreeMap;
import java.util.UUID;
import java.util.concurrent.ConcurrentHashMap;
import java.util.concurrent.ConcurrentLinkedDeque;
import java.util.concurrent.ConcurrentMap;
import java.util.concurrent.Executor;
import java.util.concurrent.ExecutorService;
import java.util.concurrent.RejectedExecutionException;
import java.util.concurrent.atomic.AtomicInteger;
import java.util.function.BiConsumer;
import java.util.function.BiFunction;
import java.util.function.BooleanSupplier;
import java.util.function.Consumer;
import java.util.function.Function;
import java.util.stream.Collectors;
import org.apache.ignite.IgniteCheckedException;
import org.apache.ignite.IgniteException;
import org.apache.ignite.IgniteInterruptedException;
import org.apache.ignite.IgniteLogger;
import org.apache.ignite.IgniteSnapshot;
import org.apache.ignite.IgniteSystemProperties;
import org.apache.ignite.binary.BinaryType;
import org.apache.ignite.cache.CacheAtomicityMode;
import org.apache.ignite.cluster.ClusterNode;
import org.apache.ignite.compute.ComputeTask;
import org.apache.ignite.configuration.CacheConfiguration;
import org.apache.ignite.configuration.DiskPageCompression;
import org.apache.ignite.events.DiscoveryEvent;
import org.apache.ignite.events.SnapshotEvent;
import org.apache.ignite.failure.FailureContext;
import org.apache.ignite.failure.FailureType;
import org.apache.ignite.internal.GridKernalContext;
import org.apache.ignite.internal.GridTopic;
import org.apache.ignite.internal.IgniteClientDisconnectedCheckedException;
import org.apache.ignite.internal.IgniteEx;
import org.apache.ignite.internal.IgniteFutureCancelledCheckedException;
import org.apache.ignite.internal.IgniteInternalFuture;
import org.apache.ignite.internal.IgniteInterruptedCheckedException;
import org.apache.ignite.internal.NodeStoppingException;
import org.apache.ignite.internal.cluster.ClusterTopologyCheckedException;
import org.apache.ignite.internal.cluster.DistributedConfigurationUtils;
import org.apache.ignite.internal.events.DiscoveryCustomEvent;
import org.apache.ignite.internal.management.cache.IdleVerifyResult;
import org.apache.ignite.internal.managers.communication.GridIoManager;
import org.apache.ignite.internal.managers.communication.GridMessageListener;
import org.apache.ignite.internal.managers.communication.TransmissionCancelledException;
import org.apache.ignite.internal.managers.communication.TransmissionHandler;
import org.apache.ignite.internal.managers.communication.TransmissionMeta;
import org.apache.ignite.internal.managers.communication.TransmissionPolicy;
import org.apache.ignite.internal.managers.encryption.EncryptionCacheKeyProvider;
import org.apache.ignite.internal.managers.encryption.GroupKey;
import org.apache.ignite.internal.managers.encryption.GroupKeyEncrypted;
import org.apache.ignite.internal.managers.eventstorage.DiscoveryEventListener;
import org.apache.ignite.internal.managers.systemview.walker.SnapshotViewWalker;
import org.apache.ignite.internal.pagemem.PageIdUtils;
import org.apache.ignite.internal.pagemem.store.PageStore;
import org.apache.ignite.internal.pagemem.wal.IgniteWriteAheadLogManager;
import org.apache.ignite.internal.pagemem.wal.record.IncrementalSnapshotFinishRecord;
import org.apache.ignite.internal.processors.affinity.AffinityTopologyVersion;
import org.apache.ignite.internal.processors.cache.CacheGroupContext;
import org.apache.ignite.internal.processors.cache.CacheGroupDescriptor;
import org.apache.ignite.internal.processors.cache.CacheObjectContext;
import org.apache.ignite.internal.processors.cache.CacheType;
import org.apache.ignite.internal.processors.cache.GridCacheContext;
import org.apache.ignite.internal.processors.cache.GridCacheSharedContext;
import org.apache.ignite.internal.processors.cache.GridCacheSharedManagerAdapter;
import org.apache.ignite.internal.processors.cache.GridLocalConfigManager;
import org.apache.ignite.internal.processors.cache.StoredCacheData;
import org.apache.ignite.internal.processors.cache.distributed.dht.preloader.GridDhtPartitionsExchangeFuture;
import org.apache.ignite.internal.processors.cache.distributed.dht.preloader.PartitionsExchangeAware;
import org.apache.ignite.internal.processors.cache.persistence.CacheDataRow;
import org.apache.ignite.internal.processors.cache.persistence.CacheDataRowAdapter;
import org.apache.ignite.internal.processors.cache.persistence.file.FileIO;
import org.apache.ignite.internal.processors.cache.persistence.file.FileIOFactory;
import org.apache.ignite.internal.processors.cache.persistence.file.FilePageStore;
import org.apache.ignite.internal.processors.cache.persistence.file.FilePageStoreManager;
import org.apache.ignite.internal.processors.cache.persistence.file.RandomAccessFileIOFactory;
import org.apache.ignite.internal.processors.cache.persistence.filename.NodeFileTree;
import org.apache.ignite.internal.processors.cache.persistence.filename.PdsFolderSettings;
import org.apache.ignite.internal.processors.cache.persistence.filename.SnapshotFileTree;
import org.apache.ignite.internal.processors.cache.persistence.filename.SnapshotFileTree.IncrementalSnapshotFileTree;
import org.apache.ignite.internal.processors.cache.persistence.metastorage.MetaStorage;
import org.apache.ignite.internal.processors.cache.persistence.metastorage.MetastorageLifecycleListener;
import org.apache.ignite.internal.processors.cache.persistence.metastorage.ReadOnlyMetastorage;
import org.apache.ignite.internal.processors.cache.persistence.metastorage.ReadWriteMetastorage;
import org.apache.ignite.internal.processors.cache.persistence.partstate.GroupPartitionId;
import org.apache.ignite.internal.processors.cache.persistence.snapshot.dump.CreateDumpFutureTask;
import org.apache.ignite.internal.processors.cache.persistence.tree.io.DataPageIO;
import org.apache.ignite.internal.processors.cache.persistence.tree.io.DataPagePayload;
import org.apache.ignite.internal.processors.cache.persistence.tree.io.PageIO;
import org.apache.ignite.internal.processors.cache.persistence.wal.WALPointer;
import org.apache.ignite.internal.processors.cache.persistence.wal.crc.FastCrc;
import org.apache.ignite.internal.processors.cache.transactions.IgniteInternalTx;
import org.apache.ignite.internal.processors.cache.tree.DataRow;
import org.apache.ignite.internal.processors.cluster.DiscoveryDataClusterState;
import org.apache.ignite.internal.processors.cluster.IgniteChangeGlobalStateSupport;
import org.apache.ignite.internal.processors.compress.CompressionProcessor;
import org.apache.ignite.internal.processors.configuration.distributed.DistributedConfigurationLifecycleListener;
import org.apache.ignite.internal.processors.configuration.distributed.DistributedLongProperty;
import org.apache.ignite.internal.processors.configuration.distributed.DistributedPropertyDispatcher;
import org.apache.ignite.internal.processors.marshaller.MappedName;
import org.apache.ignite.internal.processors.metastorage.persistence.DistributedMetaStorageImpl;
import org.apache.ignite.internal.processors.task.GridInternal;
import org.apache.ignite.internal.util.BasicRateLimiter;
import org.apache.ignite.internal.util.GridBusyLock;
import org.apache.ignite.internal.util.GridCloseableIteratorAdapter;
import org.apache.ignite.internal.util.distributed.DistributedProcess;
import org.apache.ignite.internal.util.distributed.InitMessage;
import org.apache.ignite.internal.util.future.GridCompoundIdentityFuture;
import org.apache.ignite.internal.util.future.GridFinishedFuture;
import org.apache.ignite.internal.util.future.GridFutureAdapter;
import org.apache.ignite.internal.util.future.IgniteFinishedFutureImpl;
import org.apache.ignite.internal.util.future.IgniteFutureImpl;
import org.apache.ignite.internal.util.lang.GridCloseableIterator;
import org.apache.ignite.internal.util.lang.GridClosureException;
import org.apache.ignite.internal.util.lang.GridPlainRunnable;
import org.apache.ignite.internal.util.lang.IgniteThrowableFunction;
import org.apache.ignite.internal.util.tostring.GridToStringExclude;
import org.apache.ignite.internal.util.typedef.F;
import org.apache.ignite.internal.util.typedef.T2;
import org.apache.ignite.internal.util.typedef.X;
import org.apache.ignite.internal.util.typedef.internal.A;
import org.apache.ignite.internal.util.typedef.internal.CU;
import org.apache.ignite.internal.util.typedef.internal.S;
import org.apache.ignite.internal.util.typedef.internal.U;
import org.apache.ignite.lang.IgniteCallable;
import org.apache.ignite.lang.IgniteFuture;
import org.apache.ignite.lang.IgniteUuid;
import org.apache.ignite.marshaller.Marshaller;
import org.apache.ignite.metric.MetricRegistry;
import org.apache.ignite.resources.IgniteInstanceResource;
import org.apache.ignite.spi.encryption.EncryptionSpi;
import org.apache.ignite.spi.systemview.view.SnapshotView;
import org.jetbrains.annotations.Nullable;

import static java.nio.file.StandardOpenOption.READ;
import static org.apache.ignite.IgniteSystemProperties.IGNITE_SNAPSHOT_SEQUENTIAL_WRITE;
import static org.apache.ignite.events.EventType.EVT_CLUSTER_SNAPSHOT_FAILED;
import static org.apache.ignite.events.EventType.EVT_CLUSTER_SNAPSHOT_FINISHED;
import static org.apache.ignite.events.EventType.EVT_CLUSTER_SNAPSHOT_STARTED;
import static org.apache.ignite.events.EventType.EVT_NODE_FAILED;
import static org.apache.ignite.events.EventType.EVT_NODE_LEFT;
import static org.apache.ignite.internal.GridClosureCallMode.BALANCE;
import static org.apache.ignite.internal.GridClosureCallMode.BROADCAST;
import static org.apache.ignite.internal.MarshallerContextImpl.saveMappings;
import static org.apache.ignite.internal.events.DiscoveryCustomEvent.EVT_DISCOVERY_CUSTOM_EVT;
import static org.apache.ignite.internal.managers.communication.GridIoPolicy.SYSTEM_POOL;
import static org.apache.ignite.internal.pagemem.PageIdAllocator.FLAG_DATA;
import static org.apache.ignite.internal.pagemem.PageIdAllocator.INDEX_PARTITION;
import static org.apache.ignite.internal.pagemem.PageIdUtils.flag;
import static org.apache.ignite.internal.pagemem.PageIdUtils.pageId;
import static org.apache.ignite.internal.pagemem.PageIdUtils.pageIndex;
import static org.apache.ignite.internal.pagemem.PageIdUtils.toDetailString;
import static org.apache.ignite.internal.processors.cache.GridCacheUtils.baselineNode;
import static org.apache.ignite.internal.processors.cache.GridCacheUtils.isPersistenceEnabled;
import static org.apache.ignite.internal.processors.cache.persistence.filename.NodeFileTree.cacheName;
import static org.apache.ignite.internal.processors.cache.persistence.filename.SnapshotFileTree.partDeltaIndexFile;
import static org.apache.ignite.internal.processors.cache.persistence.metastorage.MetaStorage.METASTORAGE_CACHE_ID;
import static org.apache.ignite.internal.processors.cache.persistence.metastorage.MetaStorage.METASTORAGE_CACHE_NAME;
import static org.apache.ignite.internal.processors.cache.persistence.partstate.GroupPartitionId.getTypeByPartId;
import static org.apache.ignite.internal.processors.cache.persistence.tree.io.PageIO.T_DATA;
import static org.apache.ignite.internal.processors.cache.persistence.tree.io.PageIO.getPageIO;
import static org.apache.ignite.internal.processors.cache.persistence.tree.io.PageIO.getType;
import static org.apache.ignite.internal.processors.cache.persistence.tree.io.PageIO.getVersion;
import static org.apache.ignite.internal.processors.configuration.distributed.DistributedLongProperty.detachedLongProperty;
import static org.apache.ignite.internal.processors.metric.impl.MetricUtils.metricName;
import static org.apache.ignite.internal.processors.task.TaskExecutionOptions.options;
import static org.apache.ignite.internal.util.GridUnsafe.bufferAddress;
import static org.apache.ignite.internal.util.IgniteUtils.isLocalNodeCoordinator;
import static org.apache.ignite.internal.util.distributed.DistributedProcess.DistributedProcessType.END_SNAPSHOT;
import static org.apache.ignite.internal.util.distributed.DistributedProcess.DistributedProcessType.START_SNAPSHOT;
import static org.apache.ignite.internal.util.io.GridFileUtils.ensureHardLinkAvailable;
import static org.apache.ignite.plugin.security.SecurityPermission.ADMIN_SNAPSHOT;
import static org.apache.ignite.spi.systemview.view.SnapshotView.SNAPSHOT_SYS_VIEW;
import static org.apache.ignite.spi.systemview.view.SnapshotView.SNAPSHOT_SYS_VIEW_DESC;

/**
 * Internal implementation of snapshot operations over persistence caches.
 * <p>
 * These major actions available:
 * <ul>
 *     <li>Create snapshot of the whole persistent cluster cache groups by triggering PME to achieve consistency.</li>
 *     <li>Create cache dump - snapshot of cluster cache groups including in-memory.</li>
 *     <li>Create incremental snapshot using lightweight, non-blocking Consistent Cut algorithm.</li>
 * </ul>
 */
public class IgniteSnapshotManager extends GridCacheSharedManagerAdapter
    implements IgniteSnapshot, PartitionsExchangeAware, MetastorageLifecycleListener, IgniteChangeGlobalStateSupport {
    /** Text Reason for checkpoint to start snapshot operation. */
    public static final String CP_SNAPSHOT_REASON = "Checkpoint started to enforce snapshot operation: %s";

    /** Name prefix for each remote snapshot operation. */
    public static final String RMT_SNAPSHOT_PREFIX = "snapshot_";

    /** Snapshot in progress error message. */
    public static final String SNP_IN_PROGRESS_ERR_MSG = "Operation rejected due to the snapshot operation in progress.";

    /** Error message to finalize snapshot tasks. */
    public static final String SNP_NODE_STOPPING_ERR_MSG = "The operation is cancelled due to the local node is stopping";

    /** Snapshot metrics prefix. */
    public static final String SNAPSHOT_METRICS = "snapshot";

    /** Incremental snapshot metrics prefix. */
    public static final String INCREMENTAL_SNAPSHOT_METRICS = metricName("snapshot", "incremental");

    /** Prefix for snapshot threads. */
    public static final String SNAPSHOT_RUNNER_THREAD_PREFIX = "snapshot-runner";

    /** Snapshot transfer rate distributed configuration key */
    public static final String SNAPSHOT_TRANSFER_RATE_DMS_KEY = "snapshotTransferRate";

    /** Snapshot transfer rate is unlimited by default. */
    public static final long DFLT_SNAPSHOT_TRANSFER_RATE_BYTES = 0L;

    /** Maximum block size for limited snapshot transfer (64KB by default). */
    public static final int SNAPSHOT_LIMITED_TRANSFER_BLOCK_SIZE_BYTES = 64 * 1024;

    /** Metastorage key to save currently running snapshot directory path. */
    public static final String SNP_RUNNING_DIR_KEY = "snapshot-running-dir";

    /** Prefix for meta store records which means that incremental snapshot creation is disabled for a cache group. */
    private static final String INC_SNP_DISABLED_KEY_PREFIX = "grp-inc-snp-disabled-";

    /** Default value of {@link IgniteSystemProperties#IGNITE_SNAPSHOT_SEQUENTIAL_WRITE}. */
    public static final boolean DFLT_IGNITE_SNAPSHOT_SEQUENTIAL_WRITE = true;

    /** Default value of check flag. */
    public static final boolean DFLT_CHECK_ON_RESTORE = false;

    /** Snapshot operation start log message. */
    private static final String SNAPSHOT_STARTED_MSG = "Cluster-wide snapshot operation started: ";

    /** Snapshot operation finish log message. */
    private static final String SNAPSHOT_FINISHED_MSG = "Cluster-wide snapshot operation finished successfully: ";

    /** Snapshot operation finish with warnings log message. */
    public static final String SNAPSHOT_FINISHED_WRN_MSG = "Cluster-wide snapshot operation finished with warnings: ";

    /** Snapshot operation fail log message. */
    private static final String SNAPSHOT_FAILED_MSG = "Cluster-wide snapshot operation failed: ";

    /** Default snapshot topic to receive snapshots from remote node. */
    private static final Object DFLT_INITIAL_SNAPSHOT_TOPIC = GridTopic.TOPIC_SNAPSHOT.topic("rmt_snp");

    /** File transmission parameter of cache group id. */
    private static final String SNP_GRP_ID_PARAM = "grpId";

    /** File transmission parameter of cache partition id. */
    private static final String SNP_PART_ID_PARAM = "partId";

    /** File transmission parameter of a cache directory with is currently sends its partitions. */
    private static final String SNP_CACHE_DIR_NAME_PARAM = "cacheDirName";

    /** Snapshot parameter name for a file transmission. */
    private static final String RQ_ID_NAME_PARAM = "rqId";

    /** Total snapshot files count which receiver should expect to receive. */
    private static final String SNP_PARTITIONS_CNT = "partsCnt";

    /**
     * Local buffer to perform copy-on-write operations with pages for {@code SnapshotFutureTask.PageStoreSerialWriter}s.
     * It is important to have only one buffer per thread (instead of creating each buffer per
     * each {@code SnapshotFutureTask.PageStoreSerialWriter}) this is redundant and can lead to OOM errors. Direct buffer
     * deallocate only when ByteBuffer is garbage collected, but it can get out of off-heap memory before it.
     */
    private final ThreadLocal<ByteBuffer> locBuff;

    /** Map of registered cache snapshot processes and their corresponding contexts. */
    private final ConcurrentMap<String, AbstractSnapshotFutureTask<?>> locSnpTasks = new ConcurrentHashMap<>();

    /** Lock to protect the resources is used. */
    private final GridBusyLock busyLock = new GridBusyLock();

    /** Mutex used to order cluster snapshot operation progress. */
    private final Object snpOpMux = new Object();

    /** Take snapshot operation procedure. */
    private final DistributedProcess<SnapshotOperationRequest, SnapshotOperationResponse> startSnpProc;

    /** Snapshot full validation distributed process. */
    private final SnapshotCheckProcess checkSnpProc;

    /** Check previously performed snapshot operation and delete uncompleted files if we need. */
    private final DistributedProcess<SnapshotOperationRequest, SnapshotOperationResponse> endSnpProc;

    /** Marshaller. */
    private final Marshaller marsh;

    /** Distributed process to restore cache group from the snapshot. */
    private final SnapshotRestoreProcess restoreCacheGrpProc;

    /** Transfer rate limiter. */
    private final BasicRateLimiter transferRateLimiter = new BasicRateLimiter(DFLT_SNAPSHOT_TRANSFER_RATE_BYTES);

    /** Resolved persistent data storage settings. */
    private volatile PdsFolderSettings<?> pdsSettings;

    /** Ignite directories. */
    private volatile NodeFileTree ft;

    /** Fully initialized metastorage. */
    private volatile ReadWriteMetastorage metaStorage;

    /** Local snapshot sender factory. */
    private Function<SnapshotFileTree, SnapshotSender> locSndrFactory = LocalSnapshotSender::new;

    /** Remote snapshot sender factory. */
    private BiFunction<String, UUID, SnapshotSender> rmtSndrFactory = this::remoteSnapshotSenderFactory;

    /** Factory to working with delta as file storage. */
    private volatile FileIOFactory ioFactory = new RandomAccessFileIOFactory();

    /** File store manager to create page store for restore. */
    private volatile @Nullable FilePageStoreManager storeMgr;

    /** File store manager to create page store for restore. */
    private volatile GridLocalConfigManager locCfgMgr;

    /** System discovery message listener. */
    private DiscoveryEventListener discoLsnr;

    /** Cluster snapshot operation requested by user. */
    private ClusterSnapshotFuture clusterSnpFut;

    /** Current snapshot operation on local node. */
    private volatile SnapshotOperationRequest clusterSnpReq;

    /** {@code true} if recovery process occurred for snapshot. */
    private volatile boolean recovered;

    /** Last seen cluster snapshot operation. */
    private volatile ClusterSnapshotFuture lastSeenSnpFut = new ClusterSnapshotFuture();

    /** Last seen incremental snapshot operation. */
    private volatile ClusterSnapshotFuture lastSeenIncSnpFut;

    /** Snapshot operation handlers. */
    private final SnapshotHandlers handlers = new SnapshotHandlers();

    /** Manager to receive responses of remote snapshot requests. */
    private final SequentialRemoteSnapshotManager snpRmtMgr;

    /** Incremental snapshot ID. */
    private volatile UUID incSnpId;

    /**
     * While incremental snapshot is running every node wraps outgoing transaction messages into {@link IncrementalSnapshotAwareMessage}.
     * Nodes start wrapping messages from the moment snapshot started on the node, and finsihes after all baseline
     * nodes completed {@link #markWalFut}. This future completes after last {@link IncrementalSnapshotAwareMessage} was sent.
     */
    private volatile GridFutureAdapter<?> wrapMsgsFut;

    /** Future that completes after {@link IncrementalSnapshotFinishRecord} was written. */
    private volatile @Nullable IncrementalSnapshotMarkWalFuture markWalFut;

    /** Snapshot transfer rate limit in bytes/sec. */
    private final DistributedLongProperty snapshotTransferRate = detachedLongProperty(SNAPSHOT_TRANSFER_RATE_DMS_KEY,
        "Snapshot transfer rate in bytes per second at which snapshot files are created. " +
            "0 means there is no limit.");

    /** Value of {@link IgniteSystemProperties#IGNITE_SNAPSHOT_SEQUENTIAL_WRITE}. */
    private final boolean sequentialWrite =
        IgniteSystemProperties.getBoolean(IGNITE_SNAPSHOT_SEQUENTIAL_WRITE, DFLT_IGNITE_SNAPSHOT_SEQUENTIAL_WRITE);

    /**
     * @param ctx Kernal context.
     */
    public IgniteSnapshotManager(GridKernalContext ctx) {
        locBuff = ThreadLocal.withInitial(() ->
            ByteBuffer.allocateDirect(ctx.config().getDataStorageConfiguration().getPageSize())
                .order(ByteOrder.nativeOrder()));

        startSnpProc = new DistributedProcess<>(ctx, START_SNAPSHOT, this::initLocalSnapshotStartStage,
            this::processLocalSnapshotStartStageResult, SnapshotStartDiscoveryMessage::new);

        endSnpProc = new DistributedProcess<>(ctx, END_SNAPSHOT, this::initLocalSnapshotEndStage,
            this::processLocalSnapshotEndStageResult, (reqId, req) -> new InitMessage<>(reqId, END_SNAPSHOT, req, true));

        marsh = ctx.marshallerContext().jdkMarshaller();

        restoreCacheGrpProc = new SnapshotRestoreProcess(ctx, locBuff);

        checkSnpProc = new SnapshotCheckProcess(ctx);

        // Manage remote snapshots.
        snpRmtMgr = new SequentialRemoteSnapshotManager();
    }

    /** {@inheritDoc} */
    @Override protected void start0() throws IgniteCheckedException {
        super.start0();

        GridKernalContext ctx = cctx.kernalContext();

        if (ctx.clientNode())
            return;

        storeMgr = (FilePageStoreManager)cctx.pageStore();
        locCfgMgr = cctx.cache().configManager();

        pdsSettings = cctx.kernalContext().pdsFolderResolver().resolveFolders();
        ft = cctx.kernalContext().pdsFolderResolver().fileTree();

        if (isPersistenceEnabled(cctx.gridConfig())) {
            ft.mkdirSnapshotsRoot();
            ft.mkdirSnapshotTempRoot();
        }

        ctx.internalSubscriptionProcessor().registerDistributedConfigurationListener(
            new DistributedConfigurationLifecycleListener() {
                @Override public void onReadyToRegister(DistributedPropertyDispatcher dispatcher) {
                    snapshotTransferRate.addListener((name, oldVal, newVal) -> {
                        if (!Objects.equals(oldVal, newVal)) {
                            if (newVal < 0) {
                                log.warning("The snapshot transfer rate cannot be negative, " +
                                    "the value '" + newVal + "' is ignored.");

                                return;
                            }

                            transferRateLimiter.setRate(newVal);

                            if (log.isInfoEnabled()) {
                                log.info("The snapshot transfer rate " + (newVal == 0 ? "is not limited." :
                                    "has been changed from '" + oldVal + "' to '" + newVal + "' bytes/sec."));
                            }
                        }
                    });

                    dispatcher.registerProperty(snapshotTransferRate);
                }

                @Override public void onReadyToWrite() {
                    DistributedConfigurationUtils.setDefaultValue(snapshotTransferRate,
                        DFLT_SNAPSHOT_TRANSFER_RATE_BYTES, log);
                }
            }
        );

        handlers.initialize(ctx, ctx.pools().getSnapshotExecutorService());

        MetricRegistry mreg = cctx.kernalContext().metric().registry(SNAPSHOT_METRICS);

        mreg.register("LastSnapshotStartTime", () -> lastSeenSnpFut.startTime,
            "The system time of the last cluster snapshot request start time on this node.");
        mreg.register("LastSnapshotEndTime", () -> lastSeenSnpFut.endTime,
            "The system time of the last cluster snapshot request end time on this node.");
        mreg.register("LastSnapshotName", () -> lastSeenSnpFut.name, String.class,
            "The name of last started cluster snapshot request on this node.");
        mreg.register("LastSnapshotErrorMessage",
            () -> lastSeenSnpFut.error() == null ? "" : lastSeenSnpFut.error().getMessage(),
            String.class,
            "The error message of last started cluster snapshot request which fail with an error. " +
                "This value will be empty if last snapshot request has been completed successfully.");
        mreg.register("LocalSnapshotNames", () -> localSnapshotNames(null), List.class,
            "The list of names of all snapshots currently saved on the local node with respect to " +
                "the configured via IgniteConfiguration snapshot working path.");
        mreg.register("LastRequestId", () -> Optional.ofNullable(lastSeenSnpFut.rqId).map(UUID::toString).orElse(""),
            String.class, "The ID of the last started snapshot operation.");

        mreg.register("CurrentSnapshotTotalSize", () -> {
            SnapshotFutureTask task = currentSnapshotTask(SnapshotFutureTask.class);

            return task == null ? -1 : task.totalSize();
        }, "Estimated size of current cluster snapshot in bytes on this node. The value may grow during snapshot creation.");

        mreg.register("CurrentSnapshotProcessedSize", () -> {
            SnapshotFutureTask task = currentSnapshotTask(SnapshotFutureTask.class);

            return task == null ? -1 : task.processedSize();
        }, "Processed size of current cluster snapshot in bytes on this node.");

        MetricRegistry incSnpMReg = cctx.kernalContext().metric().registry(INCREMENTAL_SNAPSHOT_METRICS);

        incSnpMReg.register("snapshotName",
            () -> Optional.ofNullable(lastSeenIncSnpFut).map(f -> f.name).orElse(""),
            String.class,
            "The name of full snapshot for which the last incremental snapshot created on this node.");
        incSnpMReg.register("incrementIndex",
            () -> Optional.ofNullable(lastSeenIncSnpFut).map(f -> f.incIdx).orElse(0),
            "Ihe index of the last incremental snapshot created on this node.");
        incSnpMReg.register("startTime",
            () -> Optional.ofNullable(lastSeenIncSnpFut).map(f -> f.startTime).orElse(0L),
            "The system time of the last incremental snapshot creation start time on this node.");
        incSnpMReg.register("endTime",
            () -> Optional.ofNullable(lastSeenIncSnpFut).map(f -> f.endTime).orElse(0L),
            "The system time of the last incremental snapshot creation end time on this node.");
        incSnpMReg.register("error",
            () -> Optional.ofNullable(lastSeenIncSnpFut).map(GridFutureAdapter::error).map(Object::toString).orElse(""),
            String.class,
            "The error message of last started incremental snapshot on this node.");

        restoreCacheGrpProc.registerMetrics();

        cctx.exchange().registerExchangeAwareComponent(this);

        ctx.internalSubscriptionProcessor().registerMetastorageListener(this);

        cctx.gridEvents().addDiscoveryEventListener(discoLsnr = (evt, discoCache) -> {
            if (!busyLock.enterBusy())
                return;

            try {
                UUID leftNodeId = evt.eventNode().id();

                if (evt.type() == EVT_NODE_LEFT || evt.type() == EVT_NODE_FAILED) {
                    SnapshotOperationRequest snpReq = clusterSnpReq;
                    String err = "Snapshot operation interrupted, because baseline node left the cluster: " + leftNodeId;
                    boolean reqNodeLeft = snpReq != null && snpReq.nodes().contains(leftNodeId);

                    // If the coordinator left the cluster and did not start
                    // the final snapshot phase (SNAPSHOT_END), we start it from a new one.
                    if (reqNodeLeft && snpReq.startStageEnded() && U.isLocalNodeCoordinator(ctx.discovery())) {
                        snpReq.error(new ClusterTopologyCheckedException(err));

                        endSnpProc.start(snpReq.requestId(), snpReq);
                    }

                    for (AbstractSnapshotFutureTask<?> sctx : locSnpTasks.values()) {
                        if (sctx.sourceNodeId().equals(leftNodeId) ||
                            (reqNodeLeft && snpReq.snapshotName().equals(sctx.snapshotName())))
                            sctx.acceptException(new ClusterTopologyCheckedException(err));
                    }

                    restoreCacheGrpProc.onNodeLeft(leftNodeId);
                    snpRmtMgr.onNodeLeft(leftNodeId);
                }
            }
            finally {
                busyLock.leaveBusy();
            }
        }, EVT_NODE_LEFT, EVT_NODE_FAILED);

        cctx.gridIO().addMessageListener(DFLT_INITIAL_SNAPSHOT_TOPIC, snpRmtMgr);
        cctx.kernalContext().io().addTransmissionHandler(DFLT_INITIAL_SNAPSHOT_TOPIC, snpRmtMgr);

        ctx.systemView().registerView(
            SNAPSHOT_SYS_VIEW,
            SNAPSHOT_SYS_VIEW_DESC,
            new SnapshotViewWalker(),
            () -> F.flatCollections(F.transform(localSnapshotNames(null), name -> {
                List<SnapshotView> views = new ArrayList<>();

                for (SnapshotMetadata m: readSnapshotMetadatas(new SnapshotFileTree(ctx, name, null))) {
                    List<File> dirs = new SnapshotFileTree(
                        cctx.kernalContext(),
                        m.snapshotName(),
                        null,
                        m.folderName(),
                        m.consistentId()
                    ).existingCacheDirs();

                    Collection<String> cacheGrps = F.viewReadOnly(dirs, NodeFileTree::cacheName);

                    views.add(new SnapshotView(m, cacheGrps));
                }

                for (IncrementalSnapshotMetadata m: readIncrementalSnapshotMetadatas(name))
                    views.add(new SnapshotView(m));

                return views;
            })),
            Function.identity());

        File[] files = ft.snapshotsRoot().listFiles();

        if (files != null) {
            Arrays.stream(files)
                .filter(File::isDirectory)
                .map(dumpDir -> new SnapshotFileTree(
                    ctx,
                    dumpDir.getName(),
                    dumpDir.getParent(),
                    ft.folderName(),
                    pdsSettings.consistentId().toString()).dumpLock())
                .filter(File::exists)
                .map(File::getParentFile)
                .forEach(lockedDumpDir -> {
                    log.warning("Found locked dump dir. " +
                        "This means, dump creation not finished prior to node fail. " +
                        "Directory will be deleted: " + lockedDumpDir);

                    U.delete(lockedDumpDir);
                });
        }
    }

    /** {@inheritDoc} */
    @Override protected void stop0(boolean cancel) {
        busyLock.block();

        try {
            snpRmtMgr.stop();

            IgniteCheckedException stopErr = new NodeStoppingException("Node is stopping.");

            restoreCacheGrpProc.interrupt(stopErr);
            checkSnpProc.interrupt(stopErr);

            // Try stop all snapshot processing if not yet.
            for (AbstractSnapshotFutureTask<?> sctx : locSnpTasks.values())
                sctx.acceptException(new NodeStoppingException(SNP_NODE_STOPPING_ERR_MSG));

            locSnpTasks.clear();

            synchronized (snpOpMux) {
                if (clusterSnpFut != null) {
                    clusterSnpFut.onDone(new NodeStoppingException(SNP_NODE_STOPPING_ERR_MSG));

                    clusterSnpFut = null;
                }
            }

            cctx.kernalContext().io().removeMessageListener(DFLT_INITIAL_SNAPSHOT_TOPIC);
            cctx.kernalContext().io().removeTransmissionHandler(DFLT_INITIAL_SNAPSHOT_TOPIC);

            if (discoLsnr != null)
                cctx.kernalContext().event().removeDiscoveryEventListener(discoLsnr);

            cctx.exchange().unregisterExchangeAwareComponent(this);
        }
        finally {
            busyLock.unblock();
        }
    }

    /** {@inheritDoc} */
    @Override public void onActivate(GridKernalContext kctx) {
        // No-op.
    }

    /** {@inheritDoc} */
    @Override public void onDeActivate(GridKernalContext kctx) {
        restoreCacheGrpProc.interrupt(new IgniteCheckedException("The cluster has been deactivated."));
    }

    /**
     * @param snpDir Snapshot dir.
     */
    public void deleteSnapshot(File snpDir) {
        if (!snpDir.exists())
            return;

        if (!snpDir.isDirectory())
            return;

        try {
            SnapshotFileTree sft = new SnapshotFileTree(
                cctx.kernalContext(),
                snpDir.getName(),
                snpDir.getParent(),
                ft.folderName(),
                pdsSettings.consistentId().toString());

            U.delete(sft.binaryMeta());
            U.delete(sft.nodeStorage());
            U.delete(sft.meta());

            deleteDirectory(sft.binaryMetaRoot());
            deleteDirectory(sft.marshaller());

            // Delete parent dir which is {snapshot_root}/db if empty.
            sft.marshaller().getParentFile().delete();
            // Delete root dir which is {snapshot_root} if empty.
            sft.root().delete();
        }
        catch (IOException e) {
            throw new IgniteException(e);
        }
    }

    /** Concurrently traverse the directory and delete all files. */
    private void deleteDirectory(File dir) throws IOException {
        Files.walkFileTree(dir.toPath(), new SimpleFileVisitor<Path>() {
            @Override public FileVisitResult visitFile(Path file, BasicFileAttributes attrs) {
                U.delete(file);

                return FileVisitResult.CONTINUE;
            }

            @Override public FileVisitResult visitFileFailed(Path file, IOException exc) {
                // Skip files which can be concurrently removed from FileTree.
                return FileVisitResult.CONTINUE;
            }

            @Override public FileVisitResult postVisitDirectory(Path dir, IOException e) {
                dir.toFile().delete();

                if (log.isInfoEnabled() && e != null)
                    log.info("Snapshot directory cleaned with an exception [dir=" + dir + ", e=" + e.getMessage() + ']');

                return FileVisitResult.CONTINUE;
            }
        });
    }

    /**
     * @param req Request on snapshot creation.
     * @return Future which will be completed when a snapshot has been started.
     */
    private IgniteInternalFuture<SnapshotOperationResponse> initLocalSnapshotStartStage(SnapshotOperationRequest req) {
        // Executed inside discovery notifier thread, prior to firing discovery custom event,
        // so it is safe to set new snapshot task inside this method without synchronization.
        if (clusterSnpReq != null) {
            return new GridFinishedFuture<>(new IgniteCheckedException("Snapshot operation has been rejected. " +
                "Another snapshot operation in progress [req=" + req + ", curr=" + clusterSnpReq + ']'));
        }

        req.snapshotFileTree(new SnapshotFileTree(cctx.kernalContext(), req.snapshotName(), req.snapshotPath()));

        clusterSnpReq = req;

        if (req.incremental())
            handleIncrementalSnapshotId(req.requestId(), cctx.discovery().topologyVersion());

        if (!CU.baselineNode(cctx.localNode(), cctx.kernalContext().state().clusterState()))
            return new GridFinishedFuture<>();

        Set<UUID> leftNodes = new HashSet<>(req.nodes());
        leftNodes.removeAll(F.viewReadOnly(cctx.discovery().serverNodes(AffinityTopologyVersion.NONE),
            F.node2id()));

        if (!leftNodes.isEmpty()) {
            return new GridFinishedFuture<>(new IgniteCheckedException("Some of baseline nodes left the cluster " +
                "prior to snapshot operation start: " + leftNodes));
        }

        if (cctx.kernalContext().encryption().isMasterKeyChangeInProgress()) {
            return new GridFinishedFuture<>(new IgniteCheckedException("Snapshot operation has been rejected. Master " +
                "key changing process is not finished yet."));
        }

        if (cctx.kernalContext().encryption().reencryptionInProgress()) {
            return new GridFinishedFuture<>(new IgniteCheckedException("Snapshot operation has been rejected. Caches " +
                "re-encryption process is not finished yet."));
        }

        List<Integer> grpIds = new ArrayList<>(F.viewReadOnly(req.groups(), CU::cacheId));
        Collection<Integer> comprGrpIds = F.view(grpIds, i -> {
            CacheGroupDescriptor desc = cctx.cache().cacheGroupDescriptor(i);
            return desc != null && desc.config().getDiskPageCompression() != DiskPageCompression.DISABLED;
        });

        Set<Integer> leftGrps = new HashSet<>(grpIds);
        leftGrps.removeAll(cctx.cache().cacheGroupDescriptors().keySet());
        boolean withMetaStorage = leftGrps.remove(METASTORAGE_CACHE_ID);

        if (!leftGrps.isEmpty()) {
            return new GridFinishedFuture<>(new IgniteCheckedException("Some of requested cache groups doesn't exist " +
                "on the local node [missed=" + leftGrps + ", nodeId=" + cctx.localNodeId() + ']'));
        }

        if (req.incremental()) {
            SnapshotMetadata meta;

            try {
                meta = readSnapshotMetadata(req.snapshotFileTree().meta());

                checkIncrementalCanBeCreated(req.snapshotFileTree(), meta);
            }
            catch (IgniteCheckedException | IOException e) {
                return new GridFinishedFuture<>(e);
            }

            return initLocalIncrementalSnapshot(req, meta);
        }
        else
            return initLocalFullSnapshot(req, grpIds, comprGrpIds, withMetaStorage);
    }

    /**
     * Handles received incremental snapshot ID from remote node.
     *
     * @param id Incremental snapshot ID.
     * @param topVer Incremental snapshot topology version.
     */
    public void handleIncrementalSnapshotId(UUID id, long topVer) {
        // TODO: IGNITE-18599 handle if `id != incSnpId`.
        if (incSnpId != null)
            return;

        synchronized (snpOpMux) {
            if (incSnpId != null) {
                if (!incSnpId.equals(id))
                    U.warn(log, "Received incremental snapshot ID differs from the current [rcvId=" + id + ", currId=" + incSnpId + ']');

                return;
            }

            wrapMsgsFut = new GridFutureAdapter<>();

            cctx.tm().txMessageTransformer((msg, tx) -> new IncrementalSnapshotAwareMessage(
                msg, id, tx == null ? null : tx.incrementalSnapshotId(), topVer));

            markWalFut = baselineNode(cctx.localNode(), cctx.kernalContext().state().clusterState())
                ? new IncrementalSnapshotMarkWalFuture(cctx, id, topVer) : null;

            incSnpId = id;
        }

        if (markWalFut != null)
            cctx.kernalContext().pools().getSnapshotExecutorService().submit(markWalFut::init);
    }

    /**
     * @param req Request on snapshot creation.
     * @param meta Full snapshot metadata.
     * @return Future which will be completed when a snapshot has been started.
     */
    private IgniteInternalFuture<SnapshotOperationResponse> initLocalIncrementalSnapshot(
        SnapshotOperationRequest req,
        SnapshotMetadata meta
    ) {
        SnapshotFileTree sft = req.snapshotFileTree();
        IncrementalSnapshotFileTree ift = sft.incrementalSnapshotFileTree(req.incrementIndex());
        WALPointer lowPtr;

        if (req.incrementIndex() == 1)
            lowPtr = meta.snapshotRecordPointer();
        else {
            int prevIdx = req.incrementIndex() - 1;

            IncrementalSnapshotMetadata prevIncSnpMeta;

            try {
                prevIncSnpMeta = readIncrementalSnapshotMetadata(sft.incrementalSnapshotFileTree(prevIdx).meta());
            }
            catch (IgniteCheckedException | IOException e) {
                return new GridFinishedFuture<>(e);
            }

            lowPtr = prevIncSnpMeta.incrementalSnapshotPointer();
        }

        IgniteInternalFuture<SnapshotOperationResponse> task0 = registerTask(req.snapshotName(), new IncrementalSnapshotFutureTask(
            cctx,
            req.operationalNodeId(),
            req.requestId(),
            meta,
            ift,
            lowPtr,
            markWalFut
        )).chain(fut -> {
            if (fut.error() != null)
                throw F.wrap(fut.error());

            assert ift.root().exists() : "Incremental snapshot directory must exists";

            IncrementalSnapshotMetadata incMeta = new IncrementalSnapshotMetadata(
                req.requestId(),
                req.snapshotName(),
                req.incrementIndex(),
                cctx.localNode().consistentId().toString(),
                ft.folderName(),
                clusterSnpReq.startTime(),
                markWalFut.result()
            );

            storeSnapshotMeta(incMeta, ift.meta());

            return new SnapshotOperationResponse();
        });

        if (task0.isDone())
            return task0;

        if (log.isDebugEnabled()) {
            log.debug("Incremental snapshot operation submited for execution " +
                "[snpName=" + req.snapshotName() + ", incIdx=" + req.incrementIndex());
        }

        cctx.kernalContext().pools().getSnapshotExecutorService().submit(() -> {
            SnapshotOperationRequest snpReq = clusterSnpReq;

            AbstractSnapshotFutureTask<?> task = locSnpTasks.get(snpReq.snapshotName());

            if (task == null)
                return;

            if (log.isDebugEnabled()) {
                log.debug("Incremental snapshot operation started " +
                    "[snpName=" + req.snapshotName() + ", incIdx=" + req.incrementIndex());
            }

            writeSnapshotDirectoryToMetastorage(ift.root());

            task.start();
        });

        return task0;
    }

    /**
     * @param meta Meta file.
     * @return Read incremental snapshot metadata.
     */
    public IncrementalSnapshotMetadata readIncrementalSnapshotMetadata(File meta) throws IgniteCheckedException, IOException {
        return readFromFile(meta);
    }

    /**
     * @param req Request
     * @param grpIds Groups.
     * @param comprGrpIds Compressed Groups.
     * @param withMetaStorage Flag to include metastorage.
     * @return Create snapshot future.
     */
    private IgniteInternalFuture<SnapshotOperationResponse> initLocalFullSnapshot(
        SnapshotOperationRequest req,
        List<Integer> grpIds,
        Collection<Integer> comprGrpIds,
        boolean withMetaStorage
    ) {
        if (!isPersistenceEnabled(cctx.gridConfig()) && req.snapshotPath() == null)
            ft.mkdirSnapshotsRoot();

        Map<Integer, Set<Integer>> parts = new HashMap<>();

        // Prepare collection of pairs group and appropriate cache partition to be snapshot.
        // Cache group context may be 'null' on some nodes e.g. a node filter is set.
        for (Integer grpId : grpIds) {
            if (cctx.cache().cacheGroup(grpId) == null)
                continue;

            CacheGroupContext grpCtx = cctx.cache().cacheGroup(grpId);

            AffinityTopologyVersion topVer = grpCtx.affinity().lastVersion();

            if (req.onlyPrimary()) {
                Set<Integer> include = new HashSet<>(grpCtx.affinity().primaryPartitions(cctx.localNodeId(), topVer));

                include.remove(INDEX_PARTITION);

                if (log.isInfoEnabled())
                    log.info("Snapshot only primary partitions " +
                        "[grpId=" + grpId + ", grpName=" + grpCtx.cacheOrGroupName() + ", parts=" + include + ']');

                parts.put(grpId, include);
            }
            else
                parts.put(grpId, null);
        }

        IgniteInternalFuture<?> task0 = registerSnapshotTask(
            req.snapshotFileTree(),
            req.operationalNodeId(),
            req.requestId(),
            parts,
            withMetaStorage,
            req.dump(),
            req.compress(),
            req.encrypt(),
            locSndrFactory.apply(req.snapshotFileTree())
        );

        if (withMetaStorage) {
            assert task0 instanceof SnapshotFutureTask;

            ((DistributedMetaStorageImpl)cctx.kernalContext().distributedMetastorage())
                .suspend(((SnapshotFutureTask)task0).started());
        }

        return task0.chain(() -> {
            if (task0.error() != null)
                throw F.wrap(task0.error());

            try {
                Set<String> blts = req.nodes().stream()
                    .map(n -> cctx.discovery().node(n).consistentId().toString())
                    .collect(Collectors.toSet());

                req.snapshotFileTree().root().mkdirs();

                SnapshotFutureTaskResult res = (SnapshotFutureTaskResult)task0.result();

                Serializable encKey = req.encrypt() ? ((CreateDumpFutureTask)task0).encryptionKey() : null;

                EncryptionSpi encSpi = cctx.gridConfig().getEncryptionSpi();

                SnapshotMetadata meta = new SnapshotMetadata(req.requestId(),
                    req.snapshotName(),
                    cctx.localNode().consistentId().toString(),
                    ft.folderName(),
                    req.compress(),
                    cctx.gridConfig().getDataStorageConfiguration().getPageSize(),
                    grpIds,
                    clusterSnpReq.startTime(),
                    comprGrpIds,
                    blts,
                    res.parts(),
                    res.snapshotPointer(),
                    encSpi.masterKeyDigest(),
                    req.onlyPrimary(),
                    req.dump(),
                    encKey == null ? null : encSpi.encryptKey(encKey)
                );

                SnapshotHandlerContext ctx = new SnapshotHandlerContext(meta, req.groups(), cctx.localNode(), req.snapshotFileTree(),
                    req.streamerWarning(), true);

                req.meta(meta);

                storeSnapshotMeta(req.meta(), req.snapshotFileTree().meta());

                log.info("Snapshot metafile has been created: " + req.snapshotFileTree().meta().getAbsolutePath());

                return new SnapshotOperationResponse(handlers.invokeAll(SnapshotHandlerType.CREATE, ctx));
            }
            catch (IgniteCheckedException e) {
                throw F.wrap(e);
            }
        }, snapshotExecutorService());
    }

    /**
     * @param id Request id.
     * @param res Results.
     * @param err Errors.
     */
    private void processLocalSnapshotStartStageResult(UUID id, Map<UUID, SnapshotOperationResponse> res, Map<UUID, Throwable> err) {
        SnapshotOperationRequest snpReq = clusterSnpReq;

        if (snpReq != null && F.eq(id, snpReq.requestId()) && snpReq.incremental()) {
            cctx.tm().txMessageTransformer(null);

            GridCompoundIdentityFuture<IgniteInternalTx> activeTxsFut = new GridCompoundIdentityFuture<>();

            for (IgniteInternalTx tx: cctx.tm().activeTransactions())
                activeTxsFut.add(tx.finishFuture());

            activeTxsFut.markInitialized();

            activeTxsFut.listen(() -> wrapMsgsFut.onDone());
        }

        if (cctx.kernalContext().clientNode())
            return;

        boolean cancelled = err.values().stream().anyMatch(e -> e instanceof IgniteFutureCancelledCheckedException);

        if (snpReq == null || !snpReq.requestId().equals(id)) {
            synchronized (snpOpMux) {
                if (clusterSnpFut != null && clusterSnpFut.rqId.equals(id)) {
                    if (cancelled) {
                        clusterSnpFut.onDone(new IgniteFutureCancelledCheckedException("Execution of snapshot tasks " +
                            "has been cancelled by external process [err=" + err + ", snpReq=" + snpReq + ']'));
                    }
                    else {
                        clusterSnpFut.onDone(new IgniteCheckedException("Snapshot operation has not been fully completed " +
                            "[err=" + err + ", snpReq=" + snpReq + ']'));
                    }

                    clusterSnpFut = null;
                }

                return;
            }
        }

        snpReq.startStageEnded(true);

        if (isLocalNodeCoordinator(cctx.discovery())) {
            Set<UUID> missed = new HashSet<>(snpReq.nodes());
            missed.removeAll(res.keySet());
            missed.removeAll(err.keySet());

            if (cancelled) {
                snpReq.error(new IgniteFutureCancelledCheckedException("Execution of snapshot tasks " +
                    "has been cancelled by external process [err=" + err + ", missed=" + missed + ']'));
            }
            else if (!missed.isEmpty()) {
                snpReq.error(new ClusterTopologyCheckedException("Snapshot operation interrupted, because baseline " +
                    "node left the cluster. Uncompleted snapshot will be deleted [missed=" + missed + ']'));
            }
            else if (!F.isEmpty(err)) {
                snpReq.error(new IgniteCheckedException("Execution of local snapshot tasks fails. " +
                    "Uncompleted snapshot will be deleted [err=" + err + ']'));
            }

            completeHandlersAsyncIfNeeded(snpReq, res.values())
                .listen(f -> {
                        if (f.error() != null)
                            snpReq.error(f.error());

                        endSnpProc.start(snpReq.requestId(), snpReq);
                    }
                );
        }
    }

    /**
     * Stores snapshot metadata.
     *
     * @param meta Metadata to store.
     * @param smf File to store.
     */
    public <M extends Serializable> void storeSnapshotMeta(M meta, File smf) {
        if (smf.exists())
            throw new IgniteException("Snapshot metafile must not exist: " + smf.getAbsolutePath());

        try (OutputStream out = Files.newOutputStream(smf.toPath())) {
            byte[] bytes = U.marshal(marsh, meta);
            int blockSize = SNAPSHOT_LIMITED_TRANSFER_BLOCK_SIZE_BYTES;

            for (int off = 0; off < bytes.length; off += blockSize) {
                int len = Math.min(blockSize, bytes.length - off);

                transferRateLimiter.acquire(len);

                out.write(bytes, off, len);
            }
        }
        catch (IOException | IgniteCheckedException e) {
            throw new IgniteException(e);
        }
    }

    /**
     * Execute the {@link SnapshotHandler#complete(String, Collection)} method of the snapshot handlers asynchronously.
     *
     * @param req Request on snapshot creation.
     * @param res Results.
     * @return Future that will be completed when the handlers are finished executing.
     */
    private IgniteInternalFuture<Void> completeHandlersAsyncIfNeeded(SnapshotOperationRequest req,
        Collection<SnapshotOperationResponse> res) {
        if (req.error() != null)
            return new GridFinishedFuture<>();

        Map<String, List<SnapshotHandlerResult<?>>> clusterHndResults = new HashMap<>();

        for (SnapshotOperationResponse snpRes : res) {
            if (snpRes == null || snpRes.handlerResults() == null)
                continue;

            for (Map.Entry<String, SnapshotHandlerResult<Object>> entry : snpRes.handlerResults().entrySet())
                clusterHndResults.computeIfAbsent(entry.getKey(), v -> new ArrayList<>()).add(entry.getValue());
        }

        if (clusterHndResults.isEmpty())
            return new GridFinishedFuture<>();

        try {
            GridFutureAdapter<Void> resultFut = new GridFutureAdapter<>();

            handlers().execSvc.submit(() -> {
                try {
                    handlers.completeAll(SnapshotHandlerType.CREATE, req.snapshotName(), clusterHndResults, req.nodes(),
                        req::warnings);

                    resultFut.onDone();
                }
                catch (Exception e) {
                    log.warning("The snapshot operation will be aborted due to a handler error " +
                        "[snapshot=" + req.snapshotName() + "].", e);

                    resultFut.onDone(e);
                }
            });

            return resultFut;
        }
        catch (RejectedExecutionException e) {
            return new GridFinishedFuture<>(e);
        }
    }

    /**
     * @param req Request on snapshot creation.
     * @return Future which will be completed when the snapshot will be finalized.
     */
    private IgniteInternalFuture<SnapshotOperationResponse> initLocalSnapshotEndStage(SnapshotOperationRequest req) {
        SnapshotOperationRequest snpReq = clusterSnpReq;

        if (snpReq == null || !F.eq(req.requestId(), snpReq.requestId()))
            return new GridFinishedFuture<>();

        IgniteInternalFuture<?> prepFut = req.incremental() ? wrapMsgsFut : new GridFinishedFuture<>();

        if (cctx.kernalContext().clientNode())
            return (IgniteInternalFuture<SnapshotOperationResponse>)prepFut;

        return prepFut.chain(() -> {
            try {
                if (req.error() != null) {
                    snpReq.error(req.error());

                    if (req.incremental())
                        U.delete(snpReq.snapshotFileTree().incrementalSnapshotFileTree(req.incrementIndex()).root());
                    else
                        deleteSnapshot(snpReq.snapshotFileTree().root());
                }
                else if (!F.isEmpty(req.warnings())) {
                    // Pass the warnings further to the next stage for the case when snapshot started from not coordinator.
                    if (!isLocalNodeCoordinator(cctx.discovery()))
                        snpReq.warnings(req.warnings());

                    snpReq.meta().warnings(Collections.unmodifiableList(req.warnings()));

                    storeWarnings(snpReq);
                }

                if (req.dump()) {
                    if (!U.delete(snpReq.snapshotFileTree().dumpLock()))
                        throw new IgniteCheckedException("Lock file can't be deleted: " + snpReq.snapshotFileTree().dumpLock());
                }
                else {
                    removeLastMetaStorageKey();

                    if (req.error() == null) {
                        Collection<Integer> grpIds = req.groups().stream().map(CU::cacheId).collect(Collectors.toList());

                        enableIncrementalSnapshotsCreation(grpIds);
                    }
                }
            }
            catch (Exception e) {
                throw F.wrap(e);
            }

            return new SnapshotOperationResponse();
        }, cctx.kernalContext().pools().getSnapshotExecutorService());
    }

    /**
     * Stores snapshot creation warnings. The warnings are rare. Also, coordinator might not be a baseline node. Thus,
     * storing meta with warnings once is to be done at second stage initialiation on any other node. Which leads to
     * process possible snapshot errors, deleting snapshot at second stage end. Doesn't worth. If an error occurs on
     * warnings writing, it is logged only.
     */
    private void storeWarnings(SnapshotOperationRequest snpReq) {
        assert !F.isEmpty(snpReq.warnings());

        List<ClusterNode> snpNodes = cctx.kernalContext().cluster().get().nodes().stream()
            .filter(n -> snpReq.nodes().contains(n.id())).collect(Collectors.toList());

        boolean oldestBaseline = U.oldest(snpNodes,
            n -> CU.baselineNode(n, cctx.kernalContext().state().clusterState())).equals(cctx.localNode());

        if (!oldestBaseline)
            return;

        File tempSmf = snpReq.snapshotFileTree().tmpMeta();
        File smf = snpReq.snapshotFileTree().meta();

        try {
            storeSnapshotMeta(snpReq.meta(), tempSmf);

            Files.move(tempSmf.toPath(), smf.toPath(), StandardCopyOption.ATOMIC_MOVE,
                StandardCopyOption.REPLACE_EXISTING);

            if (log.isDebugEnabled())
                log.debug("Snapshot metafile has been rewrited with the warnings: " + smf.getAbsolutePath());
        }
        catch (Exception e) {
            log.error("Failed to store warnings of snapshot '" + snpReq.snapshotName() +
                "' to the snapshot metafile. Snapshot won't contain them. The warnings: [" +
                String.join(",", snpReq.warnings()) + "].", e);
        }
        finally {
            U.delete(tempSmf);
        }
    }

    /**
     * @param id Request id.
     * @param res Results.
     * @param err Errors.
     */
    private void processLocalSnapshotEndStageResult(UUID id, Map<UUID, SnapshotOperationResponse> res, Map<UUID, Throwable> err) {
        SnapshotOperationRequest snpReq = clusterSnpReq;

        if (snpReq == null || !F.eq(id, snpReq.requestId()))
            return;

        Set<UUID> endFail = new HashSet<>(snpReq.nodes());
        endFail.removeAll(res.keySet());

        if (snpReq.incremental()) {
            wrapMsgsFut = null;
            markWalFut = null;

            incSnpId = null;

            if (clusterSnpFut != null && endFail.isEmpty() && snpReq.error() == null)
                warnAtomicCachesInIncrementalSnapshot(snpReq.snapshotName(), snpReq.incrementIndex(), snpReq.groups());
        }

        clusterSnpReq = null;

        synchronized (snpOpMux) {
            if (clusterSnpFut != null) {
                if (endFail.isEmpty() && snpReq.error() == null) {
                    if (!F.isEmpty(snpReq.warnings())) {
                        String wrnsLst = U.nl() + "\t- " + String.join(U.nl() + "\t- ", snpReq.warnings());

                        SnapshotWarningException wrn = new SnapshotWarningException("Snapshot task '" +
                            snpReq.snapshotName() + "' completed with the warnings:" + wrnsLst);

                        clusterSnpFut.onDone(wrn);

                        log.warning(SNAPSHOT_FINISHED_WRN_MSG + snpReq + ". Warnings:" + wrnsLst);
                    }
                    else {
                        clusterSnpFut.onDone();

                        if (log.isInfoEnabled())
                            log.info(SNAPSHOT_FINISHED_MSG + snpReq);
                    }
                }
                else if (snpReq.error() == null) {
                    log.warning("Snapshot error: ", snpReq.error());

                    clusterSnpFut.onDone(new IgniteCheckedException("Snapshot creation has been finished with an error. " +
                        "Local snapshot tasks may not finished completely or finalizing results fails " +
                        "[fail=" + endFail + ", err=" + err + ']'));
                }
                else
                    clusterSnpFut.onDone(snpReq.error());

                clusterSnpFut = null;
            }
        }
    }

    /**
     * @return {@code True} if snapshot operation is in progress.
     */
    public boolean isSnapshotCreating() {
        if (clusterSnpReq != null)
            return true;

        synchronized (snpOpMux) {
            return clusterSnpReq != null || clusterSnpFut != null;
        }
    }

    /**
     * Sets the streamer warning flag to current snapshot process if it is active.
     */
    public void streamerWarning() {
        SnapshotOperationRequest snpTask = currentCreateRequest();

        if (snpTask != null && !snpTask.streamerWarning())
            snpTask.streamerWarning(true);
    }

    /** @return Current create snapshot request. {@code Null} if there is no create snapshot operation in progress. */
    @Nullable public SnapshotOperationRequest currentCreateRequest() {
        return clusterSnpReq;
    }

    /**
     * Check if snapshot restore process is currently running.
     *
     * @return {@code True} if the snapshot restore operation is in progress.
     */
    public boolean isRestoring() {
        return restoreCacheGrpProc.restoringSnapshotName() != null;
    }

    /**
     * Check if snapshot restore process is currently running.
     *
     * @param snpName Snapshot name.
     * @return {@code True} if the snapshot restore operation from the specified snapshot is in progress locally.
     */
    public boolean isRestoring(String snpName) {
        return snpName.equals(restoreCacheGrpProc.restoringSnapshotName());
    }

    /**
     * Check if the cache or group with the specified name is currently being restored from the snapshot.
     *
     * @param ccfg Cache configuration.
     * @return {@code True} if the cache or group with the specified name is being restored.
     */
    public boolean isRestoring(CacheConfiguration<?, ?> ccfg) {
        return restoreCacheGrpProc.isRestoring(ccfg);
    }

    /**
     * Status of the restore operation cluster-wide.
     *
     * @param snpName Snapshot name.
     * @return Future that will be completed when the status of the restore operation is received from all the server
     * nodes. The result of this future will be {@code false} if the restore process with the specified snapshot name is
     * not running on all nodes.
     */
    public IgniteFuture<Boolean> restoreStatus(String snpName) {
        return executeRestoreManagementTask(SnapshotRestoreStatusTask.class, snpName);
    }

    /** @return {@code True} if disk writes during snapshot process should be in a sequential manner when possible. */
    public boolean sequentialWrite() {
        return sequentialWrite;
    }

    /**
     * @param restoreId Restore process ID.
     * @return Server nodes on which a successful start of the cache(s) is required, if any of these nodes fails when
     *         starting the cache(s), the whole procedure is rolled back.
     */
    public Set<UUID> cacheStartRequiredAliveNodes(@Nullable IgniteUuid restoreId) {
        if (restoreId == null)
            return Collections.emptySet();

        return restoreCacheGrpProc.cacheStartRequiredAliveNodes(restoreId);
    }

    /**
     * @return List of all known snapshots on the local node.
     */
    public List<String> localSnapshotNames(@Nullable String snpPath) {
        if (cctx.kernalContext().clientNode())
            throw new UnsupportedOperationException("Client nodes can not perform this operation.");

        if (ft == null)
            return Collections.emptyList();

        synchronized (snpOpMux) {
            File[] dirs = (snpPath == null ? ft.snapshotsRoot() : new File(snpPath)).listFiles(File::isDirectory);

            if (dirs == null)
                return Collections.emptyList();

            return Arrays.stream(dirs)
                .map(File::getName)
                .collect(Collectors.toList());
        }
    }

    /**
     * @param snpName Full snapshot name.
     * @param snpPath Snapshot path.
     * @return Maximum existing incremental snapshot index.
     */
    private int maxLocalIncrementSnapshot(String snpName, @Nullable String snpPath) {
        if (cctx.kernalContext().clientNode())
            throw new UnsupportedOperationException("Client and daemon nodes can not perform this operation.");

        synchronized (snpOpMux) {
            File[] incDirs = new SnapshotFileTree(cctx.kernalContext(), snpName, snpPath).incrementsRoot().listFiles(File::isDirectory);

            if (incDirs == null)
                return 0;

            return Arrays.stream(incDirs)
                .filter(SnapshotFileTree::incrementSnapshotDir)
                .map(File::getName)
                .mapToInt(Integer::parseInt)
                .max()
                .orElse(0);
        }
    }

    /** {@inheritDoc} */
    @Override public IgniteFuture<Void> cancelSnapshot(String name) {
        return new IgniteFutureImpl<>(cancelSnapshot0(name).chain(() -> null));
    }

    /**
     * @param name Snapshot name.
     * @return Future which will be completed when cancel operation finished.
     */
    private IgniteInternalFuture<Boolean> cancelSnapshot0(String name) {
        A.notNullOrEmpty(name, "Snapshot name must be not empty or null");

        cctx.kernalContext().security().authorize(ADMIN_SNAPSHOT);

        return cctx.kernalContext().closure()
            .callAsync(
                BROADCAST,
                new CancelSnapshotCallable(null, name),
                options(cctx.discovery().aliveServerNodes()).withFailoverDisabled()
            );
    }

    /**
     * @param reqId Snapshot operation request ID.
     * @return Future which will be completed when cancel operation finished.
     */
    public IgniteFuture<Boolean> cancelSnapshotOperation(UUID reqId) {
        A.notNull(reqId, "Snapshot operation request ID must be not null");

        cctx.kernalContext().security().authorize(ADMIN_SNAPSHOT);

        IgniteInternalFuture<Boolean> fut0 = cctx.kernalContext().closure()
            .callAsync(
                BROADCAST,
                new CancelSnapshotCallable(reqId, null),
                options(cctx.discovery().aliveServerNodes()).withFailoverDisabled()
            );

        return new IgniteFutureImpl<>(fut0);
    }

    /**
     * Cancel running snapshot operation (create/restore).
     *
     * @param reqId Snapshot operation request ID.
     * @return {@code True} if the operation with the specified ID was canceled.
     */
    private boolean cancelLocalSnapshotOperations(UUID reqId) {
        A.notNull(reqId, "Snapshot operation request ID must be not null");

        if (cancelLocalSnapshotTask0(task -> reqId.equals(task.requestId())))
            return true;

        return restoreCacheGrpProc.cancel(reqId, null).get();
    }

    /**
     * @param name Snapshot name to cancel operation on local node.
     * @return {@code True} if the snapshot operation was canceled.
     */
    public boolean cancelLocalSnapshotTask(String name) {
        A.notNullOrEmpty(name, "Snapshot name must be not null or empty");

        return cancelLocalSnapshotTask0(task -> name.equals(task.snapshotName()));
    }

    /**
     * @param filter Snapshot task filter.
     * @return {@code True} if the snapshot operation was canceled.
     */
    private boolean cancelLocalSnapshotTask0(Function<AbstractSnapshotFutureTask<?>, Boolean> filter) {
        ClusterSnapshotFuture fut0 = null;
        boolean canceled = false;

        busyLock.enterBusy();

        try {
            for (AbstractSnapshotFutureTask<?> sctx : locSnpTasks.values()) {
                if (filter.apply(sctx))
                    canceled |= sctx.cancel();
            }

            synchronized (snpOpMux) {
                if (clusterSnpFut != null)
                    fut0 = clusterSnpFut;
            }
        }
        finally {
            busyLock.leaveBusy();
        }

        // Future may be completed with cancelled exception, which is expected.
        try {
            if (fut0 != null)
                fut0.get();
        }
        catch (IgniteCheckedException e) {
            if (e instanceof IgniteFutureCancelledCheckedException) {
                if (log.isInfoEnabled())
                    log.info("Expected cancelled exception: " + e.getMessage());
            }
            else
                throw new IgniteException(e);
        }

        return canceled;
    }

    /** {@inheritDoc} */
    @Override public IgniteFuture<Boolean> cancelSnapshotRestore(String name) {
        return new IgniteFutureImpl<>(cancelSnapshot0(name));
    }

    /** {@inheritDoc} */
    @Override public IgniteFuture<Void> createDump(String name, @Nullable Collection<String> cacheGrpNames) {
        return createSnapshot(name, null, cacheGrpNames, false, false, true, false, false);
    }

    /**
     * @param name Snapshot name.
     *
     * @return Future that will be finished when process the process is complete. The result of this future will be
     * {@code false} if the restore process with the specified snapshot name is not running at all.
     *
     * @deprecated Use {@link #cancelLocalSnapshotOperations(UUID)} instead.
     */
    @Deprecated
    public IgniteFuture<Boolean> cancelLocalRestoreTask(String name) {
        return restoreCacheGrpProc.cancel(null, name);
    }

    /**
     * Checks snapshot.
     *
     * @param name Snapshot name.
     * @param snpPath Snapshot directory path.
     * @return Future with the result of execution snapshot partitions verify task, which besides calculating partition
     *         hashes of {@link IdleVerifyResult} also contains the snapshot metadata distribution across the cluster.
     */
    public IgniteInternalFuture<SnapshotPartitionsVerifyResult> checkSnapshot(String name, @Nullable String snpPath) {
        return checkSnapshot(name, snpPath, -1);
    }

    /**
     * Checks snapshot and its increments.
     *
     * @param name Snapshot name.
     * @param snpPath Snapshot directory path.
     * @param incIdx Incremental snapshot index.
     * @return Future with the result of execution snapshot partitions verify task, which besides calculating partition
     *         hashes of {@link IdleVerifyResult} also contains the snapshot metadata distribution across the cluster.
     */
    public IgniteInternalFuture<SnapshotPartitionsVerifyResult> checkSnapshot(String name, @Nullable String snpPath, int incIdx) {
        A.notNullOrEmpty(name, "Snapshot name cannot be null or empty.");
        A.ensure(U.alphanumericUnderscore(name), "Snapshot name must satisfy the following name pattern: a-zA-Z0-9_");

        cctx.kernalContext().security().authorize(ADMIN_SNAPSHOT);

        return checkSnapshot(name, snpPath, null, false, incIdx, true).chain(f -> {
            try {
                return f.get();
            }
            catch (Throwable t) {
                throw new GridClosureException(t);
            }
        });
    }

    /**
     * The check snapshot procedure performs compute operation over the whole cluster to verify the snapshot
     * entirety and partitions consistency. The result future will be completed with an exception if this
     * exception is not related to the check procedure, and will be completed normally with the {@code IdleVerifyResult}.
     *
     * @param name Snapshot name.
     * @param snpPath Snapshot directory path.
     * @param grps Collection of cache group names to check.
     * @param includeCustomHandlers {@code True} to invoke all user-defined {@link SnapshotHandlerType#RESTORE}
     *                              handlers, otherwise only system consistency check will be performed.
     * @param incIdx Incremental snapshot index.
     * @param check If {@code true} check snapshot integrity.
     * @return Future with the result of execution snapshot partitions verify task, which besides calculating partition
     *         hashes of {@link IdleVerifyResult} also contains the snapshot metadata distribution across the cluster.
     */
    public IgniteInternalFuture<SnapshotPartitionsVerifyResult> checkSnapshot(
        String name,
        @Nullable String snpPath,
        @Nullable Collection<String> grps,
        boolean includeCustomHandlers,
        int incIdx,
        boolean check
    ) {
        A.notNullOrEmpty(name, "Snapshot name cannot be null or empty.");
        A.ensure(U.alphanumericUnderscore(name), "Snapshot name must satisfy the following name pattern: a-zA-Z0-9_");
        A.ensure(grps == null || grps.stream().filter(Objects::isNull).collect(Collectors.toSet()).isEmpty(),
            "Collection of cache groups names cannot contain null elements.");

        if (log.isInfoEnabled()) {
            log.info("The check snapshot procedure started [snpName=" + name + ", snpPath=" + snpPath +
                ", incIdx=" + incIdx + ", grps=" + grps + ", validateParts=" + check + ']');
        }

        IgniteInternalFuture<SnapshotPartitionsVerifyResult> res = checkSnpProc.start(name, snpPath, grps, check, incIdx,
            includeCustomHandlers);

        res.listen(lsnr -> {
            if (log.isInfoEnabled()) {
                log.info("The check snapshot procedure finished [snpName=" + name + ", snpPath=" + snpPath
                    + ", incIdx=" + incIdx + ", grps=" + grps + ']');
            }
        });

        return res;
    }

    /**
     * @param smf File denoting to snapshot metafile.
     * @return Snapshot metadata instance.
     */
    public SnapshotMetadata readSnapshotMetadata(File smf) throws IgniteCheckedException, IOException {
        SnapshotMetadata meta = readFromFile(smf);

        String name = smf.getName();
        String smfName = name.substring(0, name.lastIndexOf('.'));

        if (!U.maskForFileName(meta.consistentId()).equals(smfName)) {
            throw new IgniteException(
                "Error reading snapshot metadata [smfName=" + smfName + ", consId=" + U.maskForFileName(meta.consistentId())
            );
        }

        return meta;
    }

    /**
     * @param smf File to read.
     * @return Read metadata.
     * @param <T> Type of metadata.
     */
    public <T> T readFromFile(File smf) throws IgniteCheckedException, IOException {
        if (!smf.exists())
            throw new IgniteCheckedException("Snapshot metafile cannot be read due to it doesn't exist: " + smf);

        try (InputStream in = new BufferedInputStream(Files.newInputStream(smf.toPath()))) {
            return marsh.unmarshal(in, U.resolveClassLoader(cctx.gridConfig()));
        }
    }

    /**
     * Note, there can be snapshots from other nodes.
     * This method will read all metadata.
     * Some instances can return {@link SnapshotMetadata#folderName()} and {@link SnapshotMetadata#consistentId()} that differs from local.
     *
     * @param sft Snapshot file tree.
     * @return List of snapshot metadata for the given snapshot name on local node.
     * If snapshot has been taken from local node the snapshot metadata for given
     * local node will be placed on the first place.
     */
    public List<SnapshotMetadata> readSnapshotMetadatas(SnapshotFileTree sft) {
        if (!(sft.root().exists() && sft.root().isDirectory()))
            return Collections.emptyList();

        List<File> smfs = F.asList(sft.root().listFiles(SnapshotFileTree::snapshotMetaFile));

        if (smfs.isEmpty())
            return Collections.emptyList();

        Map<String, SnapshotMetadata> metasMap = new HashMap<>();
        SnapshotMetadata prev = null;

        try {
            for (File smf : smfs) {
                SnapshotMetadata curr = readSnapshotMetadata(smf);

                if (prev != null && !prev.sameSnapshot(curr)) {
                    throw new IgniteException("Snapshot metadata files are from different snapshots " +
                        "[prev=" + prev + ", curr=" + curr + ']');
                }

                metasMap.put(curr.consistentId(), curr);

                prev = curr;
            }
        }
        catch (IgniteCheckedException | IOException e) {
            throw new IgniteException(e);
        }

        SnapshotMetadata currNodeSmf = metasMap.remove(cctx.localNode().consistentId().toString());

        // Snapshot metadata for the local node must be first in the result map.
        if (currNodeSmf == null)
            return new ArrayList<>(metasMap.values());
        else {
            List<SnapshotMetadata> result = new ArrayList<>();

            result.add(currNodeSmf);
            result.addAll(metasMap.values());

            return result;
        }
    }

    /**
     * @param snpName Snapshot name.
     * @return Collection of incremental snapshots metafiles.
     */
    public Collection<IncrementalSnapshotMetadata> readIncrementalSnapshotMetadatas(String snpName) {
        File[] incDirs = new SnapshotFileTree(cctx.kernalContext(), snpName, null).incrementsRoot()
            .listFiles(SnapshotFileTree::incrementSnapshotDir);

        if (incDirs == null)
            return Collections.emptyList();

        List<IncrementalSnapshotMetadata> metas = new ArrayList<>();

        try {
            for (File incDir: incDirs) {
                for (File metaFile: incDir.listFiles(SnapshotFileTree::snapshotMetaFile))
                    metas.add(readFromFile(metaFile));
            }
        }
        catch (IgniteCheckedException | IOException e) {
            throw new IgniteException(e);
        }

        return metas;
    }

    /** {@inheritDoc} */
    @Override public IgniteFuture<Void> createSnapshot(String name) {
        return createSnapshot(name, null, false, false);
    }

    /** {@inheritDoc} */
    @Override public IgniteFuture<Void> createIncrementalSnapshot(String name) {
        return createSnapshot(name, null, true, false);
    }

    /**
     * Create a consistent copy of all persistence cache groups from the whole cluster.
     *
     * @param name Snapshot unique name which satisfies the following name pattern [a-zA-Z0-9_].
     * @param snpPath Snapshot directory path.
     * @param incremental Incremental snapshot flag.
     * @param onlyPrimary If {@code true} snapshot only primary copies of partitions.
     * @return Future which will be completed when a process ends.
     */
    public IgniteFutureImpl<Void> createSnapshot(
        String name,
        @Nullable String snpPath,
        boolean incremental,
        boolean onlyPrimary
    ) {
        return createSnapshot(name, snpPath, null, incremental, onlyPrimary, false, false, false);
    }

    /**
     * Create a consistent copy of all persistence cache groups from the whole cluster.
     * Note, {@code encrypt} flag can be used only for cache dump.
     * Full snapshots store partition files itself.
     * So if cache is encrypted ({@link CacheConfiguration#isEncryptionEnabled()}{@code = true}) then snapshot files will be encrypted.
     * On the other hand, dumps stores only entry data and can be used fo in-memory caches.
     * So we provide an ability to encrypt dump content to protect data on the disk.
     *
     * @param name Snapshot unique name which satisfies the following name pattern [a-zA-Z0-9_].
     * @param snpPath Snapshot directory path.
     * @param cacheGrpNames Cache groups to include in snapshot or {@code null} to include all.
     * @param incremental Incremental snapshot flag.
     * @param onlyPrimary If {@code true} snapshot only primary copies of partitions.
     * @param dump If {@code true} cache dump must be created.
     * @param compress If {@code true} then compress partition files.
     * @param encrypt If {@code true} then content of dump encrypted.
     * @return Future which will be completed when a process ends.
     */
    public IgniteFutureImpl<Void> createSnapshot(
        String name,
        @Nullable String snpPath,
        @Nullable Collection<String> cacheGrpNames,
        boolean incremental,
        boolean onlyPrimary,
        boolean dump,
        boolean compress,
        boolean encrypt
    ) {
        A.notNullOrEmpty(name, "Snapshot name cannot be null or empty.");
        A.ensure(U.alphanumericUnderscore(name), "Snapshot name must satisfy the following name pattern: a-zA-Z0-9_");
        A.ensure(!(incremental && onlyPrimary), "Only primary not supported for incremental snapshots");
        A.ensure(!(dump && incremental), "Incremental dump not supported");
        A.ensure(!(cacheGrpNames != null && !dump), "Cache group names filter supported only for dump");
        A.ensure(!compress || dump, "Compression is supported only for dumps");

        try {
            cctx.kernalContext().security().authorize(ADMIN_SNAPSHOT);

            if (!cctx.kernalContext().state().clusterState().state().active())
                throw new IgniteException("Snapshot operation has been rejected. The cluster is inactive.");

            DiscoveryDataClusterState clusterState = cctx.kernalContext().state().clusterState();

            if (!clusterState.hasBaselineTopology())
                throw new IgniteException("Snapshot operation has been rejected. The baseline topology is not configured for cluster.");

            if (cctx.kernalContext().clientNode()) {
                ClusterNode crd = U.oldest(cctx.kernalContext().discovery().aliveServerNodes(), null);

                if (crd == null)
                    throw new IgniteException("There is no alive server nodes in the cluster");

                return new IgniteSnapshotFutureImpl(cctx.kernalContext().closure()
                    .callAsync(
                        BALANCE,
                        new CreateSnapshotCallable(name, cacheGrpNames, incremental, onlyPrimary, dump, compress, encrypt),
                        options(Collections.singletonList(crd)).withFailoverDisabled()
                    ));
            }

            A.ensure(!encrypt || dump, "Encryption key is supported only for dumps");
            A.ensure(
                !encrypt || cctx.gridConfig().getEncryptionSpi() != null,
                "Encryption SPI must be set to encrypt dump"
            );

            if (!CU.isPersistenceEnabled(cctx.gridConfig()) && !dump) {
                throw new IgniteException("Create snapshot request has been rejected. " +
                    "Snapshots on an in-memory clusters are not allowed.");
            }

            ClusterSnapshotFuture snpFut0;
            int incIdx = -1;

            synchronized (snpOpMux) {
                if (clusterSnpFut != null && !clusterSnpFut.isDone()) {
                    throw new IgniteException(
                        "Create snapshot request has been rejected. The previous snapshot operation was not completed."
                    );
                }

                if (clusterSnpReq != null)
                    throw new IgniteException("Create snapshot request has been rejected. Parallel snapshot processes are not allowed.");

                boolean snpExists = localSnapshotNames(snpPath).contains(name);

                if (!incremental && snpExists) {
                    throw new IgniteException("Create snapshot request has been rejected. " +
                        "Snapshot with given name already exists on local node.");
                }

                if (incremental) {
                    if (!cctx.gridConfig().getDataStorageConfiguration().isWalCompactionEnabled()) {
                        throw new IgniteException("Create incremental snapshot request has been rejected. " +
                            "WAL compaction must be enabled.");
                    }

                    if (!snpExists) {
                        throw new IgniteException("Create incremental snapshot request has been rejected. " +
                                "Base snapshot with given name doesn't exist on local node.");
                    }

                    incIdx = maxLocalIncrementSnapshot(name, snpPath) + 1;
                }

                if (isRestoring()) {
                    throw new IgniteException(
                        "Snapshot operation has been rejected. Cache group restore operation is currently in progress."
                    );
                }

                snpFut0 = new ClusterSnapshotFuture(UUID.randomUUID(), name, incIdx);

                clusterSnpFut = snpFut0;

                if (incremental)
                    lastSeenIncSnpFut = snpFut0;
                else
                    lastSeenSnpFut = snpFut0;
            }

            Set<String> cacheGrpNames0 = cacheGrpNames == null ? null : new HashSet<>(cacheGrpNames);

            List<String> grps = (dump ? cctx.cache().cacheGroupDescriptors().values() : cctx.cache().persistentGroups()).stream()
                .map(CacheGroupDescriptor::cacheOrGroupName)
                .filter(n -> cacheGrpNames0 == null || cacheGrpNames0.remove(n))
                .filter(cacheName -> cctx.cache().cacheType(cacheName) == CacheType.USER)
                .collect(Collectors.toList());

            if (!F.isEmpty(cacheGrpNames0))
                log.warning("Unknown cache groups will not be included in snapshot [grps=" + cacheGrpNames0 + ']');

            if (!dump)
                grps.add(METASTORAGE_CACHE_NAME);
            else if (grps.isEmpty())
                throw new IgniteException("Dump operation has been rejected. No cache group defined in cluster");

            List<ClusterNode> srvNodes = cctx.discovery().serverNodes(AffinityTopologyVersion.NONE);

            snpFut0.listen(() -> {
                if (snpFut0.error() == null)
                    recordSnapshotEvent(name, SNAPSHOT_FINISHED_MSG + grps, EVT_CLUSTER_SNAPSHOT_FINISHED);
                else {
                    String errMsgPref = snpFut0.error() instanceof SnapshotWarningException ? SNAPSHOT_FINISHED_WRN_MSG
                        : SNAPSHOT_FAILED_MSG;

                    recordSnapshotEvent(name, errMsgPref + snpFut0.error().getMessage(), EVT_CLUSTER_SNAPSHOT_FAILED);
                }
            });

            Set<UUID> bltNodeIds =
                new HashSet<>(F.viewReadOnly(srvNodes, F.node2id(), (node) -> CU.baselineNode(node, clusterState)));

            SnapshotOperationRequest snpOpReq = new SnapshotOperationRequest(
                    snpFut0.rqId,
                    cctx.localNodeId(),
                    name,
                    snpPath,
                    grps,
                    bltNodeIds,
                    incremental,
                    incIdx,
                    onlyPrimary,
                    dump,
                    compress,
                    encrypt
            );

            startSnpProc.start(snpFut0.rqId, snpOpReq);

            String msg = SNAPSHOT_STARTED_MSG + snpOpReq;

            recordSnapshotEvent(name, msg, EVT_CLUSTER_SNAPSHOT_STARTED);

            if (log.isInfoEnabled())
                log.info(msg);

            return new IgniteFutureImpl<>(snpFut0);
        }
        catch (Exception e) {
            recordSnapshotEvent(name, SNAPSHOT_FAILED_MSG + e.getMessage(), EVT_CLUSTER_SNAPSHOT_FAILED);

            U.error(log, SNAPSHOT_FAILED_MSG, e);

            ClusterSnapshotFuture errSnpFut = new ClusterSnapshotFuture(name, e);

            if (incremental)
                lastSeenIncSnpFut = errSnpFut;
            else
                lastSeenSnpFut = errSnpFut;

            return new IgniteFinishedFutureImpl<>(e);
        }
    }

    /** Writes a warning message if an incremental snapshot contains atomic caches. */
    void warnAtomicCachesInIncrementalSnapshot(String snpName, int incIdx, Collection<String> cacheGrps) {
        List<String> warnCaches = new ArrayList<>();

        for (String cacheGrp: cacheGrps) {
            CacheGroupContext cgctx = cctx.cache().cacheGroup(CU.cacheId(cacheGrp));

            if (cgctx != null && cgctx.hasAtomicCaches()) {
                for (GridCacheContext<?, ?> c : cgctx.caches()) {
                    CacheConfiguration<?, ?> ccfg = c.config();

                    if (ccfg.getAtomicityMode() == CacheAtomicityMode.ATOMIC && ccfg.getBackups() > 0)
                        warnCaches.add(ccfg.getName());
                }
            }
        }

        if (warnCaches.isEmpty())
            return;

        U.warn(log, "Incremental snapshot [snpName=" + snpName + ", incIdx=" + incIdx + "] contains ATOMIC caches with backups: "
            + warnCaches + ". Please note, incremental snapshots doesn't guarantee consistency of restored atomic caches. " +
            "It is highly recommended to verify these caches after restoring with the \"idle_verify\" command. " +
            "If it is needed it's possible to repair inconsistent partitions with the \"consistency\" command. " +
            "Please, check the \"Control Script\" section of Ignite docs for more information about these commands.");
    }

    /** {@inheritDoc} */
    @Override public IgniteFuture<Void> restoreSnapshot(String name, @Nullable Collection<String> grpNames) {
        return restoreSnapshot(name, null, grpNames, 0, DFLT_CHECK_ON_RESTORE);
    }

    /** {@inheritDoc} */
    @Override public IgniteFuture<Void> restoreSnapshot(
        String name,
        @Nullable Collection<String> grpNames,
        int incIdx
    ) {
        A.ensure(incIdx > 0, "Incremental snapshot index must be greater than 0.");

        return restoreSnapshot(name, null, grpNames, incIdx, DFLT_CHECK_ON_RESTORE);
    }

    /**
     * Restore cache group(s) from the snapshot.
     *
     * @param name Snapshot name.
     * @param snpPath Snapshot directory path.
     * @param grpNames Cache groups to be restored or {@code null} to restore all cache groups from the snapshot.
     * @return Future which will be completed when restore operation finished.
     */
    public IgniteFutureImpl<Void> restoreSnapshot(String name, @Nullable String snpPath, @Nullable Collection<String> grpNames) {
        return restoreSnapshot(name, snpPath, grpNames, 0, DFLT_CHECK_ON_RESTORE);
    }

    /**
     * Restore cache group(s) from the snapshot.
     *
     * @param name Snapshot name.
     * @param snpPath Snapshot directory path.
     * @param grpNames Cache groups to be restored or {@code null} to restore all cache groups from the snapshot.
     * @param incIdx Index of incremental snapshot.
     * @param check If {@code true} check snapshot before restore.
     * @return Future which will be completed when restore operation finished.
     */
    public IgniteFutureImpl<Void> restoreSnapshot(
        String name,
        @Nullable String snpPath,
        @Nullable Collection<String> grpNames,
        int incIdx,
        boolean check
    ) {
        A.notNullOrEmpty(name, "Snapshot name cannot be null or empty.");
        A.ensure(U.alphanumericUnderscore(name), "Snapshot name must satisfy the following name pattern: a-zA-Z0-9_");
        A.ensure(grpNames == null || !grpNames.isEmpty(), "List of cache group names cannot be empty.");

        cctx.kernalContext().security().authorize(ADMIN_SNAPSHOT);

        return restoreCacheGrpProc.start(name, snpPath, grpNames, incIdx, check);
    }

    /** {@inheritDoc} */
    @Override public void onReadyForReadWrite(ReadWriteMetastorage metaStorage) throws IgniteCheckedException {
        synchronized (snpOpMux) {
            this.metaStorage = metaStorage;

            if (recovered)
                removeLastMetaStorageKey();

            recovered = false;
        }
    }

    /** {@inheritDoc} */
    @Override public void onReadyForRead(ReadOnlyMetastorage metaStorage) throws IgniteCheckedException {
        restoreCacheGrpProc.cleanup();

        // Snapshot which has not been completed due to the local node crashed must be deleted.
        String snpDirName = (String)metaStorage.read(SNP_RUNNING_DIR_KEY);

        if (snpDirName == null)
            return;

        File snpDir = new File(snpDirName);

        recovered = true;

        for (File tmp : ft.snapshotTempRoot().listFiles())
            U.delete(tmp);

        if (SnapshotFileTree.incrementSnapshotDir(snpDir))
            U.delete(snpDir);
        else
            deleteSnapshot(snpDir);

        if (log.isInfoEnabled()) {
            log.info("Previous attempt to create snapshot fail due to the local node crash. All resources " +
                "related to snapshot operation have been deleted: " + snpDir.getName());
        }
    }

    /**
     * @param evt Discovery event to check.
     * @return {@code true} if exchange started by snapshot operation.
     */
    public static boolean isSnapshotOperation(DiscoveryEvent evt) {
        return !evt.eventNode().isClient() &&
            evt.type() == EVT_DISCOVERY_CUSTOM_EVT &&
            ((DiscoveryCustomEvent)evt).customMessage() instanceof SnapshotStartDiscoveryMessage;
    }

    /** {@inheritDoc} */
    @Override public void onDoneBeforeTopologyUnlock(GridDhtPartitionsExchangeFuture fut) {
        if (clusterSnpReq == null || cctx.kernalContext().clientNode() || !isSnapshotOperation(fut.firstEvent()))
            return;

        SnapshotOperationRequest snpReq = clusterSnpReq;

        if (snpReq.incremental())
            return;

        AbstractSnapshotFutureTask<?> task = locSnpTasks.get(snpReq.snapshotName());

        if (task == null)
            return;

        if (task.start()) {
            cctx.database().forceNewCheckpoint(String.format("Start snapshot operation: %s", snpReq.snapshotName()), lsnr -> {});

            // Schedule task on a checkpoint and wait when it starts.
            try {
                long start = U.currentTimeMillis();

                ((SnapshotFutureTask)task).started().get();

                if (log.isInfoEnabled()) {
                    log.info("Finished waiting for a synchronized checkpoint under topology lock " +
                        "[snpName=" + task.snapshotName() + ", time=" + (U.currentTimeMillis() - start) + "ms]");
                }
            }
            catch (IgniteCheckedException e) {
                U.error(log, "Fail to wait while cluster-wide snapshot operation started", e);
            }
        }
    }

    /**
     * @param rmtNodeId The remote node to connect to.
     * @param reqId Snapshot operation request ID.
     * @param snpName Snapshot name to request.
     * @param rmtSnpPath Snapshot directory path on the remote node.
     * @param parts Collection of pairs group and appropriate cache partition to be snapshot.
     * @param stopChecker Node stop or process interrupt checker.
     * @param partHnd Received partition handler.
     */
    public IgniteInternalFuture<Void> requestRemoteSnapshotFiles(
        UUID rmtNodeId,
        UUID reqId,
        String snpName,
        @Nullable String rmtSnpPath,
        Map<Integer, Set<Integer>> parts,
        BooleanSupplier stopChecker,
        BiConsumer<@Nullable File, @Nullable Throwable> partHnd
    ) throws IgniteCheckedException {
        assert U.alphanumericUnderscore(snpName) : snpName;
        assert partHnd != null;

        ClusterNode rmtNode = cctx.discovery().node(rmtNodeId);

        if (rmtNode == null) {
            throw new ClusterTopologyCheckedException("Snapshot remote request cannot be performed. " +
                "Remote node left the grid [rmtNodeId=" + rmtNodeId + ']');
        }

        RemoteSnapshotFilesRecevier fut =
            new RemoteSnapshotFilesRecevier(this, rmtNodeId, reqId, snpName, rmtSnpPath, parts, stopChecker, partHnd);

        snpRmtMgr.submit(fut);

        return fut;
    }

    /**
     * @param grps List of cache groups which will be destroyed.
     */
    public void onCacheGroupsStopped(List<Integer> grps) {
        Collection<AbstractSnapshotFutureTask<?>> tasks =
            F.view(locSnpTasks.values(), t -> t instanceof SnapshotFutureTask || t instanceof CreateDumpFutureTask);

        for (AbstractSnapshotFutureTask<?> sctx : tasks) {
            Set<Integer> retain = new HashSet<>(grps);

            retain.retainAll(sctx.affectedCacheGroups());

            if (!retain.isEmpty()) {
                sctx.acceptException(new IgniteCheckedException("Snapshot has been interrupted due to some of the required " +
                    "cache groups stopped: " + retain));
            }
        }
    }

    /**
<<<<<<< HEAD
=======
     * @param sft The full path to the snapshot files.
     * @param folderName The node folder name, usually it's the same as the U.maskForFileName(consistentId).
     * @return Standalone kernal context related to the snapshot.
     * @throws IgniteCheckedException If fails.
     */
    public StandaloneGridKernalContext createStandaloneKernalContext(
        SnapshotFileTree sft,
        String folderName
    ) throws IgniteCheckedException {
        NodeFileTree folderFt = new NodeFileTree(sft.root(), folderName);

        return new StandaloneGridKernalContext(log, cctx.kernalContext().compress(), folderFt.binaryMeta(), folderFt.marshaller());
    }

    /**
>>>>>>> 025c3b94
     * @param grpName Cache group name.
     * @param partId Partition id.
     * @param pageStore File page store to iterate over.
     * @param cacheSharedCtx Related cache shared context.
     * @return Iterator over partition.
     * @throws IgniteCheckedException If and error occurs.
     */
    public GridCloseableIterator<CacheDataRow> partitionRowIterator(
        GridKernalContext ctx,
        String grpName,
        int partId,
        FilePageStore pageStore,
        GridCacheSharedContext<?, ?> cacheSharedCtx
    ) throws IgniteCheckedException {
        CacheObjectContext coctx = new CacheObjectContext(ctx, grpName, null, false,
            false, false, false, false);

        return new DataPageIterator(cacheSharedCtx, coctx, pageStore, partId);
    }

    /**
     * @param snpName Snapshot name.
     * @param ccfg Cache configuration.
     * @param partId Partition id.
     * @param encrKeyProvider Encryption keys provider to create encrypted IO. If {@code null}, no encrypted IO is used.
     * @return Iterator over partition.
     * @throws IgniteCheckedException If and error occurs.
     */
    public GridCloseableIterator<CacheDataRow> partitionRowIterator(String snpName,
        CacheConfiguration<?, ?> ccfg,
        int partId,
        @Nullable EncryptionCacheKeyProvider encrKeyProvider
    ) throws IgniteCheckedException {
        SnapshotFileTree sft = new SnapshotFileTree(cctx.kernalContext(), snpName, null);

        if (!sft.root().exists())
            throw new IgniteCheckedException("Snapshot directory doesn't exists: " + sft.root().getAbsolutePath());

        if (!sft.nodeStorage().exists())
            throw new IgniteCheckedException("Consistent id directory doesn't exists: " + sft.nodeStorage().getAbsolutePath());

        File snpPart = sft.partitionFile(ccfg, partId);

        String grpName = CU.cacheOrGroupName(ccfg);
        int grpId = CU.cacheId(grpName);

        FilePageStore pageStore = (FilePageStore)storeMgr.getPageStoreFactory(grpId,
            encrKeyProvider == null || encrKeyProvider.getActiveKey(grpId) == null ? null : encrKeyProvider).
            createPageStore(getTypeByPartId(partId),
                snpPart::toPath,
                val -> {});

        GridCloseableIterator<CacheDataRow> partIter = partitionRowIterator(cctx.kernalContext(), grpName, partId, pageStore,
            GridCacheSharedContext.builder().build(cctx.kernalContext(), null));

        return new GridCloseableIteratorAdapter<CacheDataRow>() {
            /** {@inheritDoc} */
            @Override protected CacheDataRow onNext() throws IgniteCheckedException {
                return partIter.nextX();
            }

            /** {@inheritDoc} */
            @Override protected boolean onHasNext() throws IgniteCheckedException {
                return partIter.hasNextX();
            }

            /** {@inheritDoc} */
            @Override protected void onClose() {
                U.closeQuiet(pageStore);
            }
        };
    }

    /**
     * @param sft Snapshot file tree.
     * @param srcNodeId Node id which cause snapshot operation.
     * @param reqId Snapshot operation request ID.
     * @param parts Collection of pairs group and appropriate cache partition to be snapshot.
     * @param withMetaStorage {@code true} if all metastorage data must be also included into snapshot.
     * @param dump {@code true} if cache group dump must be created.
     * @param compress If {@code true} then compress partition files.
     * @param encrypt If {@code true} then content of dump encrypted.
     * @param snpSndr Factory which produces snapshot receiver instance.
     * @return Snapshot operation task which should be registered on checkpoint to run.
     */
    AbstractSnapshotFutureTask<?> registerSnapshotTask(
        SnapshotFileTree sft,
        UUID srcNodeId,
        UUID reqId,
        Map<Integer, Set<Integer>> parts,
        boolean withMetaStorage,
        boolean dump,
        boolean compress,
        boolean encrypt,
        SnapshotSender snpSndr
    ) {
        AbstractSnapshotFutureTask<?> task = registerTask(sft.name(), dump
            ? new CreateDumpFutureTask(cctx,
                srcNodeId,
                reqId,
                sft,
                ioFactory,
                transferRateLimiter,
                snpSndr,
                parts,
                compress,
                encrypt
            )
            : new SnapshotFutureTask(
                cctx,
                srcNodeId,
                reqId,
                sft,
                ft,
                ioFactory,
                snpSndr,
                parts,
                withMetaStorage,
                locBuff
            )
        );

        if (!withMetaStorage) {
            for (Integer grpId : parts.keySet()) {
                if (!cctx.cache().isEncrypted(grpId))
                    continue;

                task.onDone(new IgniteCheckedException("Snapshot contains encrypted cache group " + grpId +
                    " but doesn't include metastore. Metastore is required because it holds encryption keys " +
                    "required to start with encrypted caches contained in the snapshot."));

                return task;
            }
        }

        return task;
    }

    /**
     * Registers a local snapshot task.
     *
     * @param task Snapshot operation task to be executed.
     * @return Snapshot operation task which should be registered.
     */
    private AbstractSnapshotFutureTask<?> registerTask(String rqId, AbstractSnapshotFutureTask<?> task) {
        if (!busyLock.enterBusy()) {
            return new SnapshotFinishedFutureTask(new IgniteCheckedException("Snapshot manager is stopping [locNodeId=" +
                cctx.localNodeId() + ']'));
        }

        try {
            AbstractSnapshotFutureTask<?> prev = locSnpTasks.putIfAbsent(rqId, task);

            if (prev != null)
                return new SnapshotFinishedFutureTask(new IgniteCheckedException("Snapshot with requested name is already scheduled: " +
                    rqId));

            if (log.isInfoEnabled()) {
                log.info("Snapshot task has been registered on local node [sctx=" + this +
                    ", task=" + task.getClass().getSimpleName() +
                    ", topVer=" + cctx.discovery().topologyVersionEx() + ']');
            }

            task.listen(() -> locSnpTasks.remove(rqId));

            return task;
        }
        finally {
            busyLock.leaveBusy();
        }
    }

    /** @return Current snapshot task. */
    public <T extends AbstractSnapshotFutureTask<?>> T currentSnapshotTask(Class<T> snpTaskCls) {
        SnapshotOperationRequest req = clusterSnpReq;

        if (req == null)
            return null;

        AbstractSnapshotFutureTask<?> task = locSnpTasks.get(req.snapshotName());

        if (task == null || task.getClass() != snpTaskCls)
            return null;

        return (T)task;
    }

    /**
     * @param factory Factory which produces {@link LocalSnapshotSender} implementation.
     */
    void localSnapshotSenderFactory(Function<SnapshotFileTree, SnapshotSender> factory) {
        locSndrFactory = factory;
    }

    /**
     * @return Factory which produces {@link LocalSnapshotSender} implementation.
     */
    Function<SnapshotFileTree, SnapshotSender> localSnapshotSenderFactory() {
        return locSndrFactory;
    }

    /**
     * @param factory Factory which produces {@link RemoteSnapshotSender} implementation.
     */
    void remoteSnapshotSenderFactory(BiFunction<String, UUID, SnapshotSender> factory) {
        rmtSndrFactory = factory;
    }

    /**
     * @param rqId Request id.
     * @param nodeId Node id.
     * @return Snapshot sender related to given node id.
     */
    RemoteSnapshotSender remoteSnapshotSenderFactory(String rqId, UUID nodeId) {
        return new RemoteSnapshotSender(log,
            cctx.kernalContext().pools().getSnapshotExecutorService(),
            cctx.gridIO().openTransmissionSender(nodeId, DFLT_INITIAL_SNAPSHOT_TOPIC),
            rqId);
    }

    /** @param snpLocDir Snapshot local directory. */
    public void writeSnapshotDirectoryToMetastorage(File snpLocDir) {
        cctx.database().checkpointReadLock();

        try {
            assert metaStorage != null && metaStorage.read(SNP_RUNNING_DIR_KEY) == null :
                "The previous snapshot hasn't been completed correctly";

            metaStorage.write(SNP_RUNNING_DIR_KEY, snpLocDir.getAbsolutePath());
        }
        catch (IgniteCheckedException e) {
            throw new IgniteException(e);
        }
        finally {
            cctx.database().checkpointReadUnlock();
        }
    }

    /** Snapshot finished successfully or already restored. Key can be removed. */
    private void removeLastMetaStorageKey() throws IgniteCheckedException {
        cctx.database().checkpointReadLock();

        try {
            metaStorage.remove(SNP_RUNNING_DIR_KEY);
        }
        finally {
            cctx.database().checkpointReadUnlock();
        }
    }

    /**
     * Disables creation of incremental snapshots for the given cache group.
     *
     * @param metaStorage External metastorage, useful if the flag is set before cluster activation.
     * @param grpId Group ID.
     */
    public void disableIncrementalSnapshotsCreation(MetaStorage metaStorage, int grpId) {
        cctx.database().checkpointReadLock();

        try {
            metaStorage.write(incrementalSnapshotCreationDisabledKey(grpId), true);
        }
        catch (IgniteCheckedException e) {
            log.error("Failed to disable incremental snapshot creation for the cache group: " + grpId, e);
        }
        finally {
            cctx.database().checkpointReadUnlock();
        }
    }

    /**
     * Enables creation of incremental snapshots for the given cache groups.
     *
     * @param grpIds Group IDs.
     */
    private void enableIncrementalSnapshotsCreation(Collection<Integer> grpIds) {
        cctx.database().checkpointReadLock();

        try {
            for (int g: grpIds)
                metaStorage.remove(incrementalSnapshotCreationDisabledKey(g));
        }
        catch (IgniteCheckedException e) {
            log.error("Failed to allow incremental snapshot creation for group: " + grpIds, e);
        }
        finally {
            cctx.database().checkpointReadUnlock();
        }
    }

    /**
     * Convert cache group ID to key for {@link #INC_SNP_DISABLED_KEY_PREFIX} metastorage records.
     *
     * @param grpId Group ID.
     * @return Key.
     */
    public static String incrementalSnapshotCreationDisabledKey(int grpId) {
        return INC_SNP_DISABLED_KEY_PREFIX + grpId;
    }

    /**
     * @param snpName Snapshot name event related to.
     * @param msg Event message.
     * @param type Snapshot event type.
     */
    void recordSnapshotEvent(String snpName, String msg, int type) {
        if (!cctx.gridEvents().isRecordable(type) || !cctx.gridEvents().hasListener(type))
            return;

        cctx.kernalContext().closure().runLocalSafe(new GridPlainRunnable() {
            @Override public void run() {
                cctx.gridEvents().record(new SnapshotEvent(cctx.localNode(),
                    msg,
                    snpName,
                    type));
            }
        });
    }

    /**
     * @return The executor used to run snapshot tasks.
     */
    ExecutorService snapshotExecutorService() {
        return cctx.kernalContext().pools().getSnapshotExecutorService();
    }

    /**
     * @param ioFactory Factory to create IO interface over a page stores.
     */
    public void ioFactory(FileIOFactory ioFactory) {
        this.ioFactory = ioFactory;
    }

    /**
     * @return Factory to create IO interface over a page stores.
     */
    public FileIOFactory ioFactory() {
        return ioFactory;
    }

    /**
     * @param nodeId Remote node id on which requests has been registered.
     * @return Snapshot future related to given node id.
     */
    AbstractSnapshotFutureTask<?> lastScheduledSnapshotResponseRemoteTask(UUID nodeId) {
        return locSnpTasks.values().stream()
            .filter(t -> t instanceof SnapshotResponseRemoteFutureTask)
            .filter(t -> t.sourceNodeId().equals(nodeId))
            .findFirst()
            .orElse(null);
    }

    /**
     * @param factory Factory to produce FileIO access.
     * @param from Copy from file.
     * @param to Copy data to file.
     * @param length Number of bytes to copy from beginning.
     */
    static void copy(FileIOFactory factory, File from, File to, long length) {
        copy(factory, from, to, length, null);
    }

    /**
     * @param factory Factory to produce FileIO access.
     * @param from Copy from file.
     * @param to Copy data to file.
     * @param length Number of bytes to copy from beginning.
     * @param rateLimiter Transfer rate limiter.
     */
    static void copy(FileIOFactory factory, File from, File to, long length, @Nullable BasicRateLimiter rateLimiter) {
        try (FileIO src = factory.create(from, READ);
             FileChannel dest = new FileOutputStream(to).getChannel()) {
            if (src.size() < length) {
                throw new IgniteException("The source file to copy is not long enough " +
                    "[expected=" + length + ", actual=" + src.size() + ']');
            }

            boolean unlimited = rateLimiter == null || rateLimiter.isUnlimited();
            long written = 0;

            while (written < length) {
                if (unlimited) {
                    written += src.transferTo(written, length - written, dest);

                    continue;
                }

                long blockLen = Math.min(length - written, SNAPSHOT_LIMITED_TRANSFER_BLOCK_SIZE_BYTES);

                rateLimiter.acquire(blockLen);

                long blockWritten = 0;

                do {
                    blockWritten += src.transferTo(written + blockWritten, blockLen - blockWritten, dest);
                }
                while (blockWritten < blockLen);

                written += blockWritten;
            }
        }
        catch (IgniteInterruptedCheckedException e) {
            throw new IgniteInterruptedException((InterruptedException)e.getCause());
        }
        catch (IOException e) {
            throw new IgniteException(e);
        }
    }

    /**
     * @param taskCls Snapshot restore operation management task class.
     * @param snpName Snapshot name.
     */
    private IgniteFuture<Boolean> executeRestoreManagementTask(
        Class<? extends ComputeTask<String, Boolean>> taskCls,
        String snpName
    ) {
        cctx.kernalContext().security().authorize(ADMIN_SNAPSHOT);

        Collection<ClusterNode> bltNodes = F.view(cctx.discovery().serverNodes(AffinityTopologyVersion.NONE),
            (node) -> CU.baselineNode(node, cctx.kernalContext().state().clusterState()));

        return new IgniteFutureImpl<>(cctx.kernalContext().task().execute(
            taskCls,
            snpName,
            options(bltNodes)
        ));
    }

    /**
     * Checks that incremental snapshot can be created for given full snapshot and current cluster state.
     *
     * @param sft Snapshot file tree.
     * @param meta Full snapshot metadata.
     */
    private void checkIncrementalCanBeCreated(
        SnapshotFileTree sft,
        SnapshotMetadata meta
    ) throws IgniteCheckedException, IOException {
        IgniteWriteAheadLogManager wal = cctx.wal();

        if (wal == null)
            throw new IgniteCheckedException("Create incremental snapshot request has been rejected. WAL must be enabled.");

        if (!ft.walArchiveEnabled())
            throw new IgniteCheckedException("Create incremental snapshot request has been rejected. WAL archive must be enabled.");

        ensureHardLinkAvailable(ft.walArchive().toPath(), sft.root().toPath());

        Set<String> aliveNodesConsIds = cctx.discovery().aliveServerNodes()
            .stream()
            .map(node -> node.consistentId().toString())
            .collect(Collectors.toSet());

        for (String consId : meta.baselineNodes()) {
            if (!aliveNodesConsIds.contains(consId)) {
                throw new IgniteCheckedException("Create incremental snapshot request has been rejected. " +
                    "Node from full snapshot offline [consistentId=" + consId + ']');
            }
        }

        assert Objects.equals(sft.consistentId(), meta.consistentId()) : sft.consistentId() + " != " + meta.consistentId();
        assert Objects.equals(sft.folderName(), meta.folderName()) : sft.folderName() + " != " + meta.folderName();

        for (int grpId : meta.cacheGroupIds()) {
            if (grpId == METASTORAGE_CACHE_ID)
                continue;

            if (metaStorage.read(incrementalSnapshotCreationDisabledKey(grpId)) != null) {
                throw new IgniteCheckedException("Create incremental snapshot request has been rejected. " +
                    "WAL was disabled since previous snapshot for cache group [groupId=" + grpId + ']');
            }

            CacheGroupContext gctx = cctx.kernalContext().cache().cacheGroup(grpId);

            if (gctx == null) {
                throw new IgniteCheckedException("Create incremental snapshot request has been rejected. " +
                    "Cache group destroyed [groupId=" + grpId + ']');
            }

            if (gctx.config().isEncryptionEnabled()) {
                throw new IgniteCheckedException("Create incremental snapshot request has been rejected. " +
                    "Encrypted cache groups not supported [groupId=" + grpId + ']');
            }

            File snpCacheDir = sft.cacheStorage(gctx.config());

            if (!snpCacheDir.exists()) {
                throw new IgniteCheckedException("Create incremental snapshot request has been rejected. " +
                    "Cache group directory not found [groupId=" + grpId + ']');
            }

            for (File snpDataFile : NodeFileTree.existingCacheConfigFiles(snpCacheDir)) {
                StoredCacheData snpCacheData = GridLocalConfigManager.readCacheData(
                    snpDataFile,
                    cctx.kernalContext().marshallerContext().jdkMarshaller(),
                    cctx.kernalContext().config()
                );

                byte[] snpCacheDataBytes = Files.readAllBytes(snpDataFile.toPath());

                File nodeDataFile = ft.cacheConfigurationFile(snpCacheData.config());

                if (!nodeDataFile.exists()) {
                    throw new IgniteCheckedException("Create incremental snapshot request has been rejected. " +
                        "Cache destroyed [cacheId=" + snpCacheData.cacheId() +
                        ", cacheName=" + snpCacheData.config().getName() + ']');
                }

                byte[] nodeCacheDataBytes = Files.readAllBytes(nodeDataFile.toPath());

                if (!Arrays.equals(snpCacheDataBytes, nodeCacheDataBytes)) {
                    throw new IgniteCheckedException(
                        cacheChangedException(snpCacheData.cacheId(), snpCacheData.config().getName())
                    );
                }
            }
        }
    }

    /**
     * Throw cache changed exception.
     *
     * @param cacheId Cache id.
     * @param name Cache name.
     */
    public static String cacheChangedException(int cacheId, String name) {
        return "Create incremental snapshot request has been rejected. " +
            "Cache changed [cacheId=" + cacheId + ", cacheName=" + name + ']';
    }

    /** @return Snapshot handlers. */
    protected SnapshotHandlers handlers() {
        return handlers;
    }

    /** @return Current incremental snapshot ID. */
    public @Nullable UUID incrementalSnapshotId() {
        return incSnpId;
    }

    /** Snapshot operation handlers. */
    protected static class SnapshotHandlers {
        /** Snapshot operation handlers. */
        private final Map<SnapshotHandlerType, List<SnapshotHandler<Object>>> handlers = new EnumMap<>(SnapshotHandlerType.class);

        /** Executor service used to invoke handlers in parallel. */
        private ExecutorService execSvc;

        /**
         * @param ctx Kernal context.
         * @param execSvc Executor service used to invoke handlers in parallel.
         */
        private void initialize(GridKernalContext ctx, ExecutorService execSvc) {
            this.execSvc = execSvc;

            // Register system default snapshot integrity check that is used before the restore operation.
            registerHandler(new SnapshotPartitionsVerifyHandler(ctx.cache().context()));

            // Register system default DataStreamer updates check.
            registerHandler(new DataStreamerUpdatesHandler());

            // Register system default page size and counters check that is used at the creation operation.
            registerHandler(new SnapshotPartitionsQuickVerifyHandler(ctx.cache().context()));

            // Register custom handlers.
            SnapshotHandler<Object>[] extHnds = (SnapshotHandler<Object>[])ctx.plugins().extensions(SnapshotHandler.class);

            if (extHnds == null)
                return;

            for (SnapshotHandler<Object> extHnd : extHnds)
                registerHandler(extHnd);
        }

        /**
         * @param type Type of snapshot operation handler.
         * @param ctx Snapshot operation handler context.
         * @return Results from all handlers with the specified type.
         * @throws IgniteCheckedException if parallel execution was failed.
         */
        protected @Nullable Map<String, SnapshotHandlerResult<Object>> invokeAll(
            SnapshotHandlerType type,
            SnapshotHandlerContext ctx
        ) throws IgniteCheckedException {
            List<SnapshotHandler<Object>> handlers = this.handlers.get(type);

            if (F.isEmpty(handlers))
                return null;

            if (handlers.size() == 1) {
                SnapshotHandler<Object> hnd = handlers.get(0);

                return F.asMap(hnd.getClass().getName(), invoke(hnd, ctx));
            }

            return U.doInParallel(
                execSvc,
                handlers,
                hnd -> new T2<>(hnd.getClass().getName(), invoke(hnd, ctx))
            ).stream().collect(Collectors.toMap(T2::getKey, T2::getValue));
        }

        /***
         * @param type Type of snapshot operation handler.
         * @param snpName Snapshot name.
         * @param res Results from all nodes and handlers with the specified type.
         * @param reqNodes Node IDs on which the handlers were executed.
         * @param wrnsHnd A handler of snapshot operation warnings.
         * @throws Exception If failed.
         */
        @SuppressWarnings({"rawtypes", "unchecked"})
        protected void completeAll(
            SnapshotHandlerType type,
            String snpName,
            Map<String, List<SnapshotHandlerResult<?>>> res,
            Collection<UUID> reqNodes,
            Consumer<List<String>> wrnsHnd
        ) throws Exception {
            if (res.isEmpty())
                return;

            List<SnapshotHandler<Object>> hnds = handlers.get(type);

            if (hnds == null || hnds.size() != res.size()) {
                throw new IgniteCheckedException("Snapshot handlers configuration mismatch (number of local snapshot " +
                    "handlers differs from the remote one). The current operation will be aborted " +
                    "[locHnds=" + (hnds == null ? "" : F.viewReadOnly(hnds, h -> h.getClass().getName()).toString()) +
                    ", rmtHnds=" + res.keySet() + "].");
            }

            List<String> wrns = new ArrayList<>();

            for (SnapshotHandler hnd : hnds) {
                List<SnapshotHandlerResult<?>> nodesRes = res.get(hnd.getClass().getName());

                if (nodesRes == null || nodesRes.size() < reqNodes.size()) {
                    Set<UUID> missing = new HashSet<>(reqNodes);

                    if (nodesRes != null)
                        missing.removeAll(F.viewReadOnly(nodesRes, r -> r.node().id()));

                    throw new IgniteCheckedException("Snapshot handlers configuration mismatch, " +
                        "\"" + hnd.getClass().getName() + "\" handler is missing on the remote node(s). " +
                        "The current operation will be aborted [missing=" + missing + "].");
                }

                try {
                    hnd.complete(snpName, nodesRes);
                }
                catch (SnapshotWarningException e) {
                    wrns.add(e.getMessage());
                }
            }

            if (!F.isEmpty(wrns))
                wrnsHnd.accept(wrns);
        }

        /**
         * Creates a result by invocation the handler.
         *
         * @param hnd Snapshot operation handler.
         * @param ctx Snapshot operation handler context.
         */
        private SnapshotHandlerResult<Object> invoke(SnapshotHandler<Object> hnd, SnapshotHandlerContext ctx) {
            try {
                return new SnapshotHandlerResult<>(hnd.invoke(ctx), null, ctx.localNode());
            }
            catch (Exception e) {
                U.error(null, "Error invoking snapshot handler", e);

                return new SnapshotHandlerResult<>(null, e, ctx.localNode());
            }
        }

        /** */
        private void registerHandler(SnapshotHandler hnd) {
            handlers.computeIfAbsent(hnd.type(), v -> new ArrayList<>()).add(hnd);
        }
    }

    /**
     * Ves pokrit assertami absolutely ves,
     * PageScan iterator in the ignite core est.
     */
    private static class DataPageIterator extends GridCloseableIteratorAdapter<CacheDataRow> {
        /** Serial version uid. */
        private static final long serialVersionUID = 0L;

        /** Page store to iterate over. */
        @GridToStringExclude
        private final PageStore store;

        /** Page store partition id. */
        private final int partId;

        /** Grid cache shared context. */
        private final GridCacheSharedContext<?, ?> sctx;

        /** Cache object context for key/value deserialization. */
        private final CacheObjectContext coctx;

        /** Buffer to read pages. */
        private final ByteBuffer locBuff;

        /** Buffer to read the rest part of fragmented rows. */
        private final ByteBuffer fragmentBuff;

        /** Total pages in the page store. */
        private final int pages;

        /**
         * Data row greater than page size contains with header and tail parts. Such pages with tails contain only part
         * of a cache key-value pair. These pages will be marked and skipped at the first partition iteration and
         * will be processed on the second partition iteration when all the pages with key-value headers defined.
         */
        private final BitSet tailPages;

        /** Pages which already read and must be skipped. */
        private final BitSet readPages;

        /** Batch of rows read through iteration. */
        private final Deque<CacheDataRow> rows = new LinkedList<>();

        /** */
        private final CompressionProcessor compressProc;

        /** {@code true} if the iteration though partition reached its end. */
        private boolean secondScanComplete;

        /**
         * Current partition page index for read. Due to we read the partition twice it
         * can't be greater than 2 * store.size().
         */
        private int currIdx;

        /**
         * During scanning a cache partition presented as {@code PageStore} we must guarantee the following:
         * all the pages of this storage remains unchanged during the Iterator remains opened, the stored data
         * keeps its consistency. We can't read the {@code PageStore} during an ongoing checkpoint over it.
         *
         * @param coctx Cache object context.
         * @param store Page store to read.
         * @param partId Partition id.
         * @throws IgniteCheckedException If fails.
         */
        public DataPageIterator(
            GridCacheSharedContext<?, ?> sctx,
            CacheObjectContext coctx,
            PageStore store,
            int partId
        ) throws IgniteCheckedException {
            this.store = store;
            this.partId = partId;
            this.coctx = coctx;
            this.sctx = sctx;
            compressProc = sctx.kernalContext().compress();

            store.ensure();
            pages = store.pages();
            tailPages = new BitSet(pages);
            readPages = new BitSet(pages);

            locBuff = ByteBuffer.allocateDirect(store.getPageSize())
                .order(ByteOrder.nativeOrder());
            fragmentBuff = ByteBuffer.allocateDirect(store.getPageSize())
                .order(ByteOrder.nativeOrder());
        }

        /** {@inheritDoc */
        @Override protected CacheDataRow onNext() throws IgniteCheckedException {
            if (secondScanComplete && rows.isEmpty())
                throw new NoSuchElementException("[partId=" + partId + ", store=" + store + ", skipPages=" + readPages + ']');

            return rows.poll();
        }

        /** {@inheritDoc */
        @Override protected boolean onHasNext() throws IgniteCheckedException {
            if (secondScanComplete && rows.isEmpty())
                return false;

            try {
                for (; currIdx < 2 * pages && rows.isEmpty(); currIdx++) {
                    boolean first = currIdx < pages;
                    int pageIdx = currIdx % pages;

                    if (readPages.get(pageIdx) || (!first && tailPages.get(pageIdx)))
                        continue;

                    if (!readPageFromStore(pageId(partId, FLAG_DATA, pageIdx), locBuff)) {
                        // Skip not FLAG_DATA pages.
                        setBit(readPages, pageIdx);

                        continue;
                    }

                    long pageAddr = bufferAddress(locBuff);
                    DataPageIO io = getPageIO(T_DATA, getVersion(pageAddr));
                    int freeSpace = io.getFreeSpace(pageAddr);
                    int rowsCnt = io.getDirectCount(pageAddr);

                    if (first) {
                        // Skip empty pages.
                        if (rowsCnt == 0) {
                            setBit(readPages, pageIdx);

                            continue;
                        }

                        // There is no difference between a page containing an incomplete DataRow fragment and
                        // the page where DataRow takes up all the free space. There is no dedicated
                        // flag for this case in page header.
                        // During the storage scan we can skip such pages at the first iteration over the partition file,
                        // since all the fragmented pages will be marked by BitSet array we will safely read the others
                        // on the second iteration.
                        if (freeSpace == 0 && rowsCnt == 1) {
                            DataPagePayload payload = io.readPayload(pageAddr, 0, locBuff.capacity());

                            long link = payload.nextLink();

                            if (link != 0)
                                setBit(tailPages, pageIndex(pageId(link)));

                            continue;
                        }
                    }

                    setBit(readPages, pageIdx);

                    for (int itemId = 0; itemId < rowsCnt; itemId++) {
                        DataRow row = new DataRow();

                        row.partition(partId);

                        row.initFromPageBuffer(
                            sctx,
                            coctx,
                            new IgniteThrowableFunction<Long, ByteBuffer>() {
                                @Override public ByteBuffer apply(Long nextPageId) throws IgniteCheckedException {
                                    boolean success = readPageFromStore(nextPageId, fragmentBuff);

                                    assert success : "Only FLAG_DATA pages allowed: " + toDetailString(nextPageId);

                                    // Fragment of page has been read, might be skipped further.
                                    setBit(readPages, pageIndex(nextPageId));

                                    return fragmentBuff;
                                }
                            },
                            locBuff,
                            itemId,
                            false,
                            CacheDataRowAdapter.RowData.FULL,
                            false);

                        rows.add(row);
                    }
                }

                if (currIdx == 2 * pages) {
                    secondScanComplete = true;

                    boolean set = true;

                    for (int j = 0; j < pages; j++)
                        set &= readPages.get(j);

                    assert set : "readPages=" + readPages + ", pages=" + pages;
                }

                return !rows.isEmpty();
            }
            catch (IgniteCheckedException e) {
                throw new IgniteCheckedException("Error during iteration through page store: " + this, e);
            }
        }

        /**
         * @param bitSet BitSet to change bit index.
         * @param idx Index of bit to change.
         */
        private static void setBit(BitSet bitSet, int idx) {
            boolean bit = bitSet.get(idx);

            assert !bit : "Bit with given index already set: " + idx;

            bitSet.set(idx);
        }

        /**
         * @param pageId Page id to read from store.
         * @param buff Buffer to read page into.
         * @return {@code true} if page read with given type flag.
         * @throws IgniteCheckedException If fails.
         */
        private boolean readPageFromStore(long pageId, ByteBuffer buff) throws IgniteCheckedException {
            buff.clear();

            boolean read = store.read(pageId, buff, true);

            assert read : toDetailString(pageId);

            if (PageIO.getCompressionType(buff) != CompressionProcessor.UNCOMPRESSED_PAGE)
                compressProc.decompressPage(buff, store.getPageSize());

            return getType(buff) == flag(pageId);
        }

        /** {@inheritDoc} */
        @Override public String toString() {
            return S.toString(DataPageIterator.class, this, super.toString());
        }
    }

    /** Remote snapshot future which tracks remote snapshot transmission result. */
    private static class RemoteSnapshotFilesRecevier extends GridFutureAdapter<Void> {
        /** Snapshot name to create. */
        private final String reqId = RMT_SNAPSHOT_PREFIX + U.maskForFileName(UUID.randomUUID().toString());

        /** Ignite snapshot manager. */
        private final IgniteSnapshotManager snpMgr;

        /** Initial message to send request. */
        private final SnapshotFilesRequestMessage initMsg;

        /** Remote node id to request snapshot from. */
        private final UUID rmtNodeId;

        /** Process interrupt checker. */
        private final BooleanSupplier stopChecker;

        /** Partition handler given by request initiator. */
        private final BiConsumer<File, Throwable> partHnd;

        /** Counter which show how many partitions left to be received. */
        private final AtomicInteger partsLeft = new AtomicInteger(-1);

        /**
         * @param snpMgr Ignite snapshot manager.
         * @param rmtNodeId Remote node to request snapshot from.
         * @param reqId Snapshot operation request ID.
         * @param snpName Snapshot name to request.
         * @param rmtSnpPath Snapshot directory path on the remote node.
         * @param parts Cache group and partitions to request.
         * @param stopChecker Process interrupt checker.
         * @param partHnd Partition handler.
         */
        public RemoteSnapshotFilesRecevier(
            IgniteSnapshotManager snpMgr,
            UUID rmtNodeId,
            UUID reqId,
            String snpName,
            @Nullable String rmtSnpPath,
            Map<Integer, Set<Integer>> parts,
            BooleanSupplier stopChecker,
            BiConsumer<@Nullable File, @Nullable Throwable> partHnd
        ) {
            initMsg = new SnapshotFilesRequestMessage(this.reqId, reqId, snpName, rmtSnpPath, parts);

            this.snpMgr = snpMgr;
            this.rmtNodeId = rmtNodeId;
            this.stopChecker = stopChecker;
            this.partHnd = partHnd;
        }

        /** Initiate handler by sending request message. */
        public synchronized void init() {
            if (isDone())
                return;

            try {
                ClusterNode rmtNode = snpMgr.cctx.discovery().node(rmtNodeId);

                if (rmtNode == null) {
                    throw new ClusterTopologyCheckedException("Snapshot remote request cannot be performed. " +
                        "Remote node left the grid [rmtNodeId=" + rmtNodeId + ']');
                }

                snpMgr.cctx.gridIO().sendOrderedMessage(rmtNode,
                    DFLT_INITIAL_SNAPSHOT_TOPIC,
                    initMsg,
                    SYSTEM_POOL,
                    Long.MAX_VALUE,
                    true);

                if (snpMgr.log.isInfoEnabled()) {
                    snpMgr.log.info("Snapshot request is sent to the remote node [rmtNodeId=" + rmtNodeId +
                        ", snpName=" + initMsg.snapshotName() + ", rqId=" + reqId + ']');
                }
            }
            catch (Throwable t) {
                onDone(t);
            }
        }

        /**
         * @param ex Exception occurred during receiving files.
         */
        public synchronized void acceptException(Throwable ex) {
            if (isDone())
                return;

            try {
                partHnd.accept(null, ex);
            }
            catch (Throwable t) {
                ex.addSuppressed(t);
            }

            onDone(ex);
        }

        /**
         * @param part Received file which needs to be handled.
         */
        public synchronized void acceptFile(File part) {
            if (isDone())
                return;

            if (stopChecker.getAsBoolean()) {
                TransmissionCancelledException err =
                    new TransmissionCancelledException("Future cancelled prior to the all requested partitions processed.");

                acceptException(err);

                throw err;
            }

            try {
                partHnd.accept(part, null);
            }
            catch (IgniteInterruptedException e) {
                throw new TransmissionCancelledException(e.getMessage());
            }

            partsLeft.decrementAndGet();
        }

        /** {@inheritDoc} */
        @Override public boolean equals(Object o) {
            if (this == o)
                return true;

            if (o == null || getClass() != o.getClass())
                return false;

            RemoteSnapshotFilesRecevier fut = (RemoteSnapshotFilesRecevier)o;

            return Objects.equals(reqId, fut.reqId);
        }

        /** {@inheritDoc} */
        @Override public int hashCode() {
            return reqId.hashCode();
        }

        /** {@inheritDoc} */
        @Override public String toString() {
            return S.toString(RemoteSnapshotFilesRecevier.class, this);
        }
    }

    /**
     * This manager is responsible for requesting and handling snapshots from a remote node. Each snapshot request
     * processed asynchronously but strictly one by one.
     */
    private class SequentialRemoteSnapshotManager implements TransmissionHandler, GridMessageListener {
        /** A task currently being executed and must be explicitly finished. */
        private volatile RemoteSnapshotFilesRecevier active;

        /** Queue of asynchronous tasks to execute. */
        private final Queue<RemoteSnapshotFilesRecevier> queue = new ConcurrentLinkedDeque<>();

        /** {@code true} if the node is stopping. */
        private boolean stopping;

        /**  @param next New task for scheduling. */
        public void submit(IgniteSnapshotManager.RemoteSnapshotFilesRecevier next) {
            assert next != null;

            synchronized (this) {
                if (stopping) {
                    next.acceptException(new IgniteException(SNP_NODE_STOPPING_ERR_MSG));

                    return;
                }

                if (active != null && !active.isDone()) {
                    queue.offer(next);

                    return;
                }

                active = next;

                active.listen(this::scheduleNext);
            }

            next.init();
        }

        /** Schedule next async receiver. */
        private void scheduleNext() {
            RemoteSnapshotFilesRecevier next = queue.poll();

            while (next != null && next.isDone())
                next = queue.poll();

            if (next == null) {
                active = null;

                return;
            }

            submit(next);
        }

        /** Stopping handler. */
        public void stop() {
            synchronized (this) {
                stopping = true;
            }

            IgniteException ex = new IgniteException(SNP_NODE_STOPPING_ERR_MSG);

            RemoteSnapshotFilesRecevier r;

            while ((r = queue.poll()) != null)
                r.acceptException(ex);

            if (active != null)
                active.acceptException(ex);
        }

        /** @param nodeId A node left the cluster. */
        public void onNodeLeft(UUID nodeId) {
            ClusterTopologyCheckedException ex = new ClusterTopologyCheckedException("The node from which a snapshot has been " +
                "requested left the grid");

            queue.forEach(r -> {
                if (r.stopChecker.getAsBoolean() || r.rmtNodeId.equals(nodeId))
                    r.acceptException(ex);
            });

            RemoteSnapshotFilesRecevier task = active;

            if (task != null && !task.isDone() && (task.stopChecker.getAsBoolean() || task.rmtNodeId.equals(nodeId)))
                task.acceptException(ex);
        }

        /** {@inheritDoc} */
        @Override public void onMessage(UUID nodeId, Object msg, byte plc) {
            if (!busyLock.enterBusy())
                return;

            try {
                if (msg instanceof SnapshotFilesRequestMessage) {
                    SnapshotFilesRequestMessage reqMsg0 = (SnapshotFilesRequestMessage)msg;
                    String rqId = reqMsg0.id();

                    try {
                        synchronized (this) {
                            AbstractSnapshotFutureTask<?> task = lastScheduledSnapshotResponseRemoteTask(nodeId);

                            if (task != null) {
                                // Task will also be removed from local map due to the listener on future done.
                                task.cancel();

                                log.info("Snapshot request has been cancelled due to another request received " +
                                    "[prevSnpResp=" + task + ", msg0=" + reqMsg0 + ']');
                            }
                        }

                        AbstractSnapshotFutureTask<?> task = registerTask(rqId,
                            new SnapshotResponseRemoteFutureTask(cctx,
                                nodeId,
                                reqMsg0.requestId(),
                                new SnapshotFileTree(cctx.kernalContext(), reqMsg0.snapshotName(), reqMsg0.snapshotPath()),
                                rmtSndrFactory.apply(rqId, nodeId),
                                reqMsg0.parts()));

                        task.listen(() -> {
                            if (task.error() == null)
                                return;

                            U.error(log, "Failed to process request of creating a snapshot " +
                                "[from=" + nodeId + ", msg=" + reqMsg0 + ']', task.error());

                            try {
                                cctx.gridIO().sendToCustomTopic(nodeId,
                                    DFLT_INITIAL_SNAPSHOT_TOPIC,
                                    new SnapshotFilesFailureMessage(reqMsg0.id(), task.error().getMessage()),
                                    SYSTEM_POOL);
                            }
                            catch (IgniteCheckedException ex0) {
                                U.error(log, "Fail to send the response message with processing snapshot request " +
                                    "error [request=" + reqMsg0 + ", nodeId=" + nodeId + ']', ex0);
                            }
                        });

                        task.start();
                    }
                    catch (Throwable t) {
                        U.error(log, "Error processing snapshot file request message " +
                            "error [request=" + reqMsg0 + ", nodeId=" + nodeId + ']', t);

                        cctx.gridIO().sendToCustomTopic(nodeId,
                            DFLT_INITIAL_SNAPSHOT_TOPIC,
                            new SnapshotFilesFailureMessage(reqMsg0.id(), t.getMessage()),
                            SYSTEM_POOL);
                    }
                }
                else if (msg instanceof SnapshotFilesFailureMessage) {
                    SnapshotFilesFailureMessage respMsg0 = (SnapshotFilesFailureMessage)msg;

                    RemoteSnapshotFilesRecevier task = active;

                    if (task == null || !task.reqId.equals(respMsg0.id())) {
                        if (log.isInfoEnabled()) {
                            log.info("A stale snapshot response message has been received. Will be ignored " +
                                "[fromNodeId=" + nodeId + ", response=" + respMsg0 + ']');
                        }

                        return;
                    }

                    if (respMsg0.errorMessage() != null) {
                        task.acceptException(new IgniteCheckedException("Request cancelled. The snapshot operation stopped " +
                            "on the remote node with an error: " + respMsg0.errorMessage()));
                    }
                }
            }
            catch (Throwable e) {
                U.error(log, "Processing snapshot request from remote node fails with an error", e);

                cctx.kernalContext().failure().process(new FailureContext(FailureType.CRITICAL_ERROR, e));
            }
            finally {
                busyLock.leaveBusy();
            }
        }

        /** {@inheritDoc} */
        @Override public void onEnd(UUID nodeId) {
            RemoteSnapshotFilesRecevier task = active;

            if (task == null)
                return;

            assert task.partsLeft.get() == 0 : task;
            assert task.rmtNodeId.equals(nodeId);

            if (log.isInfoEnabled()) {
                log.info("Requested snapshot from remote node has been fully received " +
                    "[rqId=" + task.reqId + ", task=" + task + ']');
            }

            task.onDone((Void)null);
        }

        /** {@inheritDoc} */
        @Override public void onException(UUID nodeId, Throwable ex) {
            RemoteSnapshotFilesRecevier task = active;

            if (task == null)
                return;

            assert task.rmtNodeId.equals(nodeId);

            task.acceptException(ex);
        }

        /** {@inheritDoc} */
        @Override public String filePath(UUID nodeId, TransmissionMeta fileMeta) {
            Integer partId = (Integer)fileMeta.params().get(SNP_PART_ID_PARAM);
            String cacheDirName = (String)fileMeta.params().get(SNP_CACHE_DIR_NAME_PARAM);
            String rqId = (String)fileMeta.params().get(RQ_ID_NAME_PARAM);
            Integer partsCnt = (Integer)fileMeta.params().get(SNP_PARTITIONS_CNT);

            RemoteSnapshotFilesRecevier task = active;

            if (task == null || task.isDone() || !task.reqId.equals(rqId)) {
                throw new TransmissionCancelledException("Stale snapshot transmission will be ignored " +
                    "[rqId=" + rqId + ", meta=" + fileMeta + ", task=" + task + ']');
            }

            assert task.reqId.equals(rqId) && task.rmtNodeId.equals(nodeId) :
                "Another transmission in progress [task=" + task + ", nodeId=" + rqId + ']';

            busyLock.enterBusy();

            try {
                task.partsLeft.compareAndSet(-1, partsCnt);

                U.mkdirs(ft.tmpCacheStorage(cacheDirName));

                return ft.tmpPartition(cacheDirName, partId).getAbsolutePath();
            }
            finally {
                busyLock.leaveBusy();
            }
        }

        /** {@inheritDoc} */
        @Override public Consumer<ByteBuffer> chunkHandler(UUID nodeId, TransmissionMeta initMeta) {
            throw new UnsupportedOperationException("Loading file by chunks is not supported: " + nodeId);
        }

        /** {@inheritDoc} */
        @Override public Consumer<File> fileHandler(UUID nodeId, TransmissionMeta initMeta) {
            Integer grpId = (Integer)initMeta.params().get(SNP_GRP_ID_PARAM);
            Integer partId = (Integer)initMeta.params().get(SNP_PART_ID_PARAM);
            String rqId = (String)initMeta.params().get(RQ_ID_NAME_PARAM);

            assert grpId != null;
            assert partId != null;
            assert rqId != null;

            RemoteSnapshotFilesRecevier task = active;

            if (task == null || task.isDone() || !task.reqId.equals(rqId)) {
                throw new TransmissionCancelledException("Stale snapshot transmission will be ignored " +
                    "[rqId=" + rqId + ", meta=" + initMeta + ", task=" + task + ']');
            }

            return new Consumer<File>() {
                @Override public void accept(File file) {
                    RemoteSnapshotFilesRecevier task0 = active;

                    if (task0 == null || !task0.equals(task) || task0.isDone()) {
                        throw new TransmissionCancelledException("Snapshot request is cancelled [rqId=" + rqId +
                            ", grpId=" + grpId + ", partId=" + partId + ']');
                    }

                    if (!busyLock.enterBusy())
                        throw new IgniteException(SNP_NODE_STOPPING_ERR_MSG);

                    try {
                        task0.acceptFile(file);
                    }
                    finally {
                        busyLock.leaveBusy();
                    }
                }
            };
        }
    }

    /**
     *
     */
    private static class RemoteSnapshotSender extends SnapshotSender {
        /** The sender which sends files to remote node. */
        private final GridIoManager.TransmissionSender sndr;

        /** Snapshot name. */
        private final String rqId;

        /** The number of cache partition files expected to be processed. */
        private int partsCnt;

        /**
         * @param log Ignite logger.
         * @param sndr File sender instance.
         * @param rqId Snapshot name.
         */
        public RemoteSnapshotSender(
            IgniteLogger log,
            Executor exec,
            GridIoManager.TransmissionSender sndr,
            String rqId
        ) {
            super(log, exec);

            this.sndr = sndr;
            this.rqId = rqId;
        }

        /** {@inheritDoc} */
        @Override protected void init(int partsCnt) {
            this.partsCnt = partsCnt;
        }

        /** {@inheritDoc} */
        @Override public void sendPart0(File from, File to, GroupPartitionId pair, Long len) {
            File snpCacheDir = to.getParentFile();

            try {
                assert from.exists();
                assert len > 0 : "Requested partitions has incorrect file length " +
                    "[pair=" + pair + ", cacheDirName=" + snpCacheDir.getName() + ']';

                sndr.send(from, 0, len, transmissionParams(rqId, snpCacheDir.getName(), pair), TransmissionPolicy.FILE);

                if (log.isInfoEnabled()) {
                    log.info("Partition file has been sent [part=" + from.getName() + ", pair=" + pair +
                        ", grpName=" + cacheName(snpCacheDir) + ", length=" + len + ']');
                }
            }
            catch (TransmissionCancelledException e) {
                if (log.isInfoEnabled()) {
                    log.info("Transmission partition file has been interrupted [part=" + from.getName() +
                        ", pair=" + pair + ']');
                }
            }
            catch (IgniteCheckedException | InterruptedException | IOException e) {
                U.error(log, "Error sending partition file [part=" + from.getName() + ", pair=" + pair +
                    ", length=" + len + ']', e);

                throw new IgniteException(e);
            }
        }

        /** {@inheritDoc} */
        @Override public void sendDelta0(File delta, File snpPart, GroupPartitionId pair) {
            throw new UnsupportedOperationException("Sending files by chunks of data is not supported: " + delta.getAbsolutePath());
        }

        /**
         * @param cacheDirName Cache directory name.
         * @param pair Cache group id with corresponding partition id.
         * @return Map of params.
         */
        private Map<String, Serializable> transmissionParams(String rqId, String cacheDirName,
            GroupPartitionId pair) {
            Map<String, Serializable> params = new HashMap<>();

            params.put(SNP_GRP_ID_PARAM, pair.getGroupId());
            params.put(SNP_PART_ID_PARAM, pair.getPartitionId());
            params.put(SNP_CACHE_DIR_NAME_PARAM, cacheDirName);
            params.put(RQ_ID_NAME_PARAM, rqId);
            params.put(SNP_PARTITIONS_CNT, partsCnt);

            return params;
        }

        /** {@inheritDoc} */
        @Override public void close0(@Nullable Throwable th) {
            U.closeQuiet(sndr);

            if (th == null) {
                if (log.isInfoEnabled())
                    log.info("The remote snapshot sender closed normally [snpName=" + rqId + ']');
            }
            else {
                U.warn(log, "The remote snapshot sender closed due to an error occurred while processing " +
                    "snapshot operation [snpName=" + rqId + ']', th);
            }
        }
    }

    /**
     * Snapshot sender which writes all data to local directory.
     */
    private class LocalSnapshotSender extends SnapshotSender {
        /** Snapshot file tree. */
        private final SnapshotFileTree sft;

        /** Size of page. */
        private final int pageSize;

        /** Delta iterator factory. */
        private final Factory<File, FileIOFactory, DeltaIterator> deltaIterFactory =
            sequentialWrite() ? DeltaSortedIterator::new : DeltaIterator::new;

        /**
         * @param sft Snapshot file tree.
         */
        public LocalSnapshotSender(SnapshotFileTree sft) {
            super(IgniteSnapshotManager.this.log, cctx.kernalContext().pools().getSnapshotExecutorService());

            this.sft = sft;
            pageSize = cctx.kernalContext().config().getDataStorageConfiguration().getPageSize();
        }

        /** {@inheritDoc} */
        @Override protected void init(int partsCnt) {
            if (sft.nodeStorage().exists()) {
                throw new IgniteException("Snapshot with given name already exists " +
                    "[snpName=" + sft.name() + ", absPath=" + sft.nodeStorage().getAbsolutePath() + ']');
            }

            writeSnapshotDirectoryToMetastorage(sft.root());

            try {
                U.ensureDirectory(sft.nodeStorage(), "snapshot work directory for a local snapshot sender", log);
            }
            catch (IgniteCheckedException e) {
                throw new IgniteException(e);
            }
        }

        /** {@inheritDoc} */
        @Override public void sendCacheConfig0(File ccfgFile, CacheConfiguration<?, ?> ccfg) {
            try {
                File cacheDir = sft.cacheStorage(ccfg);

                U.mkdirs(cacheDir);

                File targetCacheCfg = new File(cacheDir, ccfgFile.getName());

                copy(ioFactory, ccfgFile, targetCacheCfg, ccfgFile.length(), transferRateLimiter);

                StoredCacheData cacheData = locCfgMgr.readCacheData(targetCacheCfg);

                if (cacheData.config().isEncryptionEnabled()) {
                    EncryptionSpi encSpi = cctx.kernalContext().config().getEncryptionSpi();

                    GroupKey gKey = cctx.kernalContext().encryption().getActiveKey(CU.cacheGroupId(cacheData.config()));

                    cacheData.groupKeyEncrypted(new GroupKeyEncrypted(gKey.id(), encSpi.encryptKey(gKey.key())));

                    locCfgMgr.writeCacheData(cacheData, targetCacheCfg);
                }
            }
            catch (IgniteCheckedException e) {
                throw new IgniteException(e);
            }
        }

        /** {@inheritDoc} */
        @Override public void sendMarshallerMeta0(List<Map<Integer, MappedName>> mappings) {
            if (mappings == null)
                return;

            try {
                saveMappings(cctx.kernalContext(), mappings, sft.root());
            }
            catch (IgniteCheckedException e) {
                throw new IgniteException(e);
            }
        }

        /** {@inheritDoc} */
        @Override public void sendBinaryMeta0(Collection<BinaryType> types) {
            if (types == null)
                return;

            cctx.kernalContext().cacheObjects().saveMetadata(types, sft);
        }

        /** {@inheritDoc} */
        @Override public void sendPart0(File from, File to, GroupPartitionId pair, Long len) {
            try {
                if (len == 0)
                    return;

                U.mkdirs(to.getParentFile());

                if (!to.exists() || to.delete())
                    to.createNewFile();

                copy(ioFactory, from, to, len, transferRateLimiter);

                if (log.isDebugEnabled()) {
                    log.debug("Partition has been snapshot [snapshotDir=" + sft.nodeStorage().getAbsolutePath() +
                        ", cacheDirName=" + to.getParent() + ", part=" + from.getName() +
                        ", length=" + from.length() + ", snapshot=" + to.getName() + ']');
                }
            }
            catch (IOException ex) {
                throw new IgniteException(ex);
            }
        }

        /** {@inheritDoc} */
        @Override public void sendDelta0(File delta, File snpPart, GroupPartitionId pair) {
            if (log.isDebugEnabled()) {
                log.debug("Start partition snapshot recovery with the given delta page file [part=" + snpPart +
                    ", delta=" + delta + ']');
            }

            boolean encrypted = cctx.cache().isEncrypted(pair.getGroupId());

            FileIOFactory ioFactory = encrypted ? ((FilePageStoreManager)cctx.pageStore())
                .encryptedFileIoFactory(IgniteSnapshotManager.this.ioFactory, pair.getGroupId()) :
                IgniteSnapshotManager.this.ioFactory;

            try (DeltaIterator deltaIter = deltaIterFactory.create(delta, ioFactory);
                 FilePageStore pageStore = (FilePageStore)storeMgr.getPageStoreFactory(pair.getGroupId(), encrypted)
                     .createPageStore(getTypeByPartId(pair.getPartitionId()), snpPart::toPath, v -> {})
            ) {
                pageStore.beginRecover();

                while (deltaIter.hasNext()) {
                    transferRateLimiter.acquire(pageSize);

                    ByteBuffer page = deltaIter.next();
                    long pageId = PageIO.getPageId(page);

                    pageStore.write(pageId, page, 0, false);
                }

                pageStore.finishRecover();
            }
            catch (IOException | IgniteCheckedException e) {
                throw new IgniteException(e);
            }
        }

        /** {@inheritDoc} */
        @Override protected void close0(@Nullable Throwable th) {
            if (th == null) {
                if (log.isInfoEnabled())
                    log.info("The Local snapshot sender closed. All resources released [dbNodeSnpDir=" + sft.nodeStorage() + ']');
            }
            else {
                deleteSnapshot(sft.root());

                if (log.isDebugEnabled())
                    log.debug("Local snapshot sender closed due to an error occurred: " + th.getMessage());
            }
        }
    }

    /** Delta file iterator. */
    private class DeltaIterator implements Iterator<ByteBuffer>, Closeable {
        /** Delta file. */
        protected final File delta;

        /** Delta file IO. */
        private final FileIO fileIo;

        /** Delta file length. */
        protected final long totalBytes;

        /** */
        protected final int pageSize;

        /** Pages count written to a delta file. */
        protected final int pagesCnt;

        /** */
        protected final ByteBuffer pageBuf;

        /** */
        private long pos;

        /** */
        DeltaIterator(File delta, FileIOFactory ioFactory) throws IOException {
            pageSize = cctx.kernalContext().config().getDataStorageConfiguration().getPageSize();

            this.delta = delta;

            fileIo = ioFactory.create(delta, READ);

            totalBytes = fileIo.size();

            assert totalBytes % pageSize == 0 : "Given file with delta pages has incorrect size: " + totalBytes;

            pagesCnt = (int)(totalBytes / pageSize);

            pageBuf = ByteBuffer.allocate(pageSize).order(ByteOrder.nativeOrder());
        }

        /** {@inheritDoc} */
        @Override public boolean hasNext() {
            return pos < totalBytes;
        }

        /** {@inheritDoc} */
        @Override public ByteBuffer next() {
            if (!hasNext())
                throw new NoSuchElementException();

            readPage(pos);

            pos += pageSize;

            return pageBuf;
        }

        /** Reads a page from the delta file from the given position. */
        protected void readPage(long pos) {
            pageBuf.clear();

            try {
                long read = fileIo.readFully(pageBuf, pos);

                assert read == pageBuf.capacity();
            }
            catch (IOException e) {
                throw new IgniteException(e);
            }

            pageBuf.flip();

            if (log.isDebugEnabled()) {
                log.debug("Read page given delta file [path=" + delta.getName() + ", pageId=" +
                    PageIO.getPageId(pageBuf) + ", index=" + PageIdUtils.pageIndex(PageIO.getPageId(pageBuf)) +
                    ", pos=" + pos + ", pagesCnt=" + pagesCnt + ", crcBuff=" +
                    FastCrc.calcCrc(pageBuf, pageBuf.limit()) + ", crcPage=" + PageIO.getCrc(pageBuf) + ']');

                pageBuf.rewind();
            }
        }

        /** {@inheritDoc} */
        @Override public void close() throws IOException {
            fileIo.close();
        }
    }

    /**
     * Delta file iterator sorted by page indexes to almost sequential disk writes on apply to a page store.
     */
    class DeltaSortedIterator extends DeltaIterator {
        /** Snapshot delta sort batch size in pages count. */
        public static final int DELTA_SORT_BATCH_SIZE = 500_000;

        /** Delta index file IO. */
        private final FileIO idxIo;

        /** */
        private int id;

        /** */
        private Iterator<Integer> sortedIter;

        /** */
        DeltaSortedIterator(File delta, FileIOFactory ioFactory) throws IOException {
            super(delta, ioFactory);

            File deltaIdx = partDeltaIndexFile(delta);

            idxIo = pagesCnt > 0 ? IgniteSnapshotManager.this.ioFactory.create(deltaIdx, READ) : null;

            assert deltaIdx.length() % 4 /* pageIdx */ == 0 : "Wrong delta index size: " + deltaIdx.length();
            assert deltaIdx.length() / 4 == pagesCnt : "Wrong delta index pages count: " + deltaIdx.length();
        }

        /** {@inheritDoc} */
        @Override public boolean hasNext() {
            if (sortedIter == null || !sortedIter.hasNext())
                advance();

            return sortedIter.hasNext();
        }

        /** {@inheritDoc} */
        @Override public ByteBuffer next() {
            readPage((long)sortedIter.next() * pageSize);

            return pageBuf;
        }

        /** */
        private void advance() {
            TreeMap<Integer, Integer> sorted = new TreeMap<>();

            while (id < pagesCnt && sorted.size() < DELTA_SORT_BATCH_SIZE) {
                pageBuf.clear();

                try {
                    idxIo.readFully(pageBuf);
                }
                catch (IOException e) {
                    throw new IgniteException(e);
                }

                pageBuf.flip();

                while (pageBuf.hasRemaining())
                    sorted.put(pageBuf.getInt(), id++);
            }

            sortedIter = sorted.values().iterator();
        }

        /** {@inheritDoc} */
        @Override public void close() throws IOException {
            super.close();

            U.closeQuiet(idxIo);
        }
    }

    /** */
    private static class SnapshotOperationResponse implements Serializable {
        /** Serial version uid. */
        private static final long serialVersionUID = 0L;

        /** Results of single-node handlers execution. */
        private final Map<String, SnapshotHandlerResult<Object>> hndResults;

        /** Default constructor. */
        public SnapshotOperationResponse() {
            this(null);
        }

        /** @param hndResults Results of single-node handlers execution.  */
        public SnapshotOperationResponse(Map<String, SnapshotHandlerResult<Object>> hndResults) {
            this.hndResults = hndResults;
        }

        /** @return Results of single-node handlers execution. */
        public @Nullable Map<String, SnapshotHandlerResult<Object>> handlerResults() {
            return hndResults;
        }
    }

    /** Snapshot operation start message. */
    private static class SnapshotStartDiscoveryMessage extends InitMessage<SnapshotOperationRequest>
        implements SnapshotDiscoveryMessage {
        /** Serial version UID. */
        private static final long serialVersionUID = 0L;

        /** */
        private final boolean needExchange;

        /**
         * @param procId Unique process id.
         * @param req Snapshot initial request.
         */
        public SnapshotStartDiscoveryMessage(UUID procId, SnapshotOperationRequest req) {
            super(procId, START_SNAPSHOT, req, req.incremental());

            needExchange = !req.incremental();
        }

        /** {@inheritDoc} */
        @Override public boolean needExchange() {
            return needExchange;
        }

        /** {@inheritDoc} */
        @Override public boolean needAssignPartitions() {
            return false;
        }

        /** {@inheritDoc} */
        @Override public String toString() {
            return S.toString(SnapshotStartDiscoveryMessage.class, this, super.toString());
        }
    }

    /** */
    public static class ClusterSnapshotFuture extends GridFutureAdapter<Void> {
        /** Unique snapshot request id. */
        final UUID rqId;

        /** Snapshot name. */
        final String name;

        /** Snapshot start time. */
        final long startTime;

        /** Incremental snapshot index. */
        final @Nullable Integer incIdx;

        /** Snapshot finish time. */
        volatile long endTime;

        /** Operation interruption exception. */
        volatile IgniteCheckedException interruptEx;

        /**
         * Default constructor.
         */
        public ClusterSnapshotFuture() {
            onDone();

            rqId = null;
            name = "";
            startTime = 0;
            endTime = 0;
            incIdx = null;
        }

        /**
         * @param name Snapshot name.
         * @param err Error starting snapshot operation.
         */
        public ClusterSnapshotFuture(String name, Exception err) {
            onDone(err);

            this.name = name;
            startTime = U.currentTimeMillis();
            endTime = 0;
            rqId = null;
            incIdx = null;
        }

        /**
         * @param rqId Unique snapshot request id.
         * @param name Snapshot name.
         */
        public ClusterSnapshotFuture(UUID rqId, String name, @Nullable Integer incIdx) {
            this.rqId = rqId;
            this.name = name;
            this.incIdx = incIdx;
            startTime = U.currentTimeMillis();
        }

        /** {@inheritDoc} */
        @Override protected boolean onDone(@Nullable Void res, @Nullable Throwable err, boolean cancel) {
            endTime = U.currentTimeMillis();

            return super.onDone(res, err, cancel);
        }

        /** @return Request ID. */
        public UUID requestId() {
            return rqId;
        }
    }

    /** Start creation of cluster snapshot closure. */
    @GridInternal
    private static class CreateSnapshotCallable implements IgniteCallable<Void> {
        /** Serial version UID. */
        private static final long serialVersionUID = 0L;

        /** Snapshot name. */
        private final String snpName;

        /** Cache group names to include in snapshot. */
        private final @Nullable Collection<String> cacheGrpNames;

        /** Incremental flag. */
        private final boolean incremental;

        /** If {@code true} snapshot only primary copies of partitions. */
        private final boolean onlyPrimary;

        /** If {@code true} create cache dump. */
        private final boolean dump;

        /** If {@code true} then compress partition files. */
        private final boolean comprParts;

        /** If {@code true} then content of dump encrypted. */
        private final boolean encrypt;

        /** Auto-injected grid instance. */
        @IgniteInstanceResource
        private transient IgniteEx ignite;

        /**
         * @param snpName Snapshot name.
         * @param cacheGrpNames Cache group names to include in snapshot.
         * @param incremental If {@code true} then incremental snapshot must be created.
         * @param onlyPrimary If {@code true} then only copy of primary partitions will be created.
         * @param dump If {@code true} then cache dump must be created.
         * @param comprParts If {@code true} then compress partition files.
         * @param encrypt If {@code true} then content of dump encrypted.
         */
        public CreateSnapshotCallable(
            String snpName,
            @Nullable Collection<String> cacheGrpNames,
            boolean incremental,
            boolean onlyPrimary,
            boolean dump,
            boolean comprParts,
            boolean encrypt
        ) {
            this.snpName = snpName;
            this.cacheGrpNames = cacheGrpNames;
            this.incremental = incremental;
            this.onlyPrimary = onlyPrimary;
            this.dump = dump;
            this.comprParts = comprParts;
            this.encrypt = encrypt;
        }

        /** {@inheritDoc} */
        @Override public Void call() {
            if (incremental)
                ignite.snapshot().createIncrementalSnapshot(snpName).get();
            else {
                ignite.context().cache().context().snapshotMgr().createSnapshot(
                    snpName,
                    null,
                    cacheGrpNames,
                    false,
                    onlyPrimary,
                    dump,
                    comprParts,
                    encrypt
                ).get();
            }

            return null;
        }
    }

    /** Cancel snapshot operation closure. */
    @GridInternal
    private static class CancelSnapshotCallable implements IgniteCallable<Boolean> {
        /** Serial version uid. */
        private static final long serialVersionUID = 0L;

        /** Snapshot name. */
        private final String snpName;

        /** Snapshot operation request ID. */
        private final UUID reqId;

        /** Auto-injected grid instance. */
        @IgniteInstanceResource
        private transient IgniteEx ignite;

        /**
         * @param reqId Snapshot operation request ID.
         * @param snpName Snapshot name.
         */
        public CancelSnapshotCallable(UUID reqId, String snpName) {
            this.reqId = reqId;
            this.snpName = snpName;
        }

        /** {@inheritDoc} */
        @Override public Boolean call() throws Exception {
            if (reqId != null)
                return ignite.context().cache().context().snapshotMgr().cancelLocalSnapshotOperations(reqId);
            else {
                if (ignite.context().cache().context().snapshotMgr().cancelLocalSnapshotTask(snpName))
                    return true;

                return ignite.context().cache().context().snapshotMgr().cancelLocalRestoreTask(snpName).get();
            }
        }
    }

    /** Wrapper of internal checked exceptions. */
    private static class IgniteSnapshotFutureImpl extends IgniteFutureImpl<Void> {
        /** @param fut Internal future. */
        public IgniteSnapshotFutureImpl(IgniteInternalFuture<Void> fut) {
            super(fut);
        }

        /** {@inheritDoc} */
        @Override protected IgniteException convertException(IgniteCheckedException e) {
            if (e instanceof IgniteClientDisconnectedCheckedException)
                return new IgniteException("Client disconnected. Snapshot result is unknown", U.convertException(e));
            else {
                SnapshotWarningException wrn = X.cause(e, SnapshotWarningException.class);

                if (wrn != null)
                    return new IgniteException(wrn.getMessage());

                return new IgniteException("Snapshot has not been created", U.convertException(e));
            }
        }
    }

    /** Factory. */
    @FunctionalInterface
    private interface Factory<E1, E2, R> {
        /** @return An instance of {@link R}. */
        R create(E1 e1, E2 e2) throws IOException;
    }
}<|MERGE_RESOLUTION|>--- conflicted
+++ resolved
@@ -2282,24 +2282,6 @@
     }
 
     /**
-<<<<<<< HEAD
-=======
-     * @param sft The full path to the snapshot files.
-     * @param folderName The node folder name, usually it's the same as the U.maskForFileName(consistentId).
-     * @return Standalone kernal context related to the snapshot.
-     * @throws IgniteCheckedException If fails.
-     */
-    public StandaloneGridKernalContext createStandaloneKernalContext(
-        SnapshotFileTree sft,
-        String folderName
-    ) throws IgniteCheckedException {
-        NodeFileTree folderFt = new NodeFileTree(sft.root(), folderName);
-
-        return new StandaloneGridKernalContext(log, cctx.kernalContext().compress(), folderFt.binaryMeta(), folderFt.marshaller());
-    }
-
-    /**
->>>>>>> 025c3b94
      * @param grpName Cache group name.
      * @param partId Partition id.
      * @param pageStore File page store to iterate over.
