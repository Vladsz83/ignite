--- conflicted
+++ resolved
@@ -727,14 +727,10 @@
         IgniteCheckedException stopErr = new NodeStoppingException("Node is stopping.");
 
         try {
-<<<<<<< HEAD
+            snpRmtMgr.stop();
+
             restoreCacheGrpProc.interrupt(stopErr);
             checkSnpProc.interrupt(stopErr);
-=======
-            snpRmtMgr.stop();
-
-            restoreCacheGrpProc.interrupt(new NodeStoppingException("Node is stopping."));
->>>>>>> add61eb5
 
             // Try stop all snapshot processing if not yet.
             for (AbstractSnapshotFutureTask<?> sctx : locSnpTasks.values())
