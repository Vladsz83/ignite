/*
 * Licensed to the Apache Software Foundation (ASF) under one or more
 * contributor license agreements.  See the NOTICE file distributed with
 * this work for additional information regarding copyright ownership.
 * The ASF licenses this file to You under the Apache License, Version 2.0
 * (the "License"); you may not use this file except in compliance with
 * the License.  You may obtain a copy of the License at
 *
 *      http://www.apache.org/licenses/LICENSE-2.0
 *
 * Unless required by applicable law or agreed to in writing, software
 * distributed under the License is distributed on an "AS IS" BASIS,
 * WITHOUT WARRANTIES OR CONDITIONS OF ANY KIND, either express or implied.
 * See the License for the specific language governing permissions and
 * limitations under the License.
 */

package org.apache.ignite.internal.processors.cache.persistence.snapshot;

import java.io.BufferedInputStream;
import java.io.Closeable;
import java.io.File;
import java.io.FileOutputStream;
import java.io.IOException;
import java.io.InputStream;
import java.io.OutputStream;
import java.io.Serializable;
import java.nio.ByteBuffer;
import java.nio.ByteOrder;
import java.nio.channels.FileChannel;
import java.nio.file.FileVisitResult;
import java.nio.file.Files;
import java.nio.file.Path;
import java.nio.file.Paths;
import java.nio.file.SimpleFileVisitor;
import java.nio.file.StandardCopyOption;
import java.nio.file.attribute.BasicFileAttributes;
import java.util.ArrayList;
import java.util.Arrays;
import java.util.BitSet;
import java.util.Collection;
import java.util.Collections;
import java.util.Deque;
import java.util.EnumMap;
import java.util.HashMap;
import java.util.HashSet;
import java.util.Iterator;
import java.util.LinkedList;
import java.util.List;
import java.util.Map;
import java.util.NoSuchElementException;
import java.util.Objects;
import java.util.Optional;
import java.util.Queue;
import java.util.Set;
import java.util.TreeMap;
import java.util.UUID;
import java.util.concurrent.ConcurrentHashMap;
import java.util.concurrent.ConcurrentLinkedDeque;
import java.util.concurrent.ConcurrentMap;
import java.util.concurrent.Executor;
import java.util.concurrent.ExecutorService;
import java.util.concurrent.RejectedExecutionException;
import java.util.concurrent.atomic.AtomicInteger;
import java.util.function.BiConsumer;
import java.util.function.BiFunction;
import java.util.function.BooleanSupplier;
import java.util.function.Consumer;
import java.util.function.Function;
import java.util.function.Predicate;
import java.util.stream.Collectors;
import org.apache.ignite.IgniteCheckedException;
import org.apache.ignite.IgniteException;
import org.apache.ignite.IgniteInterruptedException;
import org.apache.ignite.IgniteLogger;
import org.apache.ignite.IgniteSnapshot;
import org.apache.ignite.IgniteSystemProperties;
import org.apache.ignite.binary.BinaryType;
import org.apache.ignite.cache.CacheAtomicityMode;
import org.apache.ignite.cluster.ClusterNode;
import org.apache.ignite.compute.ComputeTask;
import org.apache.ignite.configuration.CacheConfiguration;
import org.apache.ignite.configuration.DiskPageCompression;
import org.apache.ignite.events.DiscoveryEvent;
import org.apache.ignite.events.SnapshotEvent;
import org.apache.ignite.failure.FailureContext;
import org.apache.ignite.failure.FailureType;
import org.apache.ignite.internal.GridKernalContext;
import org.apache.ignite.internal.GridTopic;
import org.apache.ignite.internal.IgniteClientDisconnectedCheckedException;
import org.apache.ignite.internal.IgniteEx;
import org.apache.ignite.internal.IgniteFutureCancelledCheckedException;
import org.apache.ignite.internal.IgniteInternalFuture;
import org.apache.ignite.internal.IgniteInterruptedCheckedException;
import org.apache.ignite.internal.NodeStoppingException;
import org.apache.ignite.internal.cluster.ClusterTopologyCheckedException;
import org.apache.ignite.internal.cluster.DistributedConfigurationUtils;
import org.apache.ignite.internal.events.DiscoveryCustomEvent;
import org.apache.ignite.internal.management.cache.IdleVerifyResult;
import org.apache.ignite.internal.managers.communication.GridIoManager;
import org.apache.ignite.internal.managers.communication.GridMessageListener;
import org.apache.ignite.internal.managers.communication.TransmissionCancelledException;
import org.apache.ignite.internal.managers.communication.TransmissionHandler;
import org.apache.ignite.internal.managers.communication.TransmissionMeta;
import org.apache.ignite.internal.managers.communication.TransmissionPolicy;
import org.apache.ignite.internal.managers.encryption.EncryptionCacheKeyProvider;
import org.apache.ignite.internal.managers.encryption.GroupKey;
import org.apache.ignite.internal.managers.encryption.GroupKeyEncrypted;
import org.apache.ignite.internal.managers.eventstorage.DiscoveryEventListener;
import org.apache.ignite.internal.managers.systemview.walker.SnapshotViewWalker;
import org.apache.ignite.internal.pagemem.PageIdUtils;
import org.apache.ignite.internal.pagemem.store.PageStore;
import org.apache.ignite.internal.pagemem.wal.IgniteWriteAheadLogManager;
import org.apache.ignite.internal.pagemem.wal.record.IncrementalSnapshotFinishRecord;
import org.apache.ignite.internal.processors.affinity.AffinityTopologyVersion;
import org.apache.ignite.internal.processors.cache.CacheGroupContext;
import org.apache.ignite.internal.processors.cache.CacheGroupDescriptor;
import org.apache.ignite.internal.processors.cache.CacheObjectContext;
import org.apache.ignite.internal.processors.cache.CacheType;
import org.apache.ignite.internal.processors.cache.GridCacheContext;
import org.apache.ignite.internal.processors.cache.GridCacheSharedContext;
import org.apache.ignite.internal.processors.cache.GridCacheSharedManagerAdapter;
import org.apache.ignite.internal.processors.cache.GridLocalConfigManager;
import org.apache.ignite.internal.processors.cache.StoredCacheData;
import org.apache.ignite.internal.processors.cache.distributed.dht.preloader.GridDhtPartitionsExchangeFuture;
import org.apache.ignite.internal.processors.cache.distributed.dht.preloader.PartitionsExchangeAware;
import org.apache.ignite.internal.processors.cache.persistence.CacheDataRow;
import org.apache.ignite.internal.processors.cache.persistence.CacheDataRowAdapter;
import org.apache.ignite.internal.processors.cache.persistence.file.FileIO;
import org.apache.ignite.internal.processors.cache.persistence.file.FileIOFactory;
import org.apache.ignite.internal.processors.cache.persistence.file.FilePageStore;
import org.apache.ignite.internal.processors.cache.persistence.file.FilePageStoreManager;
import org.apache.ignite.internal.processors.cache.persistence.file.RandomAccessFileIOFactory;
import org.apache.ignite.internal.processors.cache.persistence.filename.NodeFileTree;
import org.apache.ignite.internal.processors.cache.persistence.filename.PdsFolderSettings;
import org.apache.ignite.internal.processors.cache.persistence.filename.SnapshotFileTree;
import org.apache.ignite.internal.processors.cache.persistence.filename.SnapshotFileTree.IncrementalSnapshotFileTree;
import org.apache.ignite.internal.processors.cache.persistence.metastorage.MetaStorage;
import org.apache.ignite.internal.processors.cache.persistence.metastorage.MetastorageLifecycleListener;
import org.apache.ignite.internal.processors.cache.persistence.metastorage.ReadOnlyMetastorage;
import org.apache.ignite.internal.processors.cache.persistence.metastorage.ReadWriteMetastorage;
import org.apache.ignite.internal.processors.cache.persistence.partstate.GroupPartitionId;
import org.apache.ignite.internal.processors.cache.persistence.snapshot.dump.CreateDumpFutureTask;
import org.apache.ignite.internal.processors.cache.persistence.tree.io.DataPageIO;
import org.apache.ignite.internal.processors.cache.persistence.tree.io.DataPagePayload;
import org.apache.ignite.internal.processors.cache.persistence.tree.io.PageIO;
import org.apache.ignite.internal.processors.cache.persistence.wal.WALPointer;
import org.apache.ignite.internal.processors.cache.persistence.wal.crc.FastCrc;
import org.apache.ignite.internal.processors.cache.transactions.IgniteInternalTx;
import org.apache.ignite.internal.processors.cache.tree.DataRow;
import org.apache.ignite.internal.processors.cluster.DiscoveryDataClusterState;
import org.apache.ignite.internal.processors.cluster.IgniteChangeGlobalStateSupport;
import org.apache.ignite.internal.processors.compress.CompressionProcessor;
import org.apache.ignite.internal.processors.configuration.distributed.DistributedConfigurationLifecycleListener;
import org.apache.ignite.internal.processors.configuration.distributed.DistributedLongProperty;
import org.apache.ignite.internal.processors.configuration.distributed.DistributedPropertyDispatcher;
import org.apache.ignite.internal.processors.marshaller.MappedName;
import org.apache.ignite.internal.processors.metastorage.persistence.DistributedMetaStorageImpl;
import org.apache.ignite.internal.processors.task.GridInternal;
import org.apache.ignite.internal.util.BasicRateLimiter;
import org.apache.ignite.internal.util.GridBusyLock;
import org.apache.ignite.internal.util.GridCloseableIteratorAdapter;
import org.apache.ignite.internal.util.distributed.DistributedProcess;
import org.apache.ignite.internal.util.distributed.InitMessage;
import org.apache.ignite.internal.util.future.GridCompoundIdentityFuture;
import org.apache.ignite.internal.util.future.GridFinishedFuture;
import org.apache.ignite.internal.util.future.GridFutureAdapter;
import org.apache.ignite.internal.util.future.IgniteFinishedFutureImpl;
import org.apache.ignite.internal.util.future.IgniteFutureImpl;
import org.apache.ignite.internal.util.lang.GridCloseableIterator;
import org.apache.ignite.internal.util.lang.GridClosureException;
import org.apache.ignite.internal.util.lang.GridPlainRunnable;
import org.apache.ignite.internal.util.lang.IgniteThrowableFunction;
import org.apache.ignite.internal.util.tostring.GridToStringExclude;
import org.apache.ignite.internal.util.typedef.F;
import org.apache.ignite.internal.util.typedef.T2;
import org.apache.ignite.internal.util.typedef.X;
import org.apache.ignite.internal.util.typedef.internal.A;
import org.apache.ignite.internal.util.typedef.internal.CU;
import org.apache.ignite.internal.util.typedef.internal.S;
import org.apache.ignite.internal.util.typedef.internal.U;
import org.apache.ignite.lang.IgniteCallable;
import org.apache.ignite.lang.IgniteFuture;
import org.apache.ignite.lang.IgniteUuid;
import org.apache.ignite.marshaller.Marshaller;
import org.apache.ignite.metric.MetricRegistry;
import org.apache.ignite.resources.IgniteInstanceResource;
import org.apache.ignite.spi.encryption.EncryptionSpi;
import org.apache.ignite.spi.systemview.view.SnapshotView;
import org.jetbrains.annotations.Nullable;

import static java.nio.file.StandardOpenOption.READ;
import static org.apache.ignite.IgniteSystemProperties.IGNITE_SNAPSHOT_SEQUENTIAL_WRITE;
import static org.apache.ignite.events.EventType.EVT_CLUSTER_SNAPSHOT_FAILED;
import static org.apache.ignite.events.EventType.EVT_CLUSTER_SNAPSHOT_FINISHED;
import static org.apache.ignite.events.EventType.EVT_CLUSTER_SNAPSHOT_STARTED;
import static org.apache.ignite.events.EventType.EVT_NODE_FAILED;
import static org.apache.ignite.events.EventType.EVT_NODE_LEFT;
import static org.apache.ignite.internal.GridClosureCallMode.BALANCE;
import static org.apache.ignite.internal.GridClosureCallMode.BROADCAST;
<<<<<<< HEAD
import static org.apache.ignite.internal.IgniteFeatures.PERSISTENCE_CACHE_SNAPSHOT;
import static org.apache.ignite.internal.IgniteFeatures.nodeSupports;
import static org.apache.ignite.internal.MarshallerContextImpl.mappingFileStoreWorkDir;
=======
>>>>>>> 11551641
import static org.apache.ignite.internal.MarshallerContextImpl.saveMappings;
import static org.apache.ignite.internal.events.DiscoveryCustomEvent.EVT_DISCOVERY_CUSTOM_EVT;
import static org.apache.ignite.internal.managers.communication.GridIoPolicy.SYSTEM_POOL;
import static org.apache.ignite.internal.pagemem.PageIdAllocator.FLAG_DATA;
import static org.apache.ignite.internal.pagemem.PageIdAllocator.INDEX_PARTITION;
import static org.apache.ignite.internal.pagemem.PageIdUtils.flag;
import static org.apache.ignite.internal.pagemem.PageIdUtils.pageId;
import static org.apache.ignite.internal.pagemem.PageIdUtils.pageIndex;
import static org.apache.ignite.internal.pagemem.PageIdUtils.toDetailString;
import static org.apache.ignite.internal.processors.cache.GridCacheUtils.baselineNode;
import static org.apache.ignite.internal.processors.cache.GridCacheUtils.isPersistenceEnabled;
<<<<<<< HEAD
import static org.apache.ignite.internal.processors.cache.binary.CacheObjectBinaryProcessorImpl.binaryWorkDir;
import static org.apache.ignite.internal.processors.cache.persistence.file.FilePageStoreManager.INDEX_FILE_NAME;
import static org.apache.ignite.internal.processors.cache.persistence.file.FilePageStoreManager.PART_FILE_TEMPLATE;
import static org.apache.ignite.internal.processors.cache.persistence.file.FilePageStoreManager.cacheDirectories;
import static org.apache.ignite.internal.processors.cache.persistence.file.FilePageStoreManager.cacheGroupName;
import static org.apache.ignite.internal.processors.cache.persistence.file.FilePageStoreManager.getPartitionFile;
import static org.apache.ignite.internal.processors.cache.persistence.file.FilePageStoreManager.getPartitionFileName;
import static org.apache.ignite.internal.processors.cache.persistence.filename.PdsFolderResolver.DB_DEFAULT_FOLDER;
=======
import static org.apache.ignite.internal.processors.cache.persistence.filename.NodeFileTree.cacheName;
import static org.apache.ignite.internal.processors.cache.persistence.filename.SnapshotFileTree.partDeltaIndexFile;
>>>>>>> 11551641
import static org.apache.ignite.internal.processors.cache.persistence.metastorage.MetaStorage.METASTORAGE_CACHE_ID;
import static org.apache.ignite.internal.processors.cache.persistence.metastorage.MetaStorage.METASTORAGE_CACHE_NAME;
import static org.apache.ignite.internal.processors.cache.persistence.partstate.GroupPartitionId.getTypeByPartId;
import static org.apache.ignite.internal.processors.cache.persistence.tree.io.PageIO.T_DATA;
import static org.apache.ignite.internal.processors.cache.persistence.tree.io.PageIO.getPageIO;
import static org.apache.ignite.internal.processors.cache.persistence.tree.io.PageIO.getType;
import static org.apache.ignite.internal.processors.cache.persistence.tree.io.PageIO.getVersion;
import static org.apache.ignite.internal.processors.configuration.distributed.DistributedLongProperty.detachedLongProperty;
import static org.apache.ignite.internal.processors.metric.impl.MetricUtils.metricName;
import static org.apache.ignite.internal.processors.task.TaskExecutionOptions.options;
import static org.apache.ignite.internal.util.GridUnsafe.bufferAddress;
import static org.apache.ignite.internal.util.IgniteUtils.isLocalNodeCoordinator;
import static org.apache.ignite.internal.util.distributed.DistributedProcess.DistributedProcessType.END_SNAPSHOT;
import static org.apache.ignite.internal.util.distributed.DistributedProcess.DistributedProcessType.START_SNAPSHOT;
import static org.apache.ignite.internal.util.io.GridFileUtils.ensureHardLinkAvailable;
import static org.apache.ignite.plugin.security.SecurityPermission.ADMIN_SNAPSHOT;
import static org.apache.ignite.spi.systemview.view.SnapshotView.SNAPSHOT_SYS_VIEW;
import static org.apache.ignite.spi.systemview.view.SnapshotView.SNAPSHOT_SYS_VIEW_DESC;

/**
 * Internal implementation of snapshot operations over persistence caches.
 * <p>
 * These major actions available:
 * <ul>
 *     <li>Create snapshot of the whole persistent cluster cache groups by triggering PME to achieve consistency.</li>
 *     <li>Create cache dump - snapshot of cluster cache groups including in-memory.</li>
 *     <li>Create incremental snapshot using lightweight, non-blocking Consistent Cut algorithm.</li>
 * </ul>
 */
public class IgniteSnapshotManager extends GridCacheSharedManagerAdapter
    implements IgniteSnapshot, PartitionsExchangeAware, MetastorageLifecycleListener, IgniteChangeGlobalStateSupport {
    /** Text Reason for checkpoint to start snapshot operation. */
    public static final String CP_SNAPSHOT_REASON = "Checkpoint started to enforce snapshot operation: %s";

    /** Name prefix for each remote snapshot operation. */
    public static final String RMT_SNAPSHOT_PREFIX = "snapshot_";

    /** Snapshot in progress error message. */
    public static final String SNP_IN_PROGRESS_ERR_MSG = "Operation rejected due to the snapshot operation in progress.";

    /** Error message to finalize snapshot tasks. */
    public static final String SNP_NODE_STOPPING_ERR_MSG = "The operation is cancelled due to the local node is stopping";

    /** Snapshot metrics prefix. */
    public static final String SNAPSHOT_METRICS = "snapshot";

    /** Incremental snapshot metrics prefix. */
    public static final String INCREMENTAL_SNAPSHOT_METRICS = metricName("snapshot", "incremental");

    /** Prefix for snapshot threads. */
    public static final String SNAPSHOT_RUNNER_THREAD_PREFIX = "snapshot-runner";

    /** Snapshot transfer rate distributed configuration key */
    public static final String SNAPSHOT_TRANSFER_RATE_DMS_KEY = "snapshotTransferRate";

    /** Snapshot transfer rate is unlimited by default. */
    public static final long DFLT_SNAPSHOT_TRANSFER_RATE_BYTES = 0L;

    /** Maximum block size for limited snapshot transfer (64KB by default). */
    public static final int SNAPSHOT_LIMITED_TRANSFER_BLOCK_SIZE_BYTES = 64 * 1024;

    /** Metastorage key to save currently running snapshot directory path. */
    public static final String SNP_RUNNING_DIR_KEY = "snapshot-running-dir";

    /** Prefix for meta store records which means that incremental snapshot creation is disabled for a cache group. */
    private static final String INC_SNP_DISABLED_KEY_PREFIX = "grp-inc-snp-disabled-";

    /** Default value of {@link IgniteSystemProperties#IGNITE_SNAPSHOT_SEQUENTIAL_WRITE}. */
    public static final boolean DFLT_IGNITE_SNAPSHOT_SEQUENTIAL_WRITE = true;

    /** Default value of check flag. */
    public static final boolean DFLT_CHECK_ON_RESTORE = false;

    /** Snapshot operation start log message. */
    private static final String SNAPSHOT_STARTED_MSG = "Cluster-wide snapshot operation started: ";

    /** Snapshot operation finish log message. */
    private static final String SNAPSHOT_FINISHED_MSG = "Cluster-wide snapshot operation finished successfully: ";

    /** Snapshot operation finish with warnings log message. */
    public static final String SNAPSHOT_FINISHED_WRN_MSG = "Cluster-wide snapshot operation finished with warnings: ";

    /** Snapshot operation fail log message. */
    private static final String SNAPSHOT_FAILED_MSG = "Cluster-wide snapshot operation failed: ";

    /** Default snapshot topic to receive snapshots from remote node. */
    private static final Object DFLT_INITIAL_SNAPSHOT_TOPIC = GridTopic.TOPIC_SNAPSHOT.topic("rmt_snp");

    /** File transmission parameter of cache group id. */
    private static final String SNP_GRP_ID_PARAM = "grpId";

    /** File transmission parameter of cache partition id. */
    private static final String SNP_PART_ID_PARAM = "partId";

    /** File transmission parameter of a cache directory with is currently sends its partitions. */
    private static final String SNP_CACHE_DIR_NAME_PARAM = "cacheDirName";

    /** Snapshot parameter name for a file transmission. */
    private static final String RQ_ID_NAME_PARAM = "rqId";

    /** Total snapshot files count which receiver should expect to receive. */
    private static final String SNP_PARTITIONS_CNT = "partsCnt";

    /**
     * Local buffer to perform copy-on-write operations with pages for {@code SnapshotFutureTask.PageStoreSerialWriter}s.
     * It is important to have only one buffer per thread (instead of creating each buffer per
     * each {@code SnapshotFutureTask.PageStoreSerialWriter}) this is redundant and can lead to OOM errors. Direct buffer
     * deallocate only when ByteBuffer is garbage collected, but it can get out of off-heap memory before it.
     */
    private final ThreadLocal<ByteBuffer> locBuff;

    /** Map of registered cache snapshot processes and their corresponding contexts. */
    private final ConcurrentMap<String, AbstractSnapshotFutureTask<?>> locSnpTasks = new ConcurrentHashMap<>();

    /** Lock to protect the resources is used. */
    private final GridBusyLock busyLock = new GridBusyLock();

    /** Mutex used to order cluster snapshot operation progress. */
    private final Object snpOpMux = new Object();

    /** Take snapshot operation procedure. */
    private final DistributedProcess<SnapshotOperationRequest, SnapshotOperationResponse> startSnpProc;

    /** Snapshot full validation distributed process. */
    private final SnapshotCheckProcess checkSnpProc;

    /** Check previously performed snapshot operation and delete uncompleted files if we need. */
    private final DistributedProcess<SnapshotOperationRequest, SnapshotOperationResponse> endSnpProc;

    /** Marshaller. */
    private final Marshaller marsh;

    /** Distributed process to restore cache group from the snapshot. */
    private final SnapshotRestoreProcess restoreCacheGrpProc;

    /** Transfer rate limiter. */
    private final BasicRateLimiter transferRateLimiter = new BasicRateLimiter(DFLT_SNAPSHOT_TRANSFER_RATE_BYTES);

    /** Resolved persistent data storage settings. */
    private volatile PdsFolderSettings<?> pdsSettings;

    /** Ignite directories. */
    private volatile NodeFileTree ft;

    /** Fully initialized metastorage. */
    private volatile ReadWriteMetastorage metaStorage;

    /** Local snapshot sender factory. */
    private Function<SnapshotFileTree, SnapshotSender> locSndrFactory = LocalSnapshotSender::new;

    /** Remote snapshot sender factory. */
    private BiFunction<String, UUID, SnapshotSender> rmtSndrFactory = this::remoteSnapshotSenderFactory;

    /** Factory to working with delta as file storage. */
    private volatile FileIOFactory ioFactory = new RandomAccessFileIOFactory();

    /** File store manager to create page store for restore. */
    private volatile @Nullable FilePageStoreManager storeMgr;

    /** File store manager to create page store for restore. */
    private volatile GridLocalConfigManager locCfgMgr;

    /** System discovery message listener. */
    private DiscoveryEventListener discoLsnr;

    /** Cluster snapshot operation requested by user. */
    private ClusterSnapshotFuture clusterSnpFut;

    /** Current snapshot operation on local node. */
    private volatile SnapshotOperationRequest clusterSnpReq;

    /** {@code true} if recovery process occurred for snapshot. */
    private volatile boolean recovered;

    /** Last seen cluster snapshot operation. */
    private volatile ClusterSnapshotFuture lastSeenSnpFut = new ClusterSnapshotFuture();

    /** Last seen incremental snapshot operation. */
    private volatile ClusterSnapshotFuture lastSeenIncSnpFut;

    /** Snapshot operation handlers. */
    private final SnapshotHandlers handlers = new SnapshotHandlers();

    /** Manager to receive responses of remote snapshot requests. */
    private final SequentialRemoteSnapshotManager snpRmtMgr;

    /** Incremental snapshot ID. */
    private volatile UUID incSnpId;

    /**
     * While incremental snapshot is running every node wraps outgoing transaction messages into {@link IncrementalSnapshotAwareMessage}.
     * Nodes start wrapping messages from the moment snapshot started on the node, and finsihes after all baseline
     * nodes completed {@link #markWalFut}. This future completes after last {@link IncrementalSnapshotAwareMessage} was sent.
     */
    private volatile GridFutureAdapter<?> wrapMsgsFut;

    /** Future that completes after {@link IncrementalSnapshotFinishRecord} was written. */
    private volatile @Nullable IncrementalSnapshotMarkWalFuture markWalFut;

    /** Snapshot transfer rate limit in bytes/sec. */
    private final DistributedLongProperty snapshotTransferRate = detachedLongProperty(SNAPSHOT_TRANSFER_RATE_DMS_KEY,
        "Snapshot transfer rate in bytes per second at which snapshot files are created. " +
            "0 means there is no limit.");

    /** Value of {@link IgniteSystemProperties#IGNITE_SNAPSHOT_SEQUENTIAL_WRITE}. */
    private final boolean sequentialWrite =
        IgniteSystemProperties.getBoolean(IGNITE_SNAPSHOT_SEQUENTIAL_WRITE, DFLT_IGNITE_SNAPSHOT_SEQUENTIAL_WRITE);

    /** Snapshot checker. */
    private final SnapshotChecker snpChecker;

    /**
     * @param ctx Kernal context.
     */
    public IgniteSnapshotManager(GridKernalContext ctx) {
        locBuff = ThreadLocal.withInitial(() ->
            ByteBuffer.allocateDirect(ctx.config().getDataStorageConfiguration().getPageSize())
                .order(ByteOrder.nativeOrder()));

        startSnpProc = new DistributedProcess<>(ctx, START_SNAPSHOT, this::initLocalSnapshotStartStage,
            this::processLocalSnapshotStartStageResult, SnapshotStartDiscoveryMessage::new);

        endSnpProc = new DistributedProcess<>(ctx, END_SNAPSHOT, this::initLocalSnapshotEndStage,
            this::processLocalSnapshotEndStageResult, (reqId, req) -> new InitMessage<>(reqId, END_SNAPSHOT, req, true));

        marsh = ctx.marshallerContext().jdkMarshaller();

        restoreCacheGrpProc = new SnapshotRestoreProcess(ctx, locBuff);

        checkSnpProc = new SnapshotCheckProcess(ctx);

        // Manage remote snapshots.
        snpRmtMgr = new SequentialRemoteSnapshotManager();

        snpChecker = new SnapshotChecker(ctx, marsh, ctx.pools().getSnapshotExecutorService());
    }

    /** {@inheritDoc} */
    @Override protected void start0() throws IgniteCheckedException {
        super.start0();

        GridKernalContext ctx = cctx.kernalContext();

        if (ctx.clientNode())
            return;

        storeMgr = (FilePageStoreManager)cctx.pageStore();
        locCfgMgr = cctx.cache().configManager();

        pdsSettings = cctx.kernalContext().pdsFolderResolver().resolveFolders();
        ft = cctx.kernalContext().pdsFolderResolver().fileTree();

        if (isPersistenceEnabled(cctx.gridConfig())) {
            ft.mkdirSnapshotsRoot();
            ft.mkdirSnapshotTempRoot();
        }

        ctx.internalSubscriptionProcessor().registerDistributedConfigurationListener(
            new DistributedConfigurationLifecycleListener() {
                @Override public void onReadyToRegister(DistributedPropertyDispatcher dispatcher) {
                    snapshotTransferRate.addListener((name, oldVal, newVal) -> {
                        if (!Objects.equals(oldVal, newVal)) {
                            if (newVal < 0) {
                                log.warning("The snapshot transfer rate cannot be negative, " +
                                    "the value '" + newVal + "' is ignored.");

                                return;
                            }

                            transferRateLimiter.setRate(newVal);

                            if (log.isInfoEnabled()) {
                                log.info("The snapshot transfer rate " + (newVal == 0 ? "is not limited." :
                                    "has been changed from '" + oldVal + "' to '" + newVal + "' bytes/sec."));
                            }
                        }
                    });

                    dispatcher.registerProperty(snapshotTransferRate);
                }

                @Override public void onReadyToWrite() {
                    DistributedConfigurationUtils.setDefaultValue(snapshotTransferRate,
                        DFLT_SNAPSHOT_TRANSFER_RATE_BYTES, log);
                }
            }
        );

        handlers.initialize(ctx, ctx.pools().getSnapshotExecutorService());

        MetricRegistry mreg = cctx.kernalContext().metric().registry(SNAPSHOT_METRICS);

        mreg.register("LastSnapshotStartTime", () -> lastSeenSnpFut.startTime,
            "The system time of the last cluster snapshot request start time on this node.");
        mreg.register("LastSnapshotEndTime", () -> lastSeenSnpFut.endTime,
            "The system time of the last cluster snapshot request end time on this node.");
        mreg.register("LastSnapshotName", () -> lastSeenSnpFut.name, String.class,
            "The name of last started cluster snapshot request on this node.");
        mreg.register("LastSnapshotErrorMessage",
            () -> lastSeenSnpFut.error() == null ? "" : lastSeenSnpFut.error().getMessage(),
            String.class,
            "The error message of last started cluster snapshot request which fail with an error. " +
                "This value will be empty if last snapshot request has been completed successfully.");
        mreg.register("LocalSnapshotNames", () -> localSnapshotNames(null), List.class,
            "The list of names of all snapshots currently saved on the local node with respect to " +
                "the configured via IgniteConfiguration snapshot working path.");
        mreg.register("LastRequestId", () -> Optional.ofNullable(lastSeenSnpFut.rqId).map(UUID::toString).orElse(""),
            String.class, "The ID of the last started snapshot operation.");

        mreg.register("CurrentSnapshotTotalSize", () -> {
            SnapshotFutureTask task = currentSnapshotTask(SnapshotFutureTask.class);

            return task == null ? -1 : task.totalSize();
        }, "Estimated size of current cluster snapshot in bytes on this node. The value may grow during snapshot creation.");

        mreg.register("CurrentSnapshotProcessedSize", () -> {
            SnapshotFutureTask task = currentSnapshotTask(SnapshotFutureTask.class);

            return task == null ? -1 : task.processedSize();
        }, "Processed size of current cluster snapshot in bytes on this node.");

        MetricRegistry incSnpMReg = cctx.kernalContext().metric().registry(INCREMENTAL_SNAPSHOT_METRICS);

        incSnpMReg.register("snapshotName",
            () -> Optional.ofNullable(lastSeenIncSnpFut).map(f -> f.name).orElse(""),
            String.class,
            "The name of full snapshot for which the last incremental snapshot created on this node.");
        incSnpMReg.register("incrementIndex",
            () -> Optional.ofNullable(lastSeenIncSnpFut).map(f -> f.incIdx).orElse(0),
            "Ihe index of the last incremental snapshot created on this node.");
        incSnpMReg.register("startTime",
            () -> Optional.ofNullable(lastSeenIncSnpFut).map(f -> f.startTime).orElse(0L),
            "The system time of the last incremental snapshot creation start time on this node.");
        incSnpMReg.register("endTime",
            () -> Optional.ofNullable(lastSeenIncSnpFut).map(f -> f.endTime).orElse(0L),
            "The system time of the last incremental snapshot creation end time on this node.");
        incSnpMReg.register("error",
            () -> Optional.ofNullable(lastSeenIncSnpFut).map(GridFutureAdapter::error).map(Object::toString).orElse(""),
            String.class,
            "The error message of last started incremental snapshot on this node.");

        restoreCacheGrpProc.registerMetrics();

        cctx.exchange().registerExchangeAwareComponent(this);

        ctx.internalSubscriptionProcessor().registerMetastorageListener(this);

        cctx.gridEvents().addDiscoveryEventListener(discoLsnr = (evt, discoCache) -> {
            if (!busyLock.enterBusy())
                return;

            try {
                UUID leftNodeId = evt.eventNode().id();

                if (evt.type() == EVT_NODE_LEFT || evt.type() == EVT_NODE_FAILED) {
                    SnapshotOperationRequest snpReq = clusterSnpReq;
                    String err = "Snapshot operation interrupted, because baseline node left the cluster: " + leftNodeId;
                    boolean reqNodeLeft = snpReq != null && snpReq.nodes().contains(leftNodeId);

                    // If the coordinator left the cluster and did not start
                    // the final snapshot phase (SNAPSHOT_END), we start it from a new one.
                    if (reqNodeLeft && snpReq.startStageEnded() && U.isLocalNodeCoordinator(ctx.discovery())) {
                        snpReq.error(new ClusterTopologyCheckedException(err));

                        endSnpProc.start(snpReq.requestId(), snpReq);
                    }

                    for (AbstractSnapshotFutureTask<?> sctx : locSnpTasks.values()) {
                        if (sctx.sourceNodeId().equals(leftNodeId) ||
                            (reqNodeLeft && snpReq.snapshotName().equals(sctx.snapshotName())))
                            sctx.acceptException(new ClusterTopologyCheckedException(err));
                    }

                    restoreCacheGrpProc.onNodeLeft(leftNodeId);
                    snpRmtMgr.onNodeLeft(leftNodeId);
                }
            }
            finally {
                busyLock.leaveBusy();
            }
        }, EVT_NODE_LEFT, EVT_NODE_FAILED);

        cctx.gridIO().addMessageListener(DFLT_INITIAL_SNAPSHOT_TOPIC, snpRmtMgr);
        cctx.kernalContext().io().addTransmissionHandler(DFLT_INITIAL_SNAPSHOT_TOPIC, snpRmtMgr);

        ctx.systemView().registerView(
            SNAPSHOT_SYS_VIEW,
            SNAPSHOT_SYS_VIEW_DESC,
            new SnapshotViewWalker(),
            () -> F.flatCollections(F.transform(localSnapshotNames(null), name -> {
                List<SnapshotView> views = new ArrayList<>();

                for (SnapshotMetadata m: readSnapshotMetadatas(new SnapshotFileTree(ctx, name, null))) {
                    List<File> dirs = snapshotCacheDirectories(
                        m.snapshotName(),
                        null,
                        m.folderName(),
                        m.consistentId(),
                        f -> true
                    );

                    Collection<String> cacheGrps = F.viewReadOnly(dirs, NodeFileTree::cacheName);

                    views.add(new SnapshotView(m, cacheGrps));
                }

                for (IncrementalSnapshotMetadata m: readIncrementalSnapshotMetadatas(name))
                    views.add(new SnapshotView(m));

                return views;
            })),
            Function.identity());

        File[] files = ft.snapshotsRoot().listFiles();

        if (files != null) {
            Arrays.stream(files)
                .filter(File::isDirectory)
                .map(dumpDir -> new SnapshotFileTree(
                    ctx,
                    dumpDir.getName(),
                    dumpDir.getParent(),
                    pdsSettings.folderName(),
                    pdsSettings.consistentId().toString()).dumpLock())
                .filter(File::exists)
                .map(File::getParentFile)
                .forEach(lockedDumpDir -> {
                    log.warning("Found locked dump dir. " +
                        "This means, dump creation not finished prior to node fail. " +
                        "Directory will be deleted: " + lockedDumpDir);

                    U.delete(lockedDumpDir);
                });
        }
    }

    /** {@inheritDoc} */
    @Override protected void stop0(boolean cancel) {
        busyLock.block();

        IgniteCheckedException stopErr = new NodeStoppingException("Node is stopping.");

        try {
            snpRmtMgr.stop();

            restoreCacheGrpProc.interrupt(stopErr);
            checkSnpProc.interrupt(stopErr);

            // Try stop all snapshot processing if not yet.
            for (AbstractSnapshotFutureTask<?> sctx : locSnpTasks.values())
                sctx.acceptException(new NodeStoppingException(SNP_NODE_STOPPING_ERR_MSG));

            locSnpTasks.clear();

            synchronized (snpOpMux) {
                if (clusterSnpFut != null) {
                    clusterSnpFut.onDone(new NodeStoppingException(SNP_NODE_STOPPING_ERR_MSG));

                    clusterSnpFut = null;
                }
            }

            cctx.kernalContext().io().removeMessageListener(DFLT_INITIAL_SNAPSHOT_TOPIC);
            cctx.kernalContext().io().removeTransmissionHandler(DFLT_INITIAL_SNAPSHOT_TOPIC);

            if (discoLsnr != null)
                cctx.kernalContext().event().removeDiscoveryEventListener(discoLsnr);

            cctx.exchange().unregisterExchangeAwareComponent(this);
        }
        finally {
            busyLock.unblock();
        }
    }

    /** {@inheritDoc} */
    @Override public void onActivate(GridKernalContext kctx) {
        // No-op.
    }

    /** {@inheritDoc} */
    @Override public void onDeActivate(GridKernalContext kctx) {
        restoreCacheGrpProc.interrupt(new IgniteCheckedException("The cluster has been deactivated."));
    }

    /**
     * @param snpDir Snapshot dir.
     */
    public void deleteSnapshot(File snpDir) {
        if (!snpDir.exists())
            return;

        if (!snpDir.isDirectory())
            return;

        try {
            SnapshotFileTree sft = new SnapshotFileTree(
                cctx.kernalContext(),
                snpDir.getName(),
                snpDir.getParent(),
                pdsSettings.folderName(),
                pdsSettings.consistentId().toString());

            U.delete(sft.binaryMeta());
            U.delete(sft.nodeStorage());
            U.delete(sft.meta());

            deleteDirectory(sft.binaryMetaRoot());
            deleteDirectory(sft.marshaller());

            // Delete parent dir which is {snapshot_root}/db if empty.
            sft.marshaller().getParentFile().delete();
            // Delete root dir which is {snapshot_root} if empty.
            sft.root().delete();
        }
        catch (IOException e) {
            throw new IgniteException(e);
        }
    }

    /** Concurrently traverse the directory and delete all files. */
    private void deleteDirectory(File dir) throws IOException {
        Files.walkFileTree(dir.toPath(), new SimpleFileVisitor<Path>() {
            @Override public FileVisitResult visitFile(Path file, BasicFileAttributes attrs) {
                U.delete(file);

                return FileVisitResult.CONTINUE;
            }

            @Override public FileVisitResult visitFileFailed(Path file, IOException exc) {
                // Skip files which can be concurrently removed from FileTree.
                return FileVisitResult.CONTINUE;
            }

            @Override public FileVisitResult postVisitDirectory(Path dir, IOException e) {
                dir.toFile().delete();

                if (log.isInfoEnabled() && e != null)
                    log.info("Snapshot directory cleaned with an exception [dir=" + dir + ", e=" + e.getMessage() + ']');

                return FileVisitResult.CONTINUE;
            }
        });
    }

    /**
     * @param req Request on snapshot creation.
     * @return Future which will be completed when a snapshot has been started.
     */
    private IgniteInternalFuture<SnapshotOperationResponse> initLocalSnapshotStartStage(SnapshotOperationRequest req) {
        // Executed inside discovery notifier thread, prior to firing discovery custom event,
        // so it is safe to set new snapshot task inside this method without synchronization.
        if (clusterSnpReq != null) {
            return new GridFinishedFuture<>(new IgniteCheckedException("Snapshot operation has been rejected. " +
                "Another snapshot operation in progress [req=" + req + ", curr=" + clusterSnpReq + ']'));
        }

        req.snapshotFileTree(new SnapshotFileTree(cctx.kernalContext(), req.snapshotName(), req.snapshotPath()));

        clusterSnpReq = req;

        if (req.incremental())
            handleIncrementalSnapshotId(req.requestId(), cctx.discovery().topologyVersion());

        if (!CU.baselineNode(cctx.localNode(), cctx.kernalContext().state().clusterState()))
            return new GridFinishedFuture<>();

        Set<UUID> leftNodes = new HashSet<>(req.nodes());
        leftNodes.removeAll(F.viewReadOnly(cctx.discovery().serverNodes(AffinityTopologyVersion.NONE),
            F.node2id()));

        if (!leftNodes.isEmpty()) {
            return new GridFinishedFuture<>(new IgniteCheckedException("Some of baseline nodes left the cluster " +
                "prior to snapshot operation start: " + leftNodes));
        }

        if (cctx.kernalContext().encryption().isMasterKeyChangeInProgress()) {
            return new GridFinishedFuture<>(new IgniteCheckedException("Snapshot operation has been rejected. Master " +
                "key changing process is not finished yet."));
        }

        if (cctx.kernalContext().encryption().reencryptionInProgress()) {
            return new GridFinishedFuture<>(new IgniteCheckedException("Snapshot operation has been rejected. Caches " +
                "re-encryption process is not finished yet."));
        }

        List<Integer> grpIds = new ArrayList<>(F.viewReadOnly(req.groups(), CU::cacheId));
        Collection<Integer> comprGrpIds = F.view(grpIds, i -> {
            CacheGroupDescriptor desc = cctx.cache().cacheGroupDescriptor(i);
            return desc != null && desc.config().getDiskPageCompression() != DiskPageCompression.DISABLED;
        });

        Set<Integer> leftGrps = new HashSet<>(grpIds);
        leftGrps.removeAll(cctx.cache().cacheGroupDescriptors().keySet());
        boolean withMetaStorage = leftGrps.remove(METASTORAGE_CACHE_ID);

        if (!leftGrps.isEmpty()) {
            return new GridFinishedFuture<>(new IgniteCheckedException("Some of requested cache groups doesn't exist " +
                "on the local node [missed=" + leftGrps + ", nodeId=" + cctx.localNodeId() + ']'));
        }

        if (req.incremental()) {
            SnapshotMetadata meta;

            try {
                meta = readSnapshotMetadata(req.snapshotFileTree().meta());

                checkIncrementalCanBeCreated(req.snapshotFileTree(), meta);
            }
            catch (IgniteCheckedException | IOException e) {
                return new GridFinishedFuture<>(e);
            }

            return initLocalIncrementalSnapshot(req, meta);
        }
        else
            return initLocalFullSnapshot(req, grpIds, comprGrpIds, withMetaStorage);
    }

    /**
     * Handles received incremental snapshot ID from remote node.
     *
     * @param id Incremental snapshot ID.
     * @param topVer Incremental snapshot topology version.
     */
    public void handleIncrementalSnapshotId(UUID id, long topVer) {
        // TODO: IGNITE-18599 handle if `id != incSnpId`.
        if (incSnpId != null)
            return;

        synchronized (snpOpMux) {
            if (incSnpId != null) {
                if (!incSnpId.equals(id))
                    U.warn(log, "Received incremental snapshot ID differs from the current [rcvId=" + id + ", currId=" + incSnpId + ']');

                return;
            }

            wrapMsgsFut = new GridFutureAdapter<>();

            cctx.tm().txMessageTransformer((msg, tx) -> new IncrementalSnapshotAwareMessage(
                msg, id, tx == null ? null : tx.incrementalSnapshotId(), topVer));

            markWalFut = baselineNode(cctx.localNode(), cctx.kernalContext().state().clusterState())
                ? new IncrementalSnapshotMarkWalFuture(cctx, id, topVer) : null;

            incSnpId = id;
        }

        if (markWalFut != null)
            cctx.kernalContext().pools().getSnapshotExecutorService().submit(markWalFut::init);
    }

    /**
     * @param req Request on snapshot creation.
     * @param meta Full snapshot metadata.
     * @return Future which will be completed when a snapshot has been started.
     */
    private IgniteInternalFuture<SnapshotOperationResponse> initLocalIncrementalSnapshot(
        SnapshotOperationRequest req,
        SnapshotMetadata meta
    ) {
        SnapshotFileTree sft = req.snapshotFileTree();
        IncrementalSnapshotFileTree ift = sft.incrementalSnapshotFileTree(req.incrementIndex());
        WALPointer lowPtr;

        if (req.incrementIndex() == 1)
            lowPtr = meta.snapshotRecordPointer();
        else {
            int prevIdx = req.incrementIndex() - 1;

            IncrementalSnapshotMetadata prevIncSnpMeta;

            try {
                prevIncSnpMeta = readIncrementalSnapshotMetadata(sft.incrementalSnapshotFileTree(prevIdx).meta());
            }
            catch (IgniteCheckedException | IOException e) {
                return new GridFinishedFuture<>(e);
            }

            lowPtr = prevIncSnpMeta.incrementalSnapshotPointer();
        }

        IgniteInternalFuture<SnapshotOperationResponse> task0 = registerTask(req.snapshotName(), new IncrementalSnapshotFutureTask(
            cctx,
            req.operationalNodeId(),
            req.requestId(),
            meta,
            ift,
            lowPtr,
            markWalFut
        )).chain(fut -> {
            if (fut.error() != null)
                throw F.wrap(fut.error());

            assert ift.root().exists() : "Incremental snapshot directory must exists";

            IncrementalSnapshotMetadata incMeta = new IncrementalSnapshotMetadata(
                req.requestId(),
                req.snapshotName(),
                req.incrementIndex(),
                cctx.localNode().consistentId().toString(),
                pdsSettings.folderName(),
                clusterSnpReq.startTime(),
                markWalFut.result()
            );

            storeSnapshotMeta(incMeta, ift.meta());

            return new SnapshotOperationResponse();
        });

        if (task0.isDone())
            return task0;

        if (log.isDebugEnabled()) {
            log.debug("Incremental snapshot operation submited for execution " +
                "[snpName=" + req.snapshotName() + ", incIdx=" + req.incrementIndex());
        }

        cctx.kernalContext().pools().getSnapshotExecutorService().submit(() -> {
            SnapshotOperationRequest snpReq = clusterSnpReq;

            AbstractSnapshotFutureTask<?> task = locSnpTasks.get(snpReq.snapshotName());

            if (task == null)
                return;

            if (log.isDebugEnabled()) {
                log.debug("Incremental snapshot operation started " +
                    "[snpName=" + req.snapshotName() + ", incIdx=" + req.incrementIndex());
            }

            writeSnapshotDirectoryToMetastorage(ift.root());

            task.start();
        });

        return task0;
    }

    /**
     * @param meta Meta file.
     * @return Read incremental snapshot metadata.
     */
    public IncrementalSnapshotMetadata readIncrementalSnapshotMetadata(File meta) throws IgniteCheckedException, IOException {
        return readFromFile(meta);
    }

    /**
     * @param req Request
     * @param grpIds Groups.
     * @param comprGrpIds Compressed Groups.
     * @param withMetaStorage Flag to include metastorage.
     * @return Create snapshot future.
     */
    private IgniteInternalFuture<SnapshotOperationResponse> initLocalFullSnapshot(
        SnapshotOperationRequest req,
        List<Integer> grpIds,
        Collection<Integer> comprGrpIds,
        boolean withMetaStorage
    ) {
        if (!isPersistenceEnabled(cctx.gridConfig()) && req.snapshotPath() == null)
            ft.mkdirSnapshotsRoot();

        Map<Integer, Set<Integer>> parts = new HashMap<>();

        // Prepare collection of pairs group and appropriate cache partition to be snapshot.
        // Cache group context may be 'null' on some nodes e.g. a node filter is set.
        for (Integer grpId : grpIds) {
            if (cctx.cache().cacheGroup(grpId) == null)
                continue;

            CacheGroupContext grpCtx = cctx.cache().cacheGroup(grpId);

            AffinityTopologyVersion topVer = grpCtx.affinity().lastVersion();

            if (req.onlyPrimary()) {
                Set<Integer> include = new HashSet<>(grpCtx.affinity().primaryPartitions(cctx.localNodeId(), topVer));

                include.remove(INDEX_PARTITION);

                if (log.isInfoEnabled())
                    log.info("Snapshot only primary partitions " +
                        "[grpId=" + grpId + ", grpName=" + grpCtx.cacheOrGroupName() + ", parts=" + include + ']');

                parts.put(grpId, include);
            }
            else
                parts.put(grpId, null);
        }

        IgniteInternalFuture<?> task0 = registerSnapshotTask(
            req.snapshotFileTree(),
            req.operationalNodeId(),
            req.requestId(),
            parts,
            withMetaStorage,
            req.dump(),
            req.compress(),
            req.encrypt(),
            locSndrFactory.apply(req.snapshotFileTree())
        );

        if (withMetaStorage) {
            assert task0 instanceof SnapshotFutureTask;

            ((DistributedMetaStorageImpl)cctx.kernalContext().distributedMetastorage())
                .suspend(((SnapshotFutureTask)task0).started());
        }

        return task0.chain(() -> {
            if (task0.error() != null)
                throw F.wrap(task0.error());

            try {
                Set<String> blts = req.nodes().stream()
                    .map(n -> cctx.discovery().node(n).consistentId().toString())
                    .collect(Collectors.toSet());

                req.snapshotFileTree().root().mkdirs();

                SnapshotFutureTaskResult res = (SnapshotFutureTaskResult)task0.result();

                Serializable encKey = req.encrypt() ? ((CreateDumpFutureTask)task0).encryptionKey() : null;

                EncryptionSpi encSpi = cctx.gridConfig().getEncryptionSpi();

                SnapshotMetadata meta = new SnapshotMetadata(req.requestId(),
                    req.snapshotName(),
                    cctx.localNode().consistentId().toString(),
                    pdsSettings.folderName(),
                    req.compress(),
                    cctx.gridConfig().getDataStorageConfiguration().getPageSize(),
                    grpIds,
                    clusterSnpReq.startTime(),
                    comprGrpIds,
                    blts,
                    res.parts(),
                    res.snapshotPointer(),
                    encSpi.masterKeyDigest(),
                    req.onlyPrimary(),
                    req.dump(),
                    encKey == null ? null : encSpi.encryptKey(encKey)
                );

                SnapshotHandlerContext ctx = new SnapshotHandlerContext(meta, req.groups(), cctx.localNode(), req.snapshotFileTree(),
                    req.streamerWarning(), true);

                req.meta(meta);

                storeSnapshotMeta(req.meta(), req.snapshotFileTree().meta());

                log.info("Snapshot metafile has been created: " + req.snapshotFileTree().meta().getAbsolutePath());

                return new SnapshotOperationResponse(handlers.invokeAll(SnapshotHandlerType.CREATE, ctx));
            }
            catch (IgniteCheckedException e) {
                throw F.wrap(e);
            }
        }, snapshotExecutorService());
    }

    /**
     * @param id Request id.
     * @param res Results.
     * @param err Errors.
     */
    private void processLocalSnapshotStartStageResult(UUID id, Map<UUID, SnapshotOperationResponse> res, Map<UUID, Throwable> err) {
        SnapshotOperationRequest snpReq = clusterSnpReq;

        if (snpReq != null && F.eq(id, snpReq.requestId()) && snpReq.incremental()) {
            cctx.tm().txMessageTransformer(null);

            GridCompoundIdentityFuture<IgniteInternalTx> activeTxsFut = new GridCompoundIdentityFuture<>();

            for (IgniteInternalTx tx: cctx.tm().activeTransactions())
                activeTxsFut.add(tx.finishFuture());

            activeTxsFut.markInitialized();

            activeTxsFut.listen(() -> wrapMsgsFut.onDone());
        }

        if (cctx.kernalContext().clientNode())
            return;

        boolean cancelled = err.values().stream().anyMatch(e -> e instanceof IgniteFutureCancelledCheckedException);

        if (snpReq == null || !snpReq.requestId().equals(id)) {
            synchronized (snpOpMux) {
                if (clusterSnpFut != null && clusterSnpFut.rqId.equals(id)) {
                    if (cancelled) {
                        clusterSnpFut.onDone(new IgniteFutureCancelledCheckedException("Execution of snapshot tasks " +
                            "has been cancelled by external process [err=" + err + ", snpReq=" + snpReq + ']'));
                    }
                    else {
                        clusterSnpFut.onDone(new IgniteCheckedException("Snapshot operation has not been fully completed " +
                            "[err=" + err + ", snpReq=" + snpReq + ']'));
                    }

                    clusterSnpFut = null;
                }

                return;
            }
        }

        snpReq.startStageEnded(true);

        if (isLocalNodeCoordinator(cctx.discovery())) {
            Set<UUID> missed = new HashSet<>(snpReq.nodes());
            missed.removeAll(res.keySet());
            missed.removeAll(err.keySet());

            if (cancelled) {
                snpReq.error(new IgniteFutureCancelledCheckedException("Execution of snapshot tasks " +
                    "has been cancelled by external process [err=" + err + ", missed=" + missed + ']'));
            }
            else if (!missed.isEmpty()) {
                snpReq.error(new ClusterTopologyCheckedException("Snapshot operation interrupted, because baseline " +
                    "node left the cluster. Uncompleted snapshot will be deleted [missed=" + missed + ']'));
            }
            else if (!F.isEmpty(err)) {
                snpReq.error(new IgniteCheckedException("Execution of local snapshot tasks fails. " +
                    "Uncompleted snapshot will be deleted [err=" + err + ']'));
            }

            completeHandlersAsyncIfNeeded(snpReq, res.values())
                .listen(f -> {
                        if (f.error() != null)
                            snpReq.error(f.error());

                        endSnpProc.start(snpReq.requestId(), snpReq);
                    }
                );
        }
    }

    /**
     * Stores snapshot metadata.
     *
     * @param meta Metadata to store.
     * @param smf File to store.
     */
    public <M extends Serializable> void storeSnapshotMeta(M meta, File smf) {
        if (smf.exists())
            throw new IgniteException("Snapshot metafile must not exist: " + smf.getAbsolutePath());

        try (OutputStream out = Files.newOutputStream(smf.toPath())) {
            byte[] bytes = U.marshal(marsh, meta);
            int blockSize = SNAPSHOT_LIMITED_TRANSFER_BLOCK_SIZE_BYTES;

            for (int off = 0; off < bytes.length; off += blockSize) {
                int len = Math.min(blockSize, bytes.length - off);

                transferRateLimiter.acquire(len);

                out.write(bytes, off, len);
            }
        }
        catch (IOException | IgniteCheckedException e) {
            throw new IgniteException(e);
        }
    }

    /**
     * Execute the {@link SnapshotHandler#complete(String, Collection)} method of the snapshot handlers asynchronously.
     *
     * @param req Request on snapshot creation.
     * @param res Results.
     * @return Future that will be completed when the handlers are finished executing.
     */
    private IgniteInternalFuture<Void> completeHandlersAsyncIfNeeded(SnapshotOperationRequest req,
        Collection<SnapshotOperationResponse> res) {
        if (req.error() != null)
            return new GridFinishedFuture<>();

        Map<String, List<SnapshotHandlerResult<?>>> clusterHndResults = new HashMap<>();

        for (SnapshotOperationResponse snpRes : res) {
            if (snpRes == null || snpRes.handlerResults() == null)
                continue;

            for (Map.Entry<String, SnapshotHandlerResult<Object>> entry : snpRes.handlerResults().entrySet())
                clusterHndResults.computeIfAbsent(entry.getKey(), v -> new ArrayList<>()).add(entry.getValue());
        }

        if (clusterHndResults.isEmpty())
            return new GridFinishedFuture<>();

        try {
            GridFutureAdapter<Void> resultFut = new GridFutureAdapter<>();

            handlers().execSvc.submit(() -> {
                try {
                    handlers.completeAll(SnapshotHandlerType.CREATE, req.snapshotName(), clusterHndResults, req.nodes(),
                        req::warnings);

                    resultFut.onDone();
                }
                catch (Exception e) {
                    log.warning("The snapshot operation will be aborted due to a handler error " +
                        "[snapshot=" + req.snapshotName() + "].", e);

                    resultFut.onDone(e);
                }
            });

            return resultFut;
        }
        catch (RejectedExecutionException e) {
            return new GridFinishedFuture<>(e);
        }
    }

    /**
     * @param req Request on snapshot creation.
     * @return Future which will be completed when the snapshot will be finalized.
     */
    private IgniteInternalFuture<SnapshotOperationResponse> initLocalSnapshotEndStage(SnapshotOperationRequest req) {
        SnapshotOperationRequest snpReq = clusterSnpReq;

        if (snpReq == null || !F.eq(req.requestId(), snpReq.requestId()))
            return new GridFinishedFuture<>();

        IgniteInternalFuture<?> prepFut = req.incremental() ? wrapMsgsFut : new GridFinishedFuture<>();

        if (cctx.kernalContext().clientNode())
            return (IgniteInternalFuture<SnapshotOperationResponse>)prepFut;

        return prepFut.chain(() -> {
            try {
                if (req.error() != null) {
                    snpReq.error(req.error());

                    if (req.incremental())
                        U.delete(snpReq.snapshotFileTree().incrementalSnapshotFileTree(req.incrementIndex()).root());
                    else
                        deleteSnapshot(snpReq.snapshotFileTree().root());
                }
                else if (!F.isEmpty(req.warnings())) {
                    // Pass the warnings further to the next stage for the case when snapshot started from not coordinator.
                    if (!isLocalNodeCoordinator(cctx.discovery()))
                        snpReq.warnings(req.warnings());

                    snpReq.meta().warnings(Collections.unmodifiableList(req.warnings()));

                    storeWarnings(snpReq);
                }

                if (req.dump()) {
                    if (!U.delete(snpReq.snapshotFileTree().dumpLock()))
                        throw new IgniteCheckedException("Lock file can't be deleted: " + snpReq.snapshotFileTree().dumpLock());
                }
                else {
                    removeLastMetaStorageKey();

                    if (req.error() == null) {
                        Collection<Integer> grpIds = req.groups().stream().map(CU::cacheId).collect(Collectors.toList());

                        enableIncrementalSnapshotsCreation(grpIds);
                    }
                }
            }
            catch (Exception e) {
                throw F.wrap(e);
            }

            return new SnapshotOperationResponse();
        }, cctx.kernalContext().pools().getSnapshotExecutorService());
    }

    /**
     * Stores snapshot creation warnings. The warnings are rare. Also, coordinator might not be a baseline node. Thus,
     * storing meta with warnings once is to be done at second stage initialiation on any other node. Which leads to
     * process possible snapshot errors, deleting snapshot at second stage end. Doesn't worth. If an error occurs on
     * warnings writing, it is logged only.
     */
    private void storeWarnings(SnapshotOperationRequest snpReq) {
        assert !F.isEmpty(snpReq.warnings());

        List<ClusterNode> snpNodes = cctx.kernalContext().cluster().get().nodes().stream()
            .filter(n -> snpReq.nodes().contains(n.id())).collect(Collectors.toList());

        boolean oldestBaseline = U.oldest(snpNodes,
            n -> CU.baselineNode(n, cctx.kernalContext().state().clusterState())).equals(cctx.localNode());

        if (!oldestBaseline)
            return;

        File tempSmf = snpReq.snapshotFileTree().tmpMeta();
        File smf = snpReq.snapshotFileTree().meta();

        try {
            storeSnapshotMeta(snpReq.meta(), tempSmf);

            Files.move(tempSmf.toPath(), smf.toPath(), StandardCopyOption.ATOMIC_MOVE,
                StandardCopyOption.REPLACE_EXISTING);

            if (log.isDebugEnabled())
                log.debug("Snapshot metafile has been rewrited with the warnings: " + smf.getAbsolutePath());
        }
        catch (Exception e) {
            log.error("Failed to store warnings of snapshot '" + snpReq.snapshotName() +
                "' to the snapshot metafile. Snapshot won't contain them. The warnings: [" +
                String.join(",", snpReq.warnings()) + "].", e);
        }
        finally {
            U.delete(tempSmf);
        }
    }

    /**
     * @param id Request id.
     * @param res Results.
     * @param err Errors.
     */
    private void processLocalSnapshotEndStageResult(UUID id, Map<UUID, SnapshotOperationResponse> res, Map<UUID, Throwable> err) {
        SnapshotOperationRequest snpReq = clusterSnpReq;

        if (snpReq == null || !F.eq(id, snpReq.requestId()))
            return;

        Set<UUID> endFail = new HashSet<>(snpReq.nodes());
        endFail.removeAll(res.keySet());

        if (snpReq.incremental()) {
            wrapMsgsFut = null;
            markWalFut = null;

            incSnpId = null;

            if (clusterSnpFut != null && endFail.isEmpty() && snpReq.error() == null)
                warnAtomicCachesInIncrementalSnapshot(snpReq.snapshotName(), snpReq.incrementIndex(), snpReq.groups());
        }

        clusterSnpReq = null;

        synchronized (snpOpMux) {
            if (clusterSnpFut != null) {
                if (endFail.isEmpty() && snpReq.error() == null) {
                    if (!F.isEmpty(snpReq.warnings())) {
                        String wrnsLst = U.nl() + "\t- " + String.join(U.nl() + "\t- ", snpReq.warnings());

                        SnapshotWarningException wrn = new SnapshotWarningException("Snapshot task '" +
                            snpReq.snapshotName() + "' completed with the warnings:" + wrnsLst);

                        clusterSnpFut.onDone(wrn);

                        log.warning(SNAPSHOT_FINISHED_WRN_MSG + snpReq + ". Warnings:" + wrnsLst);
                    }
                    else {
                        clusterSnpFut.onDone();

                        if (log.isInfoEnabled())
                            log.info(SNAPSHOT_FINISHED_MSG + snpReq);
                    }
                }
                else if (snpReq.error() == null) {
                    log.warning("Snapshot error: ", snpReq.error());

                    clusterSnpFut.onDone(new IgniteCheckedException("Snapshot creation has been finished with an error. " +
                        "Local snapshot tasks may not finished completely or finalizing results fails " +
                        "[fail=" + endFail + ", err=" + err + ']'));
                }
                else
                    clusterSnpFut.onDone(snpReq.error());

                clusterSnpFut = null;
            }
        }
    }

    /**
     * @return {@code True} if snapshot operation is in progress.
     */
    public boolean isSnapshotCreating() {
        if (clusterSnpReq != null)
            return true;

        synchronized (snpOpMux) {
            return clusterSnpReq != null || clusterSnpFut != null;
        }
    }

    /**
     * Sets the streamer warning flag to current snapshot process if it is active.
     */
    public void streamerWarning() {
        SnapshotOperationRequest snpTask = currentCreateRequest();

        if (snpTask != null && !snpTask.streamerWarning())
            snpTask.streamerWarning(true);
    }

    /** @return Current create snapshot request. {@code Null} if there is no create snapshot operation in progress. */
    @Nullable public SnapshotOperationRequest currentCreateRequest() {
        return clusterSnpReq;
    }

    /**
     * Check if snapshot restore process is currently running.
     *
     * @return {@code True} if the snapshot restore operation is in progress.
     */
    public boolean isRestoring() {
        return restoreCacheGrpProc.restoringSnapshotName() != null;
    }

    /**
     * Check if snapshot restore process is currently running.
     *
     * @param snpName Snapshot name.
     * @return {@code True} if the snapshot restore operation from the specified snapshot is in progress locally.
     */
    public boolean isRestoring(String snpName) {
        return snpName.equals(restoreCacheGrpProc.restoringSnapshotName());
    }

    /**
     * Check if the cache or group with the specified name is currently being restored from the snapshot.
     *
     * @param ccfg Cache configuration.
     * @return {@code True} if the cache or group with the specified name is being restored.
     */
    public boolean isRestoring(CacheConfiguration<?, ?> ccfg) {
        return restoreCacheGrpProc.isRestoring(ccfg);
    }

    /**
     * Status of the restore operation cluster-wide.
     *
     * @param snpName Snapshot name.
     * @return Future that will be completed when the status of the restore operation is received from all the server
     * nodes. The result of this future will be {@code false} if the restore process with the specified snapshot name is
     * not running on all nodes.
     */
    public IgniteFuture<Boolean> restoreStatus(String snpName) {
        return executeRestoreManagementTask(SnapshotRestoreStatusTask.class, snpName);
    }

    /** @return {@code True} if disk writes during snapshot process should be in a sequential manner when possible. */
    public boolean sequentialWrite() {
        return sequentialWrite;
    }

    /**
     * @param restoreId Restore process ID.
     * @return Server nodes on which a successful start of the cache(s) is required, if any of these nodes fails when
     *         starting the cache(s), the whole procedure is rolled back.
     */
    public Set<UUID> cacheStartRequiredAliveNodes(@Nullable IgniteUuid restoreId) {
        if (restoreId == null)
            return Collections.emptySet();

        return restoreCacheGrpProc.cacheStartRequiredAliveNodes(restoreId);
    }

    /**
     * @return List of all known snapshots on the local node.
     */
    public List<String> localSnapshotNames(@Nullable String snpPath) {
        if (cctx.kernalContext().clientNode())
            throw new UnsupportedOperationException("Client nodes can not perform this operation.");

        if (ft == null)
            return Collections.emptyList();

        synchronized (snpOpMux) {
            File[] dirs = (snpPath == null ? ft.snapshotsRoot() : new File(snpPath)).listFiles(File::isDirectory);

            if (dirs == null)
                return Collections.emptyList();

            return Arrays.stream(dirs)
                .map(File::getName)
                .collect(Collectors.toList());
        }
    }

    /**
     * @param snpName Full snapshot name.
     * @param snpPath Snapshot path.
     * @return Maximum existing incremental snapshot index.
     */
    private int maxLocalIncrementSnapshot(String snpName, @Nullable String snpPath) {
        if (cctx.kernalContext().clientNode())
            throw new UnsupportedOperationException("Client and daemon nodes can not perform this operation.");

        synchronized (snpOpMux) {
            File[] incDirs = new SnapshotFileTree(cctx.kernalContext(), snpName, snpPath).incrementsRoot().listFiles(File::isDirectory);

            if (incDirs == null)
                return 0;

            return Arrays.stream(incDirs)
                .filter(SnapshotFileTree::incrementSnapshotDir)
                .map(File::getName)
                .mapToInt(Integer::parseInt)
                .max()
                .orElse(0);
        }
    }

    /** {@inheritDoc} */
    @Override public IgniteFuture<Void> cancelSnapshot(String name) {
        return new IgniteFutureImpl<>(cancelSnapshot0(name).chain(() -> null));
    }

    /**
     * @param name Snapshot name.
     * @return Future which will be completed when cancel operation finished.
     */
    private IgniteInternalFuture<Boolean> cancelSnapshot0(String name) {
        A.notNullOrEmpty(name, "Snapshot name must be not empty or null");

        cctx.kernalContext().security().authorize(ADMIN_SNAPSHOT);

        return cctx.kernalContext().closure()
            .callAsync(
                BROADCAST,
                new CancelSnapshotCallable(null, name),
                options(cctx.discovery().aliveServerNodes()).withFailoverDisabled()
            );
    }

    /**
     * @param reqId Snapshot operation request ID.
     * @return Future which will be completed when cancel operation finished.
     */
    public IgniteFuture<Boolean> cancelSnapshotOperation(UUID reqId) {
        A.notNull(reqId, "Snapshot operation request ID must be not null");

        cctx.kernalContext().security().authorize(ADMIN_SNAPSHOT);

        IgniteInternalFuture<Boolean> fut0 = cctx.kernalContext().closure()
            .callAsync(
                BROADCAST,
                new CancelSnapshotCallable(reqId, null),
                options(cctx.discovery().aliveServerNodes()).withFailoverDisabled()
            );

        return new IgniteFutureImpl<>(fut0);
    }

    /**
     * Cancel running snapshot operation (create/restore).
     *
     * @param reqId Snapshot operation request ID.
     * @return {@code True} if the operation with the specified ID was canceled.
     */
    private boolean cancelLocalSnapshotOperations(UUID reqId) {
        A.notNull(reqId, "Snapshot operation request ID must be not null");

        if (cancelLocalSnapshotTask0(task -> reqId.equals(task.requestId())))
            return true;

        return restoreCacheGrpProc.cancel(reqId, null).get();
    }

    /**
     * @param name Snapshot name to cancel operation on local node.
     * @return {@code True} if the snapshot operation was canceled.
     */
    public boolean cancelLocalSnapshotTask(String name) {
        A.notNullOrEmpty(name, "Snapshot name must be not null or empty");

        return cancelLocalSnapshotTask0(task -> name.equals(task.snapshotName()));
    }

    /**
     * @param filter Snapshot task filter.
     * @return {@code True} if the snapshot operation was canceled.
     */
    private boolean cancelLocalSnapshotTask0(Function<AbstractSnapshotFutureTask<?>, Boolean> filter) {
        ClusterSnapshotFuture fut0 = null;
        boolean canceled = false;

        busyLock.enterBusy();

        try {
            for (AbstractSnapshotFutureTask<?> sctx : locSnpTasks.values()) {
                if (filter.apply(sctx))
                    canceled |= sctx.cancel();
            }

            synchronized (snpOpMux) {
                if (clusterSnpFut != null)
                    fut0 = clusterSnpFut;
            }
        }
        finally {
            busyLock.leaveBusy();
        }

        // Future may be completed with cancelled exception, which is expected.
        try {
            if (fut0 != null)
                fut0.get();
        }
        catch (IgniteCheckedException e) {
            if (e instanceof IgniteFutureCancelledCheckedException) {
                if (log.isInfoEnabled())
                    log.info("Expected cancelled exception: " + e.getMessage());
            }
            else
                throw new IgniteException(e);
        }

        return canceled;
    }

    /** {@inheritDoc} */
    @Override public IgniteFuture<Boolean> cancelSnapshotRestore(String name) {
        return new IgniteFutureImpl<>(cancelSnapshot0(name));
    }

    /** {@inheritDoc} */
    @Override public IgniteFuture<Void> createDump(String name, @Nullable Collection<String> cacheGrpNames) {
        return createSnapshot(name, null, cacheGrpNames, false, false, true, false, false);
    }

    /**
     * @param name Snapshot name.
     *
     * @return Future that will be finished when process the process is complete. The result of this future will be
     * {@code false} if the restore process with the specified snapshot name is not running at all.
     *
     * @deprecated Use {@link #cancelLocalSnapshotOperations(UUID)} instead.
     */
    @Deprecated
    public IgniteFuture<Boolean> cancelLocalRestoreTask(String name) {
        return restoreCacheGrpProc.cancel(null, name);
    }

    /**
     * Checks snapshot.
     *
     * @param name Snapshot name.
     * @param snpPath Snapshot directory path.
     * @return Future with the result of execution snapshot partitions verify task, which besides calculating partition
     *         hashes of {@link IdleVerifyResult} also contains the snapshot metadata distribution across the cluster.
     */
    public IgniteInternalFuture<SnapshotPartitionsVerifyResult> checkSnapshot(String name, @Nullable String snpPath) {
        return checkSnapshot(name, snpPath, -1);
    }

    /**
     * Checks snapshot and its increments.
     *
     * @param name Snapshot name.
     * @param snpPath Snapshot directory path.
     * @param incIdx Incremental snapshot index.
     * @return Future with the result of execution snapshot partitions verify task, which besides calculating partition
     *         hashes of {@link IdleVerifyResult} also contains the snapshot metadata distribution across the cluster.
     */
    public IgniteInternalFuture<SnapshotPartitionsVerifyResult> checkSnapshot(String name, @Nullable String snpPath, int incIdx) {
        A.notNullOrEmpty(name, "Snapshot name cannot be null or empty.");
        A.ensure(U.alphanumericUnderscore(name), "Snapshot name must satisfy the following name pattern: a-zA-Z0-9_");

        cctx.kernalContext().security().authorize(ADMIN_SNAPSHOT);

        return checkSnapshot(name, snpPath, null, false, incIdx, true).chain(f -> {
            try {
                return f.get();
            }
            catch (Throwable t) {
                throw new GridClosureException(t);
            }
        });
    }

    /**
     * The check snapshot procedure performs compute operation over the whole cluster to verify the snapshot
     * entirety and partitions consistency. The result future will be completed with an exception if this
     * exception is not related to the check procedure, and will be completed normally with the {@code IdleVerifyResult}.
     *
     * @param name Snapshot name.
     * @param snpPath Snapshot directory path.
     * @param grps Collection of cache group names to check.
     * @param includeCustomHandlers {@code True} to invoke all user-defined {@link SnapshotHandlerType#RESTORE}
     *                              handlers, otherwise only system consistency check will be performed.
     * @param incIdx Incremental snapshot index.
     * @param check If {@code true} check snapshot integrity.
     * @return Future with the result of execution snapshot partitions verify task, which besides calculating partition
     *         hashes of {@link IdleVerifyResult} also contains the snapshot metadata distribution across the cluster.
     */
    public IgniteInternalFuture<SnapshotPartitionsVerifyResult> checkSnapshot(
        String name,
        @Nullable String snpPath,
        @Nullable Collection<String> grps,
        boolean includeCustomHandlers,
        int incIdx,
        boolean check
    ) {
        A.notNullOrEmpty(name, "Snapshot name cannot be null or empty.");
        A.ensure(U.alphanumericUnderscore(name), "Snapshot name must satisfy the following name pattern: a-zA-Z0-9_");
        A.ensure(grps == null || grps.stream().filter(Objects::isNull).collect(Collectors.toSet()).isEmpty(),
            "Collection of cache groups names cannot contain null elements.");

        if (log.isInfoEnabled()) {
            log.info("The check snapshot procedure started [snpName=" + name + ", snpPath=" + snpPath +
                ", incIdx=" + incIdx + ", grps=" + grps + ", validateParts=" + check + ']');
        }

        IgniteInternalFuture<SnapshotPartitionsVerifyResult> res = checkSnpProc.start(name, snpPath, grps, check, incIdx,
            includeCustomHandlers);

<<<<<<< HEAD
        res.listen(lsnr -> {
            if (log.isInfoEnabled()) {
                log.info("The check snapshot procedure finished [snpName=" + name + ", snpPath=" + snpPath
                    + ", incIdx=" + incIdx + ", grps=" + grps + ']');
=======
                if (includeCustomHandlers)
                    cls = SnapshotHandlerRestoreTask.class;
                else
                    cls = incIdx > 0 ? IncrementalSnapshotVerificationTask.class : SnapshotPartitionsVerifyTask.class;

                kctx0.task().execute(
                        cls,
                        new SnapshotPartitionsVerifyTaskArg(grps, metas, snpPath, incIdx, check),
                        options(new ArrayList<>(metas.keySet()))
                    ).listen(f1 -> {
                        if (f1.error() == null)
                            res.onDone(f1.result());
                        else if (f1.error() instanceof IgniteSnapshotVerifyException) {
                            IdleVerifyResult idleRes = IdleVerifyResult.builder()
                                .exceptions(((IgniteSnapshotVerifyException)f1.error()).exceptions()).build();

                            res.onDone(new SnapshotPartitionsVerifyTaskResult(metas, idleRes));
                        }
                        else
                            res.onDone(f1.error());
                    });
            }
            else {
                if (f0.error() == null)
                    res.onDone(new IgniteSnapshotVerifyException(metasRes.exceptions()));
                else if (f0.error() instanceof IgniteSnapshotVerifyException) {
                    IdleVerifyResult idleRes = IdleVerifyResult.builder()
                        .exceptions(((IgniteSnapshotVerifyException)f0.error()).exceptions()).build();

                    res.onDone(new SnapshotPartitionsVerifyTaskResult(null, idleRes));
                }
                else
                    res.onDone(f0.error());
>>>>>>> 11551641
            }
        });

        return res;
    }

    /**
     * @param snpName Snapshot name.
     * @param folderName The name of a directory for the cache group.
     * @param filter Cache group names to filter.
     * @return The list of cache or cache group names in given snapshot on local node.
     */
    public List<File> snapshotCacheDirectories(
        String snpName,
        @Nullable String snpPath,
        String folderName,
        String consId,
        Predicate<File> filter
    ) {
        SnapshotFileTree sft = new SnapshotFileTree(cctx.kernalContext(), snpName, snpPath, folderName, consId);

        if (!sft.root().exists())
            return Collections.emptyList();

        return sft.cacheDirectories(filter);
    }

    /**
     * @param smf File denoting to snapshot metafile.
     * @return Snapshot metadata instance.
     */
<<<<<<< HEAD
    SnapshotMetadata readSnapshotMetadata(File smf) throws IgniteCheckedException, IOException {
=======
    public SnapshotMetadata readSnapshotMetadata(File smf) throws IgniteCheckedException, IOException {
>>>>>>> 11551641
        SnapshotMetadata meta = readFromFile(smf);

        String name = smf.getName();
        String smfName = name.substring(0, name.lastIndexOf('.'));

        if (!U.maskForFileName(meta.consistentId()).equals(smfName)) {
            throw new IgniteException(
                "Error reading snapshot metadata [smfName=" + smfName + ", consId=" + U.maskForFileName(meta.consistentId())
            );
        }

        return meta;
    }

    /**
     * @param smf File to read.
     * @return Read metadata.
     * @param <T> Type of metadata.
     */
    public <T> T readFromFile(File smf) throws IgniteCheckedException, IOException {
        if (!smf.exists())
            throw new IgniteCheckedException("Snapshot metafile cannot be read due to it doesn't exist: " + smf);

        try (InputStream in = new BufferedInputStream(Files.newInputStream(smf.toPath()))) {
            return marsh.unmarshal(in, U.resolveClassLoader(cctx.gridConfig()));
        }
    }

    /**
     * Note, there can be snapshots from other nodes.
     * This method will read all metadata.
     * Some instances can return {@link SnapshotMetadata#folderName()} and {@link SnapshotMetadata#consistentId()} that differs from local.
     *
     * @param sft Snapshot file tree.
     * @return List of snapshot metadata for the given snapshot name on local node.
     * If snapshot has been taken from local node the snapshot metadata for given
     * local node will be placed on the first place.
     */
<<<<<<< HEAD
    public List<SnapshotMetadata> readSnapshotMetadatas(String snpName, @Nullable String snpPath) {
        A.notNullOrEmpty(snpName, "Snapshot name cannot be null or empty.");
        A.ensure(U.alphanumericUnderscore(snpName), "Snapshot name must satisfy the following name pattern: a-zA-Z0-9_");

        File snpDir = snapshotLocalDir(snpName, snpPath);

        return snpChecker.readSnapshotMetadatas(snpDir, cctx.localNode().consistentId());
=======
    public List<SnapshotMetadata> readSnapshotMetadatas(SnapshotFileTree sft) {
        if (!(sft.root().exists() && sft.root().isDirectory()))
            return Collections.emptyList();

        List<File> smfs = new ArrayList<>();

        try (DirectoryStream<Path> ds = Files.newDirectoryStream(sft.root().toPath())) {
            for (Path d : ds) {
                File f = d.toFile();

                if (SnapshotFileTree.snapshotMetaFile(f))
                    smfs.add(f);
            }
        }
        catch (IOException e) {
            throw new IgniteException(e);
        }

        if (smfs.isEmpty())
            return Collections.emptyList();

        Map<String, SnapshotMetadata> metasMap = new HashMap<>();
        SnapshotMetadata prev = null;

        try {
            for (File smf : smfs) {
                SnapshotMetadata curr = readSnapshotMetadata(smf);

                if (prev != null && !prev.sameSnapshot(curr)) {
                    throw new IgniteException("Snapshot metadata files are from different snapshots " +
                        "[prev=" + prev + ", curr=" + curr + ']');
                }

                metasMap.put(curr.consistentId(), curr);

                prev = curr;
            }
        }
        catch (IgniteCheckedException | IOException e) {
            throw new IgniteException(e);
        }

        SnapshotMetadata currNodeSmf = metasMap.remove(cctx.localNode().consistentId().toString());

        // Snapshot metadata for the local node must be first in the result map.
        if (currNodeSmf == null)
            return new ArrayList<>(metasMap.values());
        else {
            List<SnapshotMetadata> result = new ArrayList<>();

            result.add(currNodeSmf);
            result.addAll(metasMap.values());

            return result;
        }
>>>>>>> 11551641
    }

    /**
     * @param snpName Snapshot name.
     * @return Collection of incremental snapshots metafiles.
     */
    public Collection<IncrementalSnapshotMetadata> readIncrementalSnapshotMetadatas(String snpName) {
        File[] incDirs = new SnapshotFileTree(cctx.kernalContext(), snpName, null).incrementsRoot()
            .listFiles(SnapshotFileTree::incrementSnapshotDir);

        if (incDirs == null)
            return Collections.emptyList();

        List<IncrementalSnapshotMetadata> metas = new ArrayList<>();

        try {
            for (File incDir: incDirs) {
                for (File metaFile: incDir.listFiles(SnapshotFileTree::snapshotMetaFile))
                    metas.add(readFromFile(metaFile));
            }
        }
        catch (IgniteCheckedException | IOException e) {
            throw new IgniteException(e);
        }

        return metas;
    }

    /** {@inheritDoc} */
    @Override public IgniteFuture<Void> createSnapshot(String name) {
        return createSnapshot(name, null, false, false);
    }

    /** {@inheritDoc} */
    @Override public IgniteFuture<Void> createIncrementalSnapshot(String name) {
        return createSnapshot(name, null, true, false);
    }

    /**
     * Create a consistent copy of all persistence cache groups from the whole cluster.
     *
     * @param name Snapshot unique name which satisfies the following name pattern [a-zA-Z0-9_].
     * @param snpPath Snapshot directory path.
     * @param incremental Incremental snapshot flag.
     * @param onlyPrimary If {@code true} snapshot only primary copies of partitions.
     * @return Future which will be completed when a process ends.
     */
    public IgniteFutureImpl<Void> createSnapshot(
        String name,
        @Nullable String snpPath,
        boolean incremental,
        boolean onlyPrimary
    ) {
        return createSnapshot(name, snpPath, null, incremental, onlyPrimary, false, false, false);
    }

    /**
     * Create a consistent copy of all persistence cache groups from the whole cluster.
     * Note, {@code encrypt} flag can be used only for cache dump.
     * Full snapshots store partition files itself.
     * So if cache is encrypted ({@link CacheConfiguration#isEncryptionEnabled()}{@code = true}) then snapshot files will be encrypted.
     * On the other hand, dumps stores only entry data and can be used fo in-memory caches.
     * So we provide an ability to encrypt dump content to protect data on the disk.
     *
     * @param name Snapshot unique name which satisfies the following name pattern [a-zA-Z0-9_].
     * @param snpPath Snapshot directory path.
     * @param cacheGrpNames Cache groups to include in snapshot or {@code null} to include all.
     * @param incremental Incremental snapshot flag.
     * @param onlyPrimary If {@code true} snapshot only primary copies of partitions.
     * @param dump If {@code true} cache dump must be created.
     * @param compress If {@code true} then compress partition files.
     * @param encrypt If {@code true} then content of dump encrypted.
     * @return Future which will be completed when a process ends.
     */
    public IgniteFutureImpl<Void> createSnapshot(
        String name,
        @Nullable String snpPath,
        @Nullable Collection<String> cacheGrpNames,
        boolean incremental,
        boolean onlyPrimary,
        boolean dump,
        boolean compress,
        boolean encrypt
    ) {
        A.notNullOrEmpty(name, "Snapshot name cannot be null or empty.");
        A.ensure(U.alphanumericUnderscore(name), "Snapshot name must satisfy the following name pattern: a-zA-Z0-9_");
        A.ensure(!(incremental && onlyPrimary), "Only primary not supported for incremental snapshots");
        A.ensure(!(dump && incremental), "Incremental dump not supported");
        A.ensure(!(cacheGrpNames != null && !dump), "Cache group names filter supported only for dump");
        A.ensure(!compress || dump, "Compression is supported only for dumps");

        try {
            cctx.kernalContext().security().authorize(ADMIN_SNAPSHOT);

            if (!cctx.kernalContext().state().clusterState().state().active())
                throw new IgniteException("Snapshot operation has been rejected. The cluster is inactive.");

            DiscoveryDataClusterState clusterState = cctx.kernalContext().state().clusterState();

            if (!clusterState.hasBaselineTopology())
                throw new IgniteException("Snapshot operation has been rejected. The baseline topology is not configured for cluster.");

            if (cctx.kernalContext().clientNode()) {
                ClusterNode crd = U.oldest(cctx.kernalContext().discovery().aliveServerNodes(), null);

                if (crd == null)
                    throw new IgniteException("There is no alive server nodes in the cluster");

                return new IgniteSnapshotFutureImpl(cctx.kernalContext().closure()
                    .callAsync(
                        BALANCE,
                        new CreateSnapshotCallable(name, cacheGrpNames, incremental, onlyPrimary, dump, compress, encrypt),
                        options(Collections.singletonList(crd)).withFailoverDisabled()
                    ));
            }

            A.ensure(!encrypt || dump, "Encryption key is supported only for dumps");
            A.ensure(
                !encrypt || cctx.gridConfig().getEncryptionSpi() != null,
                "Encryption SPI must be set to encrypt dump"
            );

            if (!CU.isPersistenceEnabled(cctx.gridConfig()) && !dump) {
                throw new IgniteException("Create snapshot request has been rejected. " +
                    "Snapshots on an in-memory clusters are not allowed.");
            }

            ClusterSnapshotFuture snpFut0;
            int incIdx = -1;

            synchronized (snpOpMux) {
                if (clusterSnpFut != null && !clusterSnpFut.isDone()) {
                    throw new IgniteException(
                        "Create snapshot request has been rejected. The previous snapshot operation was not completed."
                    );
                }

                if (clusterSnpReq != null)
                    throw new IgniteException("Create snapshot request has been rejected. Parallel snapshot processes are not allowed.");

                boolean snpExists = localSnapshotNames(snpPath).contains(name);

                if (!incremental && snpExists) {
                    throw new IgniteException("Create snapshot request has been rejected. " +
                        "Snapshot with given name already exists on local node.");
                }

                if (incremental) {
                    if (!cctx.gridConfig().getDataStorageConfiguration().isWalCompactionEnabled()) {
                        throw new IgniteException("Create incremental snapshot request has been rejected. " +
                            "WAL compaction must be enabled.");
                    }

                    if (!snpExists) {
                        throw new IgniteException("Create incremental snapshot request has been rejected. " +
                                "Base snapshot with given name doesn't exist on local node.");
                    }

                    incIdx = maxLocalIncrementSnapshot(name, snpPath) + 1;
                }

                if (isRestoring()) {
                    throw new IgniteException(
                        "Snapshot operation has been rejected. Cache group restore operation is currently in progress."
                    );
                }

                snpFut0 = new ClusterSnapshotFuture(UUID.randomUUID(), name, incIdx);

                clusterSnpFut = snpFut0;

                if (incremental)
                    lastSeenIncSnpFut = snpFut0;
                else
                    lastSeenSnpFut = snpFut0;
            }

            Set<String> cacheGrpNames0 = cacheGrpNames == null ? null : new HashSet<>(cacheGrpNames);

            List<String> grps = (dump ? cctx.cache().cacheGroupDescriptors().values() : cctx.cache().persistentGroups()).stream()
                .map(CacheGroupDescriptor::cacheOrGroupName)
                .filter(n -> cacheGrpNames0 == null || cacheGrpNames0.remove(n))
                .filter(cacheName -> cctx.cache().cacheType(cacheName) == CacheType.USER)
                .collect(Collectors.toList());

            if (!F.isEmpty(cacheGrpNames0))
                log.warning("Unknown cache groups will not be included in snapshot [grps=" + cacheGrpNames0 + ']');

            if (!dump)
                grps.add(METASTORAGE_CACHE_NAME);
            else if (grps.isEmpty())
                throw new IgniteException("Dump operation has been rejected. No cache group defined in cluster");

            List<ClusterNode> srvNodes = cctx.discovery().serverNodes(AffinityTopologyVersion.NONE);

            snpFut0.listen(() -> {
                if (snpFut0.error() == null)
                    recordSnapshotEvent(name, SNAPSHOT_FINISHED_MSG + grps, EVT_CLUSTER_SNAPSHOT_FINISHED);
                else {
                    String errMsgPref = snpFut0.error() instanceof SnapshotWarningException ? SNAPSHOT_FINISHED_WRN_MSG
                        : SNAPSHOT_FAILED_MSG;

                    recordSnapshotEvent(name, errMsgPref + snpFut0.error().getMessage(), EVT_CLUSTER_SNAPSHOT_FAILED);
                }
            });

            Set<UUID> bltNodeIds =
                new HashSet<>(F.viewReadOnly(srvNodes, F.node2id(), (node) -> CU.baselineNode(node, clusterState)));

            SnapshotOperationRequest snpOpReq = new SnapshotOperationRequest(
                    snpFut0.rqId,
                    cctx.localNodeId(),
                    name,
                    snpPath,
                    grps,
                    bltNodeIds,
                    incremental,
                    incIdx,
                    onlyPrimary,
                    dump,
                    compress,
                    encrypt
            );

            startSnpProc.start(snpFut0.rqId, snpOpReq);

            String msg = SNAPSHOT_STARTED_MSG + snpOpReq;

            recordSnapshotEvent(name, msg, EVT_CLUSTER_SNAPSHOT_STARTED);

            if (log.isInfoEnabled())
                log.info(msg);

            return new IgniteFutureImpl<>(snpFut0);
        }
        catch (Exception e) {
            recordSnapshotEvent(name, SNAPSHOT_FAILED_MSG + e.getMessage(), EVT_CLUSTER_SNAPSHOT_FAILED);

            U.error(log, SNAPSHOT_FAILED_MSG, e);

            ClusterSnapshotFuture errSnpFut = new ClusterSnapshotFuture(name, e);

            if (incremental)
                lastSeenIncSnpFut = errSnpFut;
            else
                lastSeenSnpFut = errSnpFut;

            return new IgniteFinishedFutureImpl<>(e);
        }
    }

    /** Writes a warning message if an incremental snapshot contains atomic caches. */
    void warnAtomicCachesInIncrementalSnapshot(String snpName, int incIdx, Collection<String> cacheGrps) {
        List<String> warnCaches = new ArrayList<>();

        for (String cacheGrp: cacheGrps) {
            CacheGroupContext cgctx = cctx.cache().cacheGroup(CU.cacheId(cacheGrp));

            if (cgctx != null && cgctx.hasAtomicCaches()) {
                for (GridCacheContext<?, ?> c : cgctx.caches()) {
                    CacheConfiguration<?, ?> ccfg = c.config();

                    if (ccfg.getAtomicityMode() == CacheAtomicityMode.ATOMIC && ccfg.getBackups() > 0)
                        warnCaches.add(ccfg.getName());
                }
            }
        }

        if (warnCaches.isEmpty())
            return;

        U.warn(log, "Incremental snapshot [snpName=" + snpName + ", incIdx=" + incIdx + "] contains ATOMIC caches with backups: "
            + warnCaches + ". Please note, incremental snapshots doesn't guarantee consistency of restored atomic caches. " +
            "It is highly recommended to verify these caches after restoring with the \"idle_verify\" command. " +
            "If it is needed it's possible to repair inconsistent partitions with the \"consistency\" command. " +
            "Please, check the \"Control Script\" section of Ignite docs for more information about these commands.");
    }

    /** {@inheritDoc} */
    @Override public IgniteFuture<Void> restoreSnapshot(String name, @Nullable Collection<String> grpNames) {
        return restoreSnapshot(name, null, grpNames, 0, DFLT_CHECK_ON_RESTORE);
    }

    /** {@inheritDoc} */
    @Override public IgniteFuture<Void> restoreSnapshot(
        String name,
        @Nullable Collection<String> grpNames,
        int incIdx
    ) {
        A.ensure(incIdx > 0, "Incremental snapshot index must be greater than 0.");

        return restoreSnapshot(name, null, grpNames, incIdx, DFLT_CHECK_ON_RESTORE);
    }

    /**
     * Restore cache group(s) from the snapshot.
     *
     * @param name Snapshot name.
     * @param snpPath Snapshot directory path.
     * @param grpNames Cache groups to be restored or {@code null} to restore all cache groups from the snapshot.
     * @return Future which will be completed when restore operation finished.
     */
    public IgniteFutureImpl<Void> restoreSnapshot(String name, @Nullable String snpPath, @Nullable Collection<String> grpNames) {
        return restoreSnapshot(name, snpPath, grpNames, 0, DFLT_CHECK_ON_RESTORE);
    }

    /**
     * Restore cache group(s) from the snapshot.
     *
     * @param name Snapshot name.
     * @param snpPath Snapshot directory path.
     * @param grpNames Cache groups to be restored or {@code null} to restore all cache groups from the snapshot.
     * @param incIdx Index of incremental snapshot.
     * @param check If {@code true} check snapshot before restore.
     * @return Future which will be completed when restore operation finished.
     */
    public IgniteFutureImpl<Void> restoreSnapshot(
        String name,
        @Nullable String snpPath,
        @Nullable Collection<String> grpNames,
        int incIdx,
        boolean check
    ) {
        A.notNullOrEmpty(name, "Snapshot name cannot be null or empty.");
        A.ensure(U.alphanumericUnderscore(name), "Snapshot name must satisfy the following name pattern: a-zA-Z0-9_");
        A.ensure(grpNames == null || !grpNames.isEmpty(), "List of cache group names cannot be empty.");

        cctx.kernalContext().security().authorize(ADMIN_SNAPSHOT);

        return restoreCacheGrpProc.start(name, snpPath, grpNames, incIdx, check);
    }

    /** {@inheritDoc} */
    @Override public void onReadyForReadWrite(ReadWriteMetastorage metaStorage) throws IgniteCheckedException {
        synchronized (snpOpMux) {
            this.metaStorage = metaStorage;

            if (recovered)
                removeLastMetaStorageKey();

            recovered = false;
        }
    }

    /** {@inheritDoc} */
    @Override public void onReadyForRead(ReadOnlyMetastorage metaStorage) throws IgniteCheckedException {
        restoreCacheGrpProc.cleanup();

        // Snapshot which has not been completed due to the local node crashed must be deleted.
        String snpDirName = (String)metaStorage.read(SNP_RUNNING_DIR_KEY);

        if (snpDirName == null)
            return;

        File snpDir = new File(snpDirName);

        recovered = true;

        for (File tmp : ft.snapshotTempRoot().listFiles())
            U.delete(tmp);

        if (SnapshotFileTree.incrementSnapshotDir(snpDir))
            U.delete(snpDir);
        else
            deleteSnapshot(snpDir);

        if (log.isInfoEnabled()) {
            log.info("Previous attempt to create snapshot fail due to the local node crash. All resources " +
                "related to snapshot operation have been deleted: " + snpDir.getName());
        }
    }

    /**
     * @param evt Discovery event to check.
     * @return {@code true} if exchange started by snapshot operation.
     */
    public static boolean isSnapshotOperation(DiscoveryEvent evt) {
        return !evt.eventNode().isClient() &&
            evt.type() == EVT_DISCOVERY_CUSTOM_EVT &&
            ((DiscoveryCustomEvent)evt).customMessage() instanceof SnapshotStartDiscoveryMessage;
    }

    /** {@inheritDoc} */
    @Override public void onDoneBeforeTopologyUnlock(GridDhtPartitionsExchangeFuture fut) {
        if (clusterSnpReq == null || cctx.kernalContext().clientNode() || !isSnapshotOperation(fut.firstEvent()))
            return;

        SnapshotOperationRequest snpReq = clusterSnpReq;

        if (snpReq.incremental())
            return;

        AbstractSnapshotFutureTask<?> task = locSnpTasks.get(snpReq.snapshotName());

        if (task == null)
            return;

        if (task.start()) {
            cctx.database().forceNewCheckpoint(String.format("Start snapshot operation: %s", snpReq.snapshotName()), lsnr -> {});

            // Schedule task on a checkpoint and wait when it starts.
            try {
                long start = U.currentTimeMillis();

                ((SnapshotFutureTask)task).started().get();

                if (log.isInfoEnabled()) {
                    log.info("Finished waiting for a synchronized checkpoint under topology lock " +
                        "[snpName=" + task.snapshotName() + ", time=" + (U.currentTimeMillis() - start) + "ms]");
                }
            }
            catch (IgniteCheckedException e) {
                U.error(log, "Fail to wait while cluster-wide snapshot operation started", e);
            }
        }
    }

    /**
     * @param rmtNodeId The remote node to connect to.
     * @param reqId Snapshot operation request ID.
     * @param snpName Snapshot name to request.
     * @param rmtSnpPath Snapshot directory path on the remote node.
     * @param parts Collection of pairs group and appropriate cache partition to be snapshot.
     * @param stopChecker Node stop or process interrupt checker.
     * @param partHnd Received partition handler.
     */
    public IgniteInternalFuture<Void> requestRemoteSnapshotFiles(
        UUID rmtNodeId,
        UUID reqId,
        String snpName,
        @Nullable String rmtSnpPath,
        Map<Integer, Set<Integer>> parts,
        BooleanSupplier stopChecker,
        BiConsumer<@Nullable File, @Nullable Throwable> partHnd
    ) throws IgniteCheckedException {
        assert U.alphanumericUnderscore(snpName) : snpName;
        assert partHnd != null;

        ClusterNode rmtNode = cctx.discovery().node(rmtNodeId);

        if (rmtNode == null) {
            throw new ClusterTopologyCheckedException("Snapshot remote request cannot be performed. " +
                "Remote node left the grid [rmtNodeId=" + rmtNodeId + ']');
        }

        RemoteSnapshotFilesRecevier fut =
            new RemoteSnapshotFilesRecevier(this, rmtNodeId, reqId, snpName, rmtSnpPath, parts, stopChecker, partHnd);

        snpRmtMgr.submit(fut);

        return fut;
    }

    /**
     * @param grps List of cache groups which will be destroyed.
     */
    public void onCacheGroupsStopped(List<Integer> grps) {
        Collection<AbstractSnapshotFutureTask<?>> tasks =
            F.view(locSnpTasks.values(), t -> t instanceof SnapshotFutureTask || t instanceof CreateDumpFutureTask);

        for (AbstractSnapshotFutureTask<?> sctx : tasks) {
            Set<Integer> retain = new HashSet<>(grps);

            retain.retainAll(sctx.affectedCacheGroups());

            if (!retain.isEmpty()) {
                sctx.acceptException(new IgniteCheckedException("Snapshot has been interrupted due to some of the required " +
                    "cache groups stopped: " + retain));
            }
        }
    }

    /**
<<<<<<< HEAD
     * @param consId Consistent node id.
     * @return Snapshot metadata file name.
     */
    public static String snapshotMetaFileName(String consId) {
        return U.maskForFileName(consId) + SNAPSHOT_METAFILE_EXT;
=======
     * @param snpDir The full path to the snapshot files.
     * @param folderName The node folder name, usually it's the same as the U.maskForFileName(consistentId).
     * @return Standalone kernal context related to the snapshot.
     * @throws IgniteCheckedException If fails.
     */
    public StandaloneGridKernalContext createStandaloneKernalContext(
        CompressionProcessor cmpProc,
        File snpDir,
        String folderName
    ) throws IgniteCheckedException {
        NodeFileTree ft = new NodeFileTree(snpDir, folderName);

        return new StandaloneGridKernalContext(log, cmpProc, ft.binaryMeta(), ft.marshaller());
>>>>>>> 11551641
    }

    /**
     * @param grpName Cache group name.
     * @param partId Partition id.
     * @param pageStore File page store to iterate over.
     * @param cacheSharedCtx Related cache shared context.
     * @return Iterator over partition.
     * @throws IgniteCheckedException If and error occurs.
     */
    public GridCloseableIterator<CacheDataRow> partitionRowIterator(
        GridKernalContext ctx,
        String grpName,
        int partId,
        FilePageStore pageStore,
        GridCacheSharedContext<?, ?> cacheSharedCtx
    ) throws IgniteCheckedException {
        CacheObjectContext coctx = new CacheObjectContext(ctx, grpName, null, false,
            false, false, false, false);

        return new DataPageIterator(cacheSharedCtx, coctx, pageStore, partId);
    }

    /**
     * @param snpName Snapshot name.
     * @param ccfg Cache configuration.
     * @param partId Partition id.
     * @param encrKeyProvider Encryption keys provider to create encrypted IO. If {@code null}, no encrypted IO is used.
     * @return Iterator over partition.
     * @throws IgniteCheckedException If and error occurs.
     */
    public GridCloseableIterator<CacheDataRow> partitionRowIterator(String snpName,
        CacheConfiguration<?, ?> ccfg,
        int partId,
        @Nullable EncryptionCacheKeyProvider encrKeyProvider
    ) throws IgniteCheckedException {
        SnapshotFileTree sft = new SnapshotFileTree(cctx.kernalContext(), snpName, null);

        if (!sft.root().exists())
            throw new IgniteCheckedException("Snapshot directory doesn't exists: " + sft.root().getAbsolutePath());

        if (!sft.nodeStorage().exists())
            throw new IgniteCheckedException("Consistent id directory doesn't exists: " + sft.nodeStorage().getAbsolutePath());

        File snpPart = sft.partitionFile(ccfg, partId);

        String grpName = CU.cacheOrGroupName(ccfg);
        int grpId = CU.cacheId(grpName);

        FilePageStore pageStore = (FilePageStore)storeMgr.getPageStoreFactory(grpId,
            encrKeyProvider == null || encrKeyProvider.getActiveKey(grpId) == null ? null : encrKeyProvider).
            createPageStore(getTypeByPartId(partId),
                snpPart::toPath,
                val -> {});

        GridCloseableIterator<CacheDataRow> partIter = partitionRowIterator(cctx.kernalContext(), grpName, partId, pageStore,
            GridCacheSharedContext.builder().build(cctx.kernalContext(), null));

        return new GridCloseableIteratorAdapter<CacheDataRow>() {
            /** {@inheritDoc} */
            @Override protected CacheDataRow onNext() throws IgniteCheckedException {
                return partIter.nextX();
            }

            /** {@inheritDoc} */
            @Override protected boolean onHasNext() throws IgniteCheckedException {
                return partIter.hasNextX();
            }

            /** {@inheritDoc} */
            @Override protected void onClose() {
                U.closeQuiet(pageStore);
            }
        };
    }

    /**
     * @param sft Snapshot file tree.
     * @param srcNodeId Node id which cause snapshot operation.
     * @param reqId Snapshot operation request ID.
     * @param parts Collection of pairs group and appropriate cache partition to be snapshot.
     * @param withMetaStorage {@code true} if all metastorage data must be also included into snapshot.
     * @param dump {@code true} if cache group dump must be created.
     * @param compress If {@code true} then compress partition files.
     * @param encrypt If {@code true} then content of dump encrypted.
     * @param snpSndr Factory which produces snapshot receiver instance.
     * @return Snapshot operation task which should be registered on checkpoint to run.
     */
    AbstractSnapshotFutureTask<?> registerSnapshotTask(
        SnapshotFileTree sft,
        UUID srcNodeId,
        UUID reqId,
        Map<Integer, Set<Integer>> parts,
        boolean withMetaStorage,
        boolean dump,
        boolean compress,
        boolean encrypt,
        SnapshotSender snpSndr
    ) {
        AbstractSnapshotFutureTask<?> task = registerTask(sft.name(), dump
            ? new CreateDumpFutureTask(cctx,
                srcNodeId,
                reqId,
                sft,
                ioFactory,
                transferRateLimiter,
                snpSndr,
                parts,
                compress,
                encrypt
            )
            : new SnapshotFutureTask(
                cctx,
                srcNodeId,
                reqId,
                sft,
                ft,
                ioFactory,
                snpSndr,
                parts,
                withMetaStorage,
                locBuff
            )
        );

        if (!withMetaStorage) {
            for (Integer grpId : parts.keySet()) {
                if (!cctx.cache().isEncrypted(grpId))
                    continue;

                task.onDone(new IgniteCheckedException("Snapshot contains encrypted cache group " + grpId +
                    " but doesn't include metastore. Metastore is required because it holds encryption keys " +
                    "required to start with encrypted caches contained in the snapshot."));

                return task;
            }
        }

        return task;
    }

    /**
     * Registers a local snapshot task.
     *
     * @param task Snapshot operation task to be executed.
     * @return Snapshot operation task which should be registered.
     */
    private AbstractSnapshotFutureTask<?> registerTask(String rqId, AbstractSnapshotFutureTask<?> task) {
        if (!busyLock.enterBusy()) {
            return new SnapshotFinishedFutureTask(new IgniteCheckedException("Snapshot manager is stopping [locNodeId=" +
                cctx.localNodeId() + ']'));
        }

        try {
            AbstractSnapshotFutureTask<?> prev = locSnpTasks.putIfAbsent(rqId, task);

            if (prev != null)
                return new SnapshotFinishedFutureTask(new IgniteCheckedException("Snapshot with requested name is already scheduled: " +
                    rqId));

            if (log.isInfoEnabled()) {
                log.info("Snapshot task has been registered on local node [sctx=" + this +
                    ", task=" + task.getClass().getSimpleName() +
                    ", topVer=" + cctx.discovery().topologyVersionEx() + ']');
            }

            task.listen(() -> locSnpTasks.remove(rqId));

            return task;
        }
        finally {
            busyLock.leaveBusy();
        }
    }

    /** @return Current snapshot task. */
    public <T extends AbstractSnapshotFutureTask<?>> T currentSnapshotTask(Class<T> snpTaskCls) {
        SnapshotOperationRequest req = clusterSnpReq;

        if (req == null)
            return null;

        AbstractSnapshotFutureTask<?> task = locSnpTasks.get(req.snapshotName());

        if (task == null || task.getClass() != snpTaskCls)
            return null;

        return (T)task;
    }

    /**
     * @param factory Factory which produces {@link LocalSnapshotSender} implementation.
     */
    void localSnapshotSenderFactory(Function<SnapshotFileTree, SnapshotSender> factory) {
        locSndrFactory = factory;
    }

    /**
     * @return Factory which produces {@link LocalSnapshotSender} implementation.
     */
    Function<SnapshotFileTree, SnapshotSender> localSnapshotSenderFactory() {
        return locSndrFactory;
    }

    /**
     * @param factory Factory which produces {@link RemoteSnapshotSender} implementation.
     */
    void remoteSnapshotSenderFactory(BiFunction<String, UUID, SnapshotSender> factory) {
        rmtSndrFactory = factory;
    }

    /**
     * @param rqId Request id.
     * @param nodeId Node id.
     * @return Snapshot sender related to given node id.
     */
    RemoteSnapshotSender remoteSnapshotSenderFactory(String rqId, UUID nodeId) {
        return new RemoteSnapshotSender(log,
            cctx.kernalContext().pools().getSnapshotExecutorService(),
            cctx.gridIO().openTransmissionSender(nodeId, DFLT_INITIAL_SNAPSHOT_TOPIC),
            rqId);
    }

    /** @param snpLocDir Snapshot local directory. */
    public void writeSnapshotDirectoryToMetastorage(File snpLocDir) {
        cctx.database().checkpointReadLock();

        try {
            assert metaStorage != null && metaStorage.read(SNP_RUNNING_DIR_KEY) == null :
                "The previous snapshot hasn't been completed correctly";

            metaStorage.write(SNP_RUNNING_DIR_KEY, snpLocDir.getAbsolutePath());
        }
        catch (IgniteCheckedException e) {
            throw new IgniteException(e);
        }
        finally {
            cctx.database().checkpointReadUnlock();
        }
    }

    /** Snapshot finished successfully or already restored. Key can be removed. */
    private void removeLastMetaStorageKey() throws IgniteCheckedException {
        cctx.database().checkpointReadLock();

        try {
            metaStorage.remove(SNP_RUNNING_DIR_KEY);
        }
        finally {
            cctx.database().checkpointReadUnlock();
        }
    }

    /**
     * Disables creation of incremental snapshots for the given cache group.
     *
     * @param metaStorage External metastorage, useful if the flag is set before cluster activation.
     * @param grpId Group ID.
     */
    public void disableIncrementalSnapshotsCreation(MetaStorage metaStorage, int grpId) {
        cctx.database().checkpointReadLock();

        try {
            metaStorage.write(incrementalSnapshotCreationDisabledKey(grpId), true);
        }
        catch (IgniteCheckedException e) {
            log.error("Failed to disable incremental snapshot creation for the cache group: " + grpId, e);
        }
        finally {
            cctx.database().checkpointReadUnlock();
        }
    }

    /**
     * Enables creation of incremental snapshots for the given cache groups.
     *
     * @param grpIds Group IDs.
     */
    private void enableIncrementalSnapshotsCreation(Collection<Integer> grpIds) {
        cctx.database().checkpointReadLock();

        try {
            for (int g: grpIds)
                metaStorage.remove(incrementalSnapshotCreationDisabledKey(g));
        }
        catch (IgniteCheckedException e) {
            log.error("Failed to allow incremental snapshot creation for group: " + grpIds, e);
        }
        finally {
            cctx.database().checkpointReadUnlock();
        }
    }

    /**
     * Convert cache group ID to key for {@link #INC_SNP_DISABLED_KEY_PREFIX} metastorage records.
     *
     * @param grpId Group ID.
     * @return Key.
     */
    public static String incrementalSnapshotCreationDisabledKey(int grpId) {
        return INC_SNP_DISABLED_KEY_PREFIX + grpId;
    }

    /**
     * @param snpName Snapshot name event related to.
     * @param msg Event message.
     * @param type Snapshot event type.
     */
    void recordSnapshotEvent(String snpName, String msg, int type) {
        if (!cctx.gridEvents().isRecordable(type) || !cctx.gridEvents().hasListener(type))
            return;

        cctx.kernalContext().closure().runLocalSafe(new GridPlainRunnable() {
            @Override public void run() {
                cctx.gridEvents().record(new SnapshotEvent(cctx.localNode(),
                    msg,
                    snpName,
                    type));
            }
        });
    }

    /**
     * @return The executor used to run snapshot tasks.
     */
    ExecutorService snapshotExecutorService() {
        return cctx.kernalContext().pools().getSnapshotExecutorService();
    }

    /**
     * @param ioFactory Factory to create IO interface over a page stores.
     */
    public void ioFactory(FileIOFactory ioFactory) {
        this.ioFactory = ioFactory;
    }

    /**
     * @return Factory to create IO interface over a page stores.
     */
    public FileIOFactory ioFactory() {
        return ioFactory;
    }

    /** */
    public SnapshotChecker checker() {
        return snpChecker;
    }

    /**
     * @param nodeId Remote node id on which requests has been registered.
     * @return Snapshot future related to given node id.
     */
    AbstractSnapshotFutureTask<?> lastScheduledSnapshotResponseRemoteTask(UUID nodeId) {
        return locSnpTasks.values().stream()
            .filter(t -> t instanceof SnapshotResponseRemoteFutureTask)
            .filter(t -> t.sourceNodeId().equals(nodeId))
            .findFirst()
            .orElse(null);
    }

    /**
     * @param factory Factory to produce FileIO access.
     * @param from Copy from file.
     * @param to Copy data to file.
     * @param length Number of bytes to copy from beginning.
     */
    static void copy(FileIOFactory factory, File from, File to, long length) {
        copy(factory, from, to, length, null);
    }

    /**
     * @param factory Factory to produce FileIO access.
     * @param from Copy from file.
     * @param to Copy data to file.
     * @param length Number of bytes to copy from beginning.
     * @param rateLimiter Transfer rate limiter.
     */
    static void copy(FileIOFactory factory, File from, File to, long length, @Nullable BasicRateLimiter rateLimiter) {
        try (FileIO src = factory.create(from, READ);
             FileChannel dest = new FileOutputStream(to).getChannel()) {
            if (src.size() < length) {
                throw new IgniteException("The source file to copy is not long enough " +
                    "[expected=" + length + ", actual=" + src.size() + ']');
            }

            boolean unlimited = rateLimiter == null || rateLimiter.isUnlimited();
            long written = 0;

            while (written < length) {
                if (unlimited) {
                    written += src.transferTo(written, length - written, dest);

                    continue;
                }

                long blockLen = Math.min(length - written, SNAPSHOT_LIMITED_TRANSFER_BLOCK_SIZE_BYTES);

                rateLimiter.acquire(blockLen);

                long blockWritten = 0;

                do {
                    blockWritten += src.transferTo(written + blockWritten, blockLen - blockWritten, dest);
                }
                while (blockWritten < blockLen);

                written += blockWritten;
            }
        }
        catch (IgniteInterruptedCheckedException e) {
            throw new IgniteInterruptedException((InterruptedException)e.getCause());
        }
        catch (IOException e) {
            throw new IgniteException(e);
        }
    }

    /**
     * @param taskCls Snapshot restore operation management task class.
     * @param snpName Snapshot name.
     */
    private IgniteFuture<Boolean> executeRestoreManagementTask(
        Class<? extends ComputeTask<String, Boolean>> taskCls,
        String snpName
    ) {
        cctx.kernalContext().security().authorize(ADMIN_SNAPSHOT);

        Collection<ClusterNode> bltNodes = F.view(cctx.discovery().serverNodes(AffinityTopologyVersion.NONE),
            (node) -> CU.baselineNode(node, cctx.kernalContext().state().clusterState()));

        return new IgniteFutureImpl<>(cctx.kernalContext().task().execute(
            taskCls,
            snpName,
            options(bltNodes)
        ));
    }

    /**
     * Checks that incremental snapshot can be created for given full snapshot and current cluster state.
     *
     * @param sft Snapshot file tree.
     * @param meta Full snapshot metadata.
     */
    private void checkIncrementalCanBeCreated(
        SnapshotFileTree sft,
        SnapshotMetadata meta
    ) throws IgniteCheckedException, IOException {
        IgniteWriteAheadLogManager wal = cctx.wal();

        if (wal == null)
            throw new IgniteCheckedException("Create incremental snapshot request has been rejected. WAL must be enabled.");

        if (!ft.walArchiveEnabled())
            throw new IgniteCheckedException("Create incremental snapshot request has been rejected. WAL archive must be enabled.");

        ensureHardLinkAvailable(ft.walArchive().toPath(), sft.root().toPath());

        Set<String> aliveNodesConsIds = cctx.discovery().aliveServerNodes()
            .stream()
            .map(node -> node.consistentId().toString())
            .collect(Collectors.toSet());

        for (String consId : meta.baselineNodes()) {
            if (!aliveNodesConsIds.contains(consId)) {
                throw new IgniteCheckedException("Create incremental snapshot request has been rejected. " +
                    "Node from full snapshot offline [consistentId=" + consId + ']');
            }
        }

        assert Objects.equals(sft.consistentId(), meta.consistentId()) : sft.consistentId() + " != " + meta.consistentId();
        assert Objects.equals(sft.folderName(), meta.folderName()) : sft.folderName() + " != " + meta.folderName();

        for (int grpId : meta.cacheGroupIds()) {
            if (grpId == METASTORAGE_CACHE_ID)
                continue;

            if (metaStorage.read(incrementalSnapshotCreationDisabledKey(grpId)) != null) {
                throw new IgniteCheckedException("Create incremental snapshot request has been rejected. " +
                    "WAL was disabled since previous snapshot for cache group [groupId=" + grpId + ']');
            }

            CacheGroupContext gctx = cctx.kernalContext().cache().cacheGroup(grpId);

            if (gctx == null) {
                throw new IgniteCheckedException("Create incremental snapshot request has been rejected. " +
                    "Cache group destroyed [groupId=" + grpId + ']');
            }

            if (gctx.config().isEncryptionEnabled()) {
                throw new IgniteCheckedException("Create incremental snapshot request has been rejected. " +
                    "Encrypted cache groups not supported [groupId=" + grpId + ']');
            }

            File snpCacheDir = sft.cacheStorage(gctx.config());

            if (!snpCacheDir.exists()) {
                throw new IgniteCheckedException("Create incremental snapshot request has been rejected. " +
                    "Cache group directory not found [groupId=" + grpId + ']');
            }

            for (File snpDataFile : FilePageStoreManager.cacheDataFiles(snpCacheDir)) {
                StoredCacheData snpCacheData = GridLocalConfigManager.readCacheData(
                    snpDataFile,
                    cctx.kernalContext().marshallerContext().jdkMarshaller(),
                    cctx.kernalContext().config()
                );

                byte[] snpCacheDataBytes = Files.readAllBytes(snpDataFile.toPath());

                File nodeDataFile = ft.cacheConfigurationFile(snpCacheData.config());

                if (!nodeDataFile.exists()) {
                    throw new IgniteCheckedException("Create incremental snapshot request has been rejected. " +
                        "Cache destroyed [cacheId=" + snpCacheData.cacheId() +
                        ", cacheName=" + snpCacheData.config().getName() + ']');
                }

                byte[] nodeCacheDataBytes = Files.readAllBytes(nodeDataFile.toPath());

                if (!Arrays.equals(snpCacheDataBytes, nodeCacheDataBytes)) {
                    throw new IgniteCheckedException(
                        cacheChangedException(snpCacheData.cacheId(), snpCacheData.config().getName())
                    );
                }
            }
        }
    }

    /**
     * Throw cache changed exception.
     *
     * @param cacheId Cache id.
     * @param name Cache name.
     */
    public static String cacheChangedException(int cacheId, String name) {
        return "Create incremental snapshot request has been rejected. " +
            "Cache changed [cacheId=" + cacheId + ", cacheName=" + name + ']';
    }

    /** @return Snapshot handlers. */
    protected SnapshotHandlers handlers() {
        return handlers;
    }

    /** @return Current incremental snapshot ID. */
    public @Nullable UUID incrementalSnapshotId() {
        return incSnpId;
    }

    /** Snapshot operation handlers. */
    protected static class SnapshotHandlers {
        /** Snapshot operation handlers. */
        private final Map<SnapshotHandlerType, List<SnapshotHandler<Object>>> handlers = new EnumMap<>(SnapshotHandlerType.class);

        /** Executor service used to invoke handlers in parallel. */
        private ExecutorService execSvc;

        /**
         * @param ctx Kernal context.
         * @param execSvc Executor service used to invoke handlers in parallel.
         */
        private void initialize(GridKernalContext ctx, ExecutorService execSvc) {
            this.execSvc = execSvc;

            // Register system default snapshot integrity check that is used before the restore operation.
            registerHandler(new SnapshotPartitionsVerifyHandler(ctx.cache().context()));

            // Register system default DataStreamer updates check.
            registerHandler(new DataStreamerUpdatesHandler());

            // Register system default page size and counters check that is used at the creation operation.
            registerHandler(new SnapshotPartitionsQuickVerifyHandler(ctx.cache().context()));

            // Register custom handlers.
            SnapshotHandler<Object>[] extHnds = (SnapshotHandler<Object>[])ctx.plugins().extensions(SnapshotHandler.class);

            if (extHnds == null)
                return;

            for (SnapshotHandler<Object> extHnd : extHnds)
                registerHandler(extHnd);
        }

        /**
         * @param type Type of snapshot operation handler.
         * @param ctx Snapshot operation handler context.
         * @return Results from all handlers with the specified type.
         * @throws IgniteCheckedException if parallel execution was failed.
         */
        protected @Nullable Map<String, SnapshotHandlerResult<Object>> invokeAll(
            SnapshotHandlerType type,
            SnapshotHandlerContext ctx
        ) throws IgniteCheckedException {
            List<SnapshotHandler<Object>> handlers = this.handlers.get(type);

            if (F.isEmpty(handlers))
                return null;

            if (handlers.size() == 1) {
                SnapshotHandler<Object> hnd = handlers.get(0);

                return F.asMap(hnd.getClass().getName(), invoke(hnd, ctx));
            }

            return U.doInParallel(
                execSvc,
                handlers,
                hnd -> new T2<>(hnd.getClass().getName(), invoke(hnd, ctx))
            ).stream().collect(Collectors.toMap(T2::getKey, T2::getValue));
        }

        /***
         * @param type Type of snapshot operation handler.
         * @param snpName Snapshot name.
         * @param res Results from all nodes and handlers with the specified type.
         * @param reqNodes Node IDs on which the handlers were executed.
         * @param wrnsHnd A handler of snapshot operation warnings.
         * @throws Exception If failed.
         */
        @SuppressWarnings({"rawtypes", "unchecked"})
        protected void completeAll(
            SnapshotHandlerType type,
            String snpName,
            Map<String, List<SnapshotHandlerResult<?>>> res,
            Collection<UUID> reqNodes,
            Consumer<List<String>> wrnsHnd
        ) throws Exception {
            if (res.isEmpty())
                return;

            List<SnapshotHandler<Object>> hnds = handlers.get(type);

            if (hnds == null || hnds.size() != res.size()) {
                throw new IgniteCheckedException("Snapshot handlers configuration mismatch (number of local snapshot " +
                    "handlers differs from the remote one). The current operation will be aborted " +
                    "[locHnds=" + (hnds == null ? "" : F.viewReadOnly(hnds, h -> h.getClass().getName()).toString()) +
                    ", rmtHnds=" + res.keySet() + "].");
            }

            List<String> wrns = new ArrayList<>();

            for (SnapshotHandler hnd : hnds) {
                List<SnapshotHandlerResult<?>> nodesRes = res.get(hnd.getClass().getName());

                if (nodesRes == null || nodesRes.size() < reqNodes.size()) {
                    Set<UUID> missing = new HashSet<>(reqNodes);

                    if (nodesRes != null)
                        missing.removeAll(F.viewReadOnly(nodesRes, r -> r.node().id()));

                    throw new IgniteCheckedException("Snapshot handlers configuration mismatch, " +
                        "\"" + hnd.getClass().getName() + "\" handler is missing on the remote node(s). " +
                        "The current operation will be aborted [missing=" + missing + "].");
                }

                try {
                    hnd.complete(snpName, nodesRes);
                }
                catch (SnapshotWarningException e) {
                    wrns.add(e.getMessage());
                }
            }

            if (!F.isEmpty(wrns))
                wrnsHnd.accept(wrns);
        }

        /**
         * Creates a result by invocation the handler.
         *
         * @param hnd Snapshot operation handler.
         * @param ctx Snapshot operation handler context.
         */
        private SnapshotHandlerResult<Object> invoke(SnapshotHandler<Object> hnd, SnapshotHandlerContext ctx) {
            try {
                return new SnapshotHandlerResult<>(hnd.invoke(ctx), null, ctx.localNode());
            }
            catch (Exception e) {
                U.error(null, "Error invoking snapshot handler", e);

                return new SnapshotHandlerResult<>(null, e, ctx.localNode());
            }
        }

        /** */
        private void registerHandler(SnapshotHandler hnd) {
            handlers.computeIfAbsent(hnd.type(), v -> new ArrayList<>()).add(hnd);
        }
    }

    /**
     * Ves pokrit assertami absolutely ves,
     * PageScan iterator in the ignite core est.
     */
    private static class DataPageIterator extends GridCloseableIteratorAdapter<CacheDataRow> {
        /** Serial version uid. */
        private static final long serialVersionUID = 0L;

        /** Page store to iterate over. */
        @GridToStringExclude
        private final PageStore store;

        /** Page store partition id. */
        private final int partId;

        /** Grid cache shared context. */
        private final GridCacheSharedContext<?, ?> sctx;

        /** Cache object context for key/value deserialization. */
        private final CacheObjectContext coctx;

        /** Buffer to read pages. */
        private final ByteBuffer locBuff;

        /** Buffer to read the rest part of fragmented rows. */
        private final ByteBuffer fragmentBuff;

        /** Total pages in the page store. */
        private final int pages;

        /**
         * Data row greater than page size contains with header and tail parts. Such pages with tails contain only part
         * of a cache key-value pair. These pages will be marked and skipped at the first partition iteration and
         * will be processed on the second partition iteration when all the pages with key-value headers defined.
         */
        private final BitSet tailPages;

        /** Pages which already read and must be skipped. */
        private final BitSet readPages;

        /** Batch of rows read through iteration. */
        private final Deque<CacheDataRow> rows = new LinkedList<>();

        /** */
        private final CompressionProcessor compressProc;

        /** {@code true} if the iteration though partition reached its end. */
        private boolean secondScanComplete;

        /**
         * Current partition page index for read. Due to we read the partition twice it
         * can't be greater than 2 * store.size().
         */
        private int currIdx;

        /**
         * During scanning a cache partition presented as {@code PageStore} we must guarantee the following:
         * all the pages of this storage remains unchanged during the Iterator remains opened, the stored data
         * keeps its consistency. We can't read the {@code PageStore} during an ongoing checkpoint over it.
         *
         * @param coctx Cache object context.
         * @param store Page store to read.
         * @param partId Partition id.
         * @throws IgniteCheckedException If fails.
         */
        public DataPageIterator(
            GridCacheSharedContext<?, ?> sctx,
            CacheObjectContext coctx,
            PageStore store,
            int partId
        ) throws IgniteCheckedException {
            this.store = store;
            this.partId = partId;
            this.coctx = coctx;
            this.sctx = sctx;
            compressProc = sctx.kernalContext().compress();

            store.ensure();
            pages = store.pages();
            tailPages = new BitSet(pages);
            readPages = new BitSet(pages);

            locBuff = ByteBuffer.allocateDirect(store.getPageSize())
                .order(ByteOrder.nativeOrder());
            fragmentBuff = ByteBuffer.allocateDirect(store.getPageSize())
                .order(ByteOrder.nativeOrder());
        }

        /** {@inheritDoc */
        @Override protected CacheDataRow onNext() throws IgniteCheckedException {
            if (secondScanComplete && rows.isEmpty())
                throw new NoSuchElementException("[partId=" + partId + ", store=" + store + ", skipPages=" + readPages + ']');

            return rows.poll();
        }

        /** {@inheritDoc */
        @Override protected boolean onHasNext() throws IgniteCheckedException {
            if (secondScanComplete && rows.isEmpty())
                return false;

            try {
                for (; currIdx < 2 * pages && rows.isEmpty(); currIdx++) {
                    boolean first = currIdx < pages;
                    int pageIdx = currIdx % pages;

                    if (readPages.get(pageIdx) || (!first && tailPages.get(pageIdx)))
                        continue;

                    if (!readPageFromStore(pageId(partId, FLAG_DATA, pageIdx), locBuff)) {
                        // Skip not FLAG_DATA pages.
                        setBit(readPages, pageIdx);

                        continue;
                    }

                    long pageAddr = bufferAddress(locBuff);
                    DataPageIO io = getPageIO(T_DATA, getVersion(pageAddr));
                    int freeSpace = io.getFreeSpace(pageAddr);
                    int rowsCnt = io.getDirectCount(pageAddr);

                    if (first) {
                        // Skip empty pages.
                        if (rowsCnt == 0) {
                            setBit(readPages, pageIdx);

                            continue;
                        }

                        // There is no difference between a page containing an incomplete DataRow fragment and
                        // the page where DataRow takes up all the free space. There is no dedicated
                        // flag for this case in page header.
                        // During the storage scan we can skip such pages at the first iteration over the partition file,
                        // since all the fragmented pages will be marked by BitSet array we will safely read the others
                        // on the second iteration.
                        if (freeSpace == 0 && rowsCnt == 1) {
                            DataPagePayload payload = io.readPayload(pageAddr, 0, locBuff.capacity());

                            long link = payload.nextLink();

                            if (link != 0)
                                setBit(tailPages, pageIndex(pageId(link)));

                            continue;
                        }
                    }

                    setBit(readPages, pageIdx);

                    for (int itemId = 0; itemId < rowsCnt; itemId++) {
                        DataRow row = new DataRow();

                        row.partition(partId);

                        row.initFromPageBuffer(
                            sctx,
                            coctx,
                            new IgniteThrowableFunction<Long, ByteBuffer>() {
                                @Override public ByteBuffer apply(Long nextPageId) throws IgniteCheckedException {
                                    boolean success = readPageFromStore(nextPageId, fragmentBuff);

                                    assert success : "Only FLAG_DATA pages allowed: " + toDetailString(nextPageId);

                                    // Fragment of page has been read, might be skipped further.
                                    setBit(readPages, pageIndex(nextPageId));

                                    return fragmentBuff;
                                }
                            },
                            locBuff,
                            itemId,
                            false,
                            CacheDataRowAdapter.RowData.FULL,
                            false);

                        rows.add(row);
                    }
                }

                if (currIdx == 2 * pages) {
                    secondScanComplete = true;

                    boolean set = true;

                    for (int j = 0; j < pages; j++)
                        set &= readPages.get(j);

                    assert set : "readPages=" + readPages + ", pages=" + pages;
                }

                return !rows.isEmpty();
            }
            catch (IgniteCheckedException e) {
                throw new IgniteCheckedException("Error during iteration through page store: " + this, e);
            }
        }

        /**
         * @param bitSet BitSet to change bit index.
         * @param idx Index of bit to change.
         */
        private static void setBit(BitSet bitSet, int idx) {
            boolean bit = bitSet.get(idx);

            assert !bit : "Bit with given index already set: " + idx;

            bitSet.set(idx);
        }

        /**
         * @param pageId Page id to read from store.
         * @param buff Buffer to read page into.
         * @return {@code true} if page read with given type flag.
         * @throws IgniteCheckedException If fails.
         */
        private boolean readPageFromStore(long pageId, ByteBuffer buff) throws IgniteCheckedException {
            buff.clear();

            boolean read = store.read(pageId, buff, true);

            assert read : toDetailString(pageId);

            if (PageIO.getCompressionType(buff) != CompressionProcessor.UNCOMPRESSED_PAGE)
                compressProc.decompressPage(buff, store.getPageSize());

            return getType(buff) == flag(pageId);
        }

        /** {@inheritDoc} */
        @Override public String toString() {
            return S.toString(DataPageIterator.class, this, super.toString());
        }
    }

    /** Remote snapshot future which tracks remote snapshot transmission result. */
    private static class RemoteSnapshotFilesRecevier extends GridFutureAdapter<Void> {
        /** Snapshot name to create. */
        private final String reqId = RMT_SNAPSHOT_PREFIX + U.maskForFileName(UUID.randomUUID().toString());

        /** Ignite snapshot manager. */
        private final IgniteSnapshotManager snpMgr;

        /** Initial message to send request. */
        private final SnapshotFilesRequestMessage initMsg;

        /** Remote node id to request snapshot from. */
        private final UUID rmtNodeId;

        /** Process interrupt checker. */
        private final BooleanSupplier stopChecker;

        /** Partition handler given by request initiator. */
        private final BiConsumer<File, Throwable> partHnd;

        /** Temporary working directory for consuming partitions. */
        private final Path dir;

        /** Counter which show how many partitions left to be received. */
        private final AtomicInteger partsLeft = new AtomicInteger(-1);

        /**
         * @param snpMgr Ignite snapshot manager.
         * @param rmtNodeId Remote node to request snapshot from.
         * @param reqId Snapshot operation request ID.
         * @param snpName Snapshot name to request.
         * @param rmtSnpPath Snapshot directory path on the remote node.
         * @param parts Cache group and partitions to request.
         * @param stopChecker Process interrupt checker.
         * @param partHnd Partition handler.
         */
        public RemoteSnapshotFilesRecevier(
            IgniteSnapshotManager snpMgr,
            UUID rmtNodeId,
            UUID reqId,
            String snpName,
            @Nullable String rmtSnpPath,
            Map<Integer, Set<Integer>> parts,
            BooleanSupplier stopChecker,
            BiConsumer<@Nullable File, @Nullable Throwable> partHnd
        ) {
            dir = Paths.get(snpMgr.ft.snapshotTempRoot().getAbsolutePath(), this.reqId);
            initMsg = new SnapshotFilesRequestMessage(this.reqId, reqId, snpName, rmtSnpPath, parts);

            this.snpMgr = snpMgr;
            this.rmtNodeId = rmtNodeId;
            this.stopChecker = stopChecker;
            this.partHnd = partHnd;
        }

        /** Initiate handler by sending request message. */
        public synchronized void init() {
            if (isDone())
                return;

            try {
                ClusterNode rmtNode = snpMgr.cctx.discovery().node(rmtNodeId);

                if (rmtNode == null) {
                    throw new ClusterTopologyCheckedException("Snapshot remote request cannot be performed. " +
                        "Remote node left the grid [rmtNodeId=" + rmtNodeId + ']');
                }

                snpMgr.cctx.gridIO().sendOrderedMessage(rmtNode,
                    DFLT_INITIAL_SNAPSHOT_TOPIC,
                    initMsg,
                    SYSTEM_POOL,
                    Long.MAX_VALUE,
                    true);

                if (snpMgr.log.isInfoEnabled()) {
                    snpMgr.log.info("Snapshot request is sent to the remote node [rmtNodeId=" + rmtNodeId +
                        ", snpName=" + initMsg.snapshotName() + ", rqId=" + reqId + ']');
                }
            }
            catch (Throwable t) {
                onDone(t);
            }
        }

        /**
         * @param ex Exception occurred during receiving files.
         */
        public synchronized void acceptException(Throwable ex) {
            if (isDone())
                return;

            try {
                partHnd.accept(null, ex);
            }
            catch (Throwable t) {
                ex.addSuppressed(t);
            }

            onDone(ex);
        }

        /**
         * @param part Received file which needs to be handled.
         */
        public synchronized void acceptFile(File part) {
            if (isDone())
                return;

            if (stopChecker.getAsBoolean()) {
                TransmissionCancelledException err =
                    new TransmissionCancelledException("Future cancelled prior to the all requested partitions processed.");

                acceptException(err);

                throw err;
            }

            try {
                partHnd.accept(part, null);
            }
            catch (IgniteInterruptedException e) {
                throw new TransmissionCancelledException(e.getMessage());
            }

            partsLeft.decrementAndGet();
        }

        /** {@inheritDoc} */
        @Override protected synchronized boolean onDone(@Nullable Void res, @Nullable Throwable err, boolean cancel) {
            U.delete(dir);

            return super.onDone(res, err, cancel);
        }

        /** {@inheritDoc} */
        @Override public boolean equals(Object o) {
            if (this == o)
                return true;

            if (o == null || getClass() != o.getClass())
                return false;

            RemoteSnapshotFilesRecevier fut = (RemoteSnapshotFilesRecevier)o;

            return Objects.equals(reqId, fut.reqId);
        }

        /** {@inheritDoc} */
        @Override public int hashCode() {
            return reqId.hashCode();
        }

        /** {@inheritDoc} */
        @Override public String toString() {
            return S.toString(RemoteSnapshotFilesRecevier.class, this);
        }
    }

    /**
     * This manager is responsible for requesting and handling snapshots from a remote node. Each snapshot request
     * processed asynchronously but strictly one by one.
     */
    private class SequentialRemoteSnapshotManager implements TransmissionHandler, GridMessageListener {
        /** A task currently being executed and must be explicitly finished. */
        private volatile RemoteSnapshotFilesRecevier active;

        /** Queue of asynchronous tasks to execute. */
        private final Queue<RemoteSnapshotFilesRecevier> queue = new ConcurrentLinkedDeque<>();

        /** {@code true} if the node is stopping. */
        private boolean stopping;

        /**  @param next New task for scheduling. */
        public void submit(IgniteSnapshotManager.RemoteSnapshotFilesRecevier next) {
            assert next != null;

            synchronized (this) {
                if (stopping) {
                    next.acceptException(new IgniteException(SNP_NODE_STOPPING_ERR_MSG));

                    return;
                }

                if (active != null && !active.isDone()) {
                    queue.offer(next);

                    return;
                }

                active = next;

                active.listen(this::scheduleNext);
            }

            next.init();
        }

        /** Schedule next async receiver. */
        private void scheduleNext() {
            RemoteSnapshotFilesRecevier next = queue.poll();

            while (next != null && next.isDone())
                next = queue.poll();

            if (next == null) {
                active = null;

                return;
            }

            submit(next);
        }

        /** Stopping handler. */
        public void stop() {
            synchronized (this) {
                stopping = true;
            }

            IgniteException ex = new IgniteException(SNP_NODE_STOPPING_ERR_MSG);

            RemoteSnapshotFilesRecevier r;

            while ((r = queue.poll()) != null)
                r.acceptException(ex);

            if (active != null)
                active.acceptException(ex);
        }

        /** @param nodeId A node left the cluster. */
        public void onNodeLeft(UUID nodeId) {
            ClusterTopologyCheckedException ex = new ClusterTopologyCheckedException("The node from which a snapshot has been " +
                "requested left the grid");

            queue.forEach(r -> {
                if (r.stopChecker.getAsBoolean() || r.rmtNodeId.equals(nodeId))
                    r.acceptException(ex);
            });

            RemoteSnapshotFilesRecevier task = active;

            if (task != null && !task.isDone() && (task.stopChecker.getAsBoolean() || task.rmtNodeId.equals(nodeId)))
                task.acceptException(ex);
        }

        /** {@inheritDoc} */
        @Override public void onMessage(UUID nodeId, Object msg, byte plc) {
            if (!busyLock.enterBusy())
                return;

            try {
                if (msg instanceof SnapshotFilesRequestMessage) {
                    SnapshotFilesRequestMessage reqMsg0 = (SnapshotFilesRequestMessage)msg;
                    String rqId = reqMsg0.id();

                    try {
                        synchronized (this) {
                            AbstractSnapshotFutureTask<?> task = lastScheduledSnapshotResponseRemoteTask(nodeId);

                            if (task != null) {
                                // Task will also be removed from local map due to the listener on future done.
                                task.cancel();

                                log.info("Snapshot request has been cancelled due to another request received " +
                                    "[prevSnpResp=" + task + ", msg0=" + reqMsg0 + ']');
                            }
                        }

                        AbstractSnapshotFutureTask<?> task = registerTask(rqId,
                            new SnapshotResponseRemoteFutureTask(cctx,
                                nodeId,
                                reqMsg0.requestId(),
                                new SnapshotFileTree(cctx.kernalContext(), reqMsg0.snapshotName(), reqMsg0.snapshotPath()),
                                rmtSndrFactory.apply(rqId, nodeId),
                                reqMsg0.parts()));

                        task.listen(() -> {
                            if (task.error() == null)
                                return;

                            U.error(log, "Failed to process request of creating a snapshot " +
                                "[from=" + nodeId + ", msg=" + reqMsg0 + ']', task.error());

                            try {
                                cctx.gridIO().sendToCustomTopic(nodeId,
                                    DFLT_INITIAL_SNAPSHOT_TOPIC,
                                    new SnapshotFilesFailureMessage(reqMsg0.id(), task.error().getMessage()),
                                    SYSTEM_POOL);
                            }
                            catch (IgniteCheckedException ex0) {
                                U.error(log, "Fail to send the response message with processing snapshot request " +
                                    "error [request=" + reqMsg0 + ", nodeId=" + nodeId + ']', ex0);
                            }
                        });

                        task.start();
                    }
                    catch (Throwable t) {
                        U.error(log, "Error processing snapshot file request message " +
                            "error [request=" + reqMsg0 + ", nodeId=" + nodeId + ']', t);

                        cctx.gridIO().sendToCustomTopic(nodeId,
                            DFLT_INITIAL_SNAPSHOT_TOPIC,
                            new SnapshotFilesFailureMessage(reqMsg0.id(), t.getMessage()),
                            SYSTEM_POOL);
                    }
                }
                else if (msg instanceof SnapshotFilesFailureMessage) {
                    SnapshotFilesFailureMessage respMsg0 = (SnapshotFilesFailureMessage)msg;

                    RemoteSnapshotFilesRecevier task = active;

                    if (task == null || !task.reqId.equals(respMsg0.id())) {
                        if (log.isInfoEnabled()) {
                            log.info("A stale snapshot response message has been received. Will be ignored " +
                                "[fromNodeId=" + nodeId + ", response=" + respMsg0 + ']');
                        }

                        return;
                    }

                    if (respMsg0.errorMessage() != null) {
                        task.acceptException(new IgniteCheckedException("Request cancelled. The snapshot operation stopped " +
                            "on the remote node with an error: " + respMsg0.errorMessage()));
                    }
                }
            }
            catch (Throwable e) {
                U.error(log, "Processing snapshot request from remote node fails with an error", e);

                cctx.kernalContext().failure().process(new FailureContext(FailureType.CRITICAL_ERROR, e));
            }
            finally {
                busyLock.leaveBusy();
            }
        }

        /** {@inheritDoc} */
        @Override public void onEnd(UUID nodeId) {
            RemoteSnapshotFilesRecevier task = active;

            if (task == null)
                return;

            assert task.partsLeft.get() == 0 : task;
            assert task.rmtNodeId.equals(nodeId);

            if (log.isInfoEnabled()) {
                log.info("Requested snapshot from remote node has been fully received " +
                    "[rqId=" + task.reqId + ", task=" + task + ']');
            }

            task.onDone((Void)null);
        }

        /** {@inheritDoc} */
        @Override public void onException(UUID nodeId, Throwable ex) {
            RemoteSnapshotFilesRecevier task = active;

            if (task == null)
                return;

            assert task.rmtNodeId.equals(nodeId);

            task.acceptException(ex);
        }

        /** {@inheritDoc} */
        @Override public String filePath(UUID nodeId, TransmissionMeta fileMeta) {
            Integer partId = (Integer)fileMeta.params().get(SNP_PART_ID_PARAM);
            String cacheDirName = (String)fileMeta.params().get(SNP_CACHE_DIR_NAME_PARAM);
            String rqId = (String)fileMeta.params().get(RQ_ID_NAME_PARAM);
            Integer partsCnt = (Integer)fileMeta.params().get(SNP_PARTITIONS_CNT);

            RemoteSnapshotFilesRecevier task = active;

            if (task == null || task.isDone() || !task.reqId.equals(rqId)) {
                throw new TransmissionCancelledException("Stale snapshot transmission will be ignored " +
                    "[rqId=" + rqId + ", meta=" + fileMeta + ", task=" + task + ']');
            }

            assert task.reqId.equals(rqId) && task.rmtNodeId.equals(nodeId) :
                "Another transmission in progress [task=" + task + ", nodeId=" + rqId + ']';

            busyLock.enterBusy();

            try {
                task.partsLeft.compareAndSet(-1, partsCnt);

                U.mkdirs(ft.tmpCacheStorage(cacheDirName));

                return ft.tmpPartition(cacheDirName, partId).getAbsolutePath();
            }
            finally {
                busyLock.leaveBusy();
            }
        }

        /** {@inheritDoc} */
        @Override public Consumer<ByteBuffer> chunkHandler(UUID nodeId, TransmissionMeta initMeta) {
            throw new UnsupportedOperationException("Loading file by chunks is not supported: " + nodeId);
        }

        /** {@inheritDoc} */
        @Override public Consumer<File> fileHandler(UUID nodeId, TransmissionMeta initMeta) {
            Integer grpId = (Integer)initMeta.params().get(SNP_GRP_ID_PARAM);
            Integer partId = (Integer)initMeta.params().get(SNP_PART_ID_PARAM);
            String rqId = (String)initMeta.params().get(RQ_ID_NAME_PARAM);

            assert grpId != null;
            assert partId != null;
            assert rqId != null;

            RemoteSnapshotFilesRecevier task = active;

            if (task == null || task.isDone() || !task.reqId.equals(rqId)) {
                throw new TransmissionCancelledException("Stale snapshot transmission will be ignored " +
                    "[rqId=" + rqId + ", meta=" + initMeta + ", task=" + task + ']');
            }

            return new Consumer<File>() {
                @Override public void accept(File file) {
                    RemoteSnapshotFilesRecevier task0 = active;

                    if (task0 == null || !task0.equals(task) || task0.isDone()) {
                        throw new TransmissionCancelledException("Snapshot request is cancelled [rqId=" + rqId +
                            ", grpId=" + grpId + ", partId=" + partId + ']');
                    }

                    if (!busyLock.enterBusy())
                        throw new IgniteException(SNP_NODE_STOPPING_ERR_MSG);

                    try {
                        task0.acceptFile(file);
                    }
                    finally {
                        busyLock.leaveBusy();
                    }
                }
            };
        }
    }

    /**
     *
     */
    private static class RemoteSnapshotSender extends SnapshotSender {
        /** The sender which sends files to remote node. */
        private final GridIoManager.TransmissionSender sndr;

        /** Snapshot name. */
        private final String rqId;

        /** The number of cache partition files expected to be processed. */
        private int partsCnt;

        /**
         * @param log Ignite logger.
         * @param sndr File sender instance.
         * @param rqId Snapshot name.
         */
        public RemoteSnapshotSender(
            IgniteLogger log,
            Executor exec,
            GridIoManager.TransmissionSender sndr,
            String rqId
        ) {
            super(log, exec);

            this.sndr = sndr;
            this.rqId = rqId;
        }

        /** {@inheritDoc} */
        @Override protected void init(int partsCnt) {
            this.partsCnt = partsCnt;
        }

        /** {@inheritDoc} */
        @Override public void sendPart0(File part, String cacheDirName, GroupPartitionId pair, Long len) {
            try {
                assert part.exists();
                assert len > 0 : "Requested partitions has incorrect file length " +
                    "[pair=" + pair + ", cacheDirName=" + cacheDirName + ']';

                sndr.send(part, 0, len, transmissionParams(rqId, cacheDirName, pair), TransmissionPolicy.FILE);

                if (log.isInfoEnabled()) {
                    log.info("Partition file has been sent [part=" + part.getName() + ", pair=" + pair +
                        ", grpName=" + cacheName(new File(cacheDirName)) + ", length=" + len + ']');
                }
            }
            catch (TransmissionCancelledException e) {
                if (log.isInfoEnabled()) {
                    log.info("Transmission partition file has been interrupted [part=" + part.getName() +
                        ", pair=" + pair + ']');
                }
            }
            catch (IgniteCheckedException | InterruptedException | IOException e) {
                U.error(log, "Error sending partition file [part=" + part.getName() + ", pair=" + pair +
                    ", length=" + len + ']', e);

                throw new IgniteException(e);
            }
        }

        /** {@inheritDoc} */
        @Override public void sendDelta0(File delta, String cacheDirName, GroupPartitionId pair) {
            throw new UnsupportedOperationException("Sending files by chunks of data is not supported: " + delta.getAbsolutePath());
        }

        /**
         * @param cacheDirName Cache directory name.
         * @param pair Cache group id with corresponding partition id.
         * @return Map of params.
         */
        private Map<String, Serializable> transmissionParams(String rqId, String cacheDirName,
            GroupPartitionId pair) {
            Map<String, Serializable> params = new HashMap<>();

            params.put(SNP_GRP_ID_PARAM, pair.getGroupId());
            params.put(SNP_PART_ID_PARAM, pair.getPartitionId());
            params.put(SNP_CACHE_DIR_NAME_PARAM, cacheDirName);
            params.put(RQ_ID_NAME_PARAM, rqId);
            params.put(SNP_PARTITIONS_CNT, partsCnt);

            return params;
        }

        /** {@inheritDoc} */
        @Override public void close0(@Nullable Throwable th) {
            U.closeQuiet(sndr);

            if (th == null) {
                if (log.isInfoEnabled())
                    log.info("The remote snapshot sender closed normally [snpName=" + rqId + ']');
            }
            else {
                U.warn(log, "The remote snapshot sender closed due to an error occurred while processing " +
                    "snapshot operation [snpName=" + rqId + ']', th);
            }
        }
    }

    /**
     * Snapshot sender which writes all data to local directory.
     */
    private class LocalSnapshotSender extends SnapshotSender {
        /** Snapshot file tree. */
        private final SnapshotFileTree sft;

        /** Size of page. */
        private final int pageSize;

        /** Delta iterator factory. */
        private final Factory<File, FileIOFactory, DeltaIterator> deltaIterFactory =
            sequentialWrite() ? DeltaSortedIterator::new : DeltaIterator::new;

        /**
         * @param sft Snapshot file tree.
         */
        public LocalSnapshotSender(SnapshotFileTree sft) {
            super(IgniteSnapshotManager.this.log, cctx.kernalContext().pools().getSnapshotExecutorService());

            this.sft = sft;
            pageSize = cctx.kernalContext().config().getDataStorageConfiguration().getPageSize();
        }

        /** {@inheritDoc} */
        @Override protected void init(int partsCnt) {
            if (sft.nodeStorage().exists()) {
                throw new IgniteException("Snapshot with given name already exists " +
                    "[snpName=" + sft.root().getName() + ", absPath=" + sft.nodeStorage().getAbsolutePath() + ']');
            }

            writeSnapshotDirectoryToMetastorage(sft.root());

            try {
                U.ensureDirectory(sft.nodeStorage(), "snapshot work directory for a local snapshot sender", log);
            }
            catch (IgniteCheckedException e) {
                throw new IgniteException(e);
            }
        }

        /** {@inheritDoc} */
        @Override public void sendCacheConfig0(File ccfg, String cacheDirName) {
            try {
                File cacheDir = sft.cacheStorage(cacheDirName);

                U.mkdirs(cacheDir);

                File targetCacheCfg = new File(cacheDir, ccfg.getName());

                copy(ioFactory, ccfg, targetCacheCfg, ccfg.length(), transferRateLimiter);

                StoredCacheData cacheData = locCfgMgr.readCacheData(targetCacheCfg);

                if (cacheData.config().isEncryptionEnabled()) {
                    EncryptionSpi encSpi = cctx.kernalContext().config().getEncryptionSpi();

                    GroupKey gKey = cctx.kernalContext().encryption().getActiveKey(CU.cacheGroupId(cacheData.config()));

                    cacheData.groupKeyEncrypted(new GroupKeyEncrypted(gKey.id(), encSpi.encryptKey(gKey.key())));

                    locCfgMgr.writeCacheData(cacheData, targetCacheCfg);
                }
            }
            catch (IgniteCheckedException e) {
                throw new IgniteException(e);
            }
        }

        /** {@inheritDoc} */
        @Override public void sendMarshallerMeta0(List<Map<Integer, MappedName>> mappings) {
            if (mappings == null)
                return;

            try {
                saveMappings(cctx.kernalContext(), mappings, sft.root());
            }
            catch (IgniteCheckedException e) {
                throw new IgniteException(e);
            }
        }

        /** {@inheritDoc} */
        @Override public void sendBinaryMeta0(Collection<BinaryType> types) {
            if (types == null)
                return;

            cctx.kernalContext().cacheObjects().saveMetadata(types, sft.root());
        }

        /** {@inheritDoc} */
        @Override public void sendPart0(File part, String cacheDirName, GroupPartitionId pair, Long len) {
            try {
                if (len == 0)
                    return;

                File cacheDir = sft.cacheStorage(cacheDirName);

                U.mkdirs(cacheDir);

                File snpPart = new File(cacheDir, part.getName());

                if (!snpPart.exists() || snpPart.delete())
                    snpPart.createNewFile();

                copy(ioFactory, part, snpPart, len, transferRateLimiter);

                if (log.isDebugEnabled()) {
                    log.debug("Partition has been snapshot [snapshotDir=" + sft.nodeStorage().getAbsolutePath() +
                        ", cacheDirName=" + cacheDirName + ", part=" + part.getName() +
                        ", length=" + part.length() + ", snapshot=" + snpPart.getName() + ']');
                }
            }
            catch (IOException ex) {
                throw new IgniteException(ex);
            }
        }

        /** {@inheritDoc} */
        @Override public void sendDelta0(File delta, String cacheDirName, GroupPartitionId pair) {
            File snpPart = sft.partitionFile(cacheDirName, pair.getPartitionId());

            if (log.isDebugEnabled()) {
                log.debug("Start partition snapshot recovery with the given delta page file [part=" + snpPart +
                    ", delta=" + delta + ']');
            }

            boolean encrypted = cctx.cache().isEncrypted(pair.getGroupId());

            FileIOFactory ioFactory = encrypted ? ((FilePageStoreManager)cctx.pageStore())
                .encryptedFileIoFactory(IgniteSnapshotManager.this.ioFactory, pair.getGroupId()) :
                IgniteSnapshotManager.this.ioFactory;

            try (DeltaIterator deltaIter = deltaIterFactory.create(delta, ioFactory);
                 FilePageStore pageStore = (FilePageStore)storeMgr.getPageStoreFactory(pair.getGroupId(), encrypted)
                     .createPageStore(getTypeByPartId(pair.getPartitionId()), snpPart::toPath, v -> {})
            ) {
                pageStore.beginRecover();

                while (deltaIter.hasNext()) {
                    transferRateLimiter.acquire(pageSize);

                    ByteBuffer page = deltaIter.next();
                    long pageId = PageIO.getPageId(page);

                    pageStore.write(pageId, page, 0, false);
                }

                pageStore.finishRecover();
            }
            catch (IOException | IgniteCheckedException e) {
                throw new IgniteException(e);
            }
        }

        /** {@inheritDoc} */
        @Override protected void close0(@Nullable Throwable th) {
            if (th == null) {
                if (log.isInfoEnabled())
                    log.info("The Local snapshot sender closed. All resources released [dbNodeSnpDir=" + sft.nodeStorage() + ']');
            }
            else {
                deleteSnapshot(sft.root());

                if (log.isDebugEnabled())
                    log.debug("Local snapshot sender closed due to an error occurred: " + th.getMessage());
            }
        }
    }

    /** Delta file iterator. */
    private class DeltaIterator implements Iterator<ByteBuffer>, Closeable {
        /** Delta file. */
        protected final File delta;

        /** Delta file IO. */
        private final FileIO fileIo;

        /** Delta file length. */
        protected final long totalBytes;

        /** */
        protected final int pageSize;

        /** Pages count written to a delta file. */
        protected final int pagesCnt;

        /** */
        protected final ByteBuffer pageBuf;

        /** */
        private long pos;

        /** */
        DeltaIterator(File delta, FileIOFactory ioFactory) throws IOException {
            pageSize = cctx.kernalContext().config().getDataStorageConfiguration().getPageSize();

            this.delta = delta;

            fileIo = ioFactory.create(delta, READ);

            totalBytes = fileIo.size();

            assert totalBytes % pageSize == 0 : "Given file with delta pages has incorrect size: " + totalBytes;

            pagesCnt = (int)(totalBytes / pageSize);

            pageBuf = ByteBuffer.allocate(pageSize).order(ByteOrder.nativeOrder());
        }

        /** {@inheritDoc} */
        @Override public boolean hasNext() {
            return pos < totalBytes;
        }

        /** {@inheritDoc} */
        @Override public ByteBuffer next() {
            if (!hasNext())
                throw new NoSuchElementException();

            readPage(pos);

            pos += pageSize;

            return pageBuf;
        }

        /** Reads a page from the delta file from the given position. */
        protected void readPage(long pos) {
            pageBuf.clear();

            try {
                long read = fileIo.readFully(pageBuf, pos);

                assert read == pageBuf.capacity();
            }
            catch (IOException e) {
                throw new IgniteException(e);
            }

            pageBuf.flip();

            if (log.isDebugEnabled()) {
                log.debug("Read page given delta file [path=" + delta.getName() + ", pageId=" +
                    PageIO.getPageId(pageBuf) + ", index=" + PageIdUtils.pageIndex(PageIO.getPageId(pageBuf)) +
                    ", pos=" + pos + ", pagesCnt=" + pagesCnt + ", crcBuff=" +
                    FastCrc.calcCrc(pageBuf, pageBuf.limit()) + ", crcPage=" + PageIO.getCrc(pageBuf) + ']');

                pageBuf.rewind();
            }
        }

        /** {@inheritDoc} */
        @Override public void close() throws IOException {
            fileIo.close();
        }
    }

    /**
     * Delta file iterator sorted by page indexes to almost sequential disk writes on apply to a page store.
     */
    class DeltaSortedIterator extends DeltaIterator {
        /** Snapshot delta sort batch size in pages count. */
        public static final int DELTA_SORT_BATCH_SIZE = 500_000;

        /** Delta index file IO. */
        private final FileIO idxIo;

        /** */
        private int id;

        /** */
        private Iterator<Integer> sortedIter;

        /** */
        DeltaSortedIterator(File delta, FileIOFactory ioFactory) throws IOException {
            super(delta, ioFactory);

            File deltaIdx = partDeltaIndexFile(delta);

            idxIo = pagesCnt > 0 ? IgniteSnapshotManager.this.ioFactory.create(deltaIdx, READ) : null;

            assert deltaIdx.length() % 4 /* pageIdx */ == 0 : "Wrong delta index size: " + deltaIdx.length();
            assert deltaIdx.length() / 4 == pagesCnt : "Wrong delta index pages count: " + deltaIdx.length();
        }

        /** {@inheritDoc} */
        @Override public boolean hasNext() {
            if (sortedIter == null || !sortedIter.hasNext())
                advance();

            return sortedIter.hasNext();
        }

        /** {@inheritDoc} */
        @Override public ByteBuffer next() {
            readPage((long)sortedIter.next() * pageSize);

            return pageBuf;
        }

        /** */
        private void advance() {
            TreeMap<Integer, Integer> sorted = new TreeMap<>();

            while (id < pagesCnt && sorted.size() < DELTA_SORT_BATCH_SIZE) {
                pageBuf.clear();

                try {
                    idxIo.readFully(pageBuf);
                }
                catch (IOException e) {
                    throw new IgniteException(e);
                }

                pageBuf.flip();

                while (pageBuf.hasRemaining())
                    sorted.put(pageBuf.getInt(), id++);
            }

            sortedIter = sorted.values().iterator();
        }

        /** {@inheritDoc} */
        @Override public void close() throws IOException {
            super.close();

            U.closeQuiet(idxIo);
        }
    }

    /** */
    private static class SnapshotOperationResponse implements Serializable {
        /** Serial version uid. */
        private static final long serialVersionUID = 0L;

        /** Results of single-node handlers execution. */
        private final Map<String, SnapshotHandlerResult<Object>> hndResults;

        /** Default constructor. */
        public SnapshotOperationResponse() {
            this(null);
        }

        /** @param hndResults Results of single-node handlers execution.  */
        public SnapshotOperationResponse(Map<String, SnapshotHandlerResult<Object>> hndResults) {
            this.hndResults = hndResults;
        }

        /** @return Results of single-node handlers execution. */
        public @Nullable Map<String, SnapshotHandlerResult<Object>> handlerResults() {
            return hndResults;
        }
    }

    /** Snapshot operation start message. */
    private static class SnapshotStartDiscoveryMessage extends InitMessage<SnapshotOperationRequest>
        implements SnapshotDiscoveryMessage {
        /** Serial version UID. */
        private static final long serialVersionUID = 0L;

        /** */
        private final boolean needExchange;

        /**
         * @param procId Unique process id.
         * @param req Snapshot initial request.
         */
        public SnapshotStartDiscoveryMessage(UUID procId, SnapshotOperationRequest req) {
            super(procId, START_SNAPSHOT, req, req.incremental());

            needExchange = !req.incremental();
        }

        /** {@inheritDoc} */
        @Override public boolean needExchange() {
            return needExchange;
        }

        /** {@inheritDoc} */
        @Override public boolean needAssignPartitions() {
            return false;
        }

        /** {@inheritDoc} */
        @Override public String toString() {
            return S.toString(SnapshotStartDiscoveryMessage.class, this, super.toString());
        }
    }

    /** */
    public static class ClusterSnapshotFuture extends GridFutureAdapter<Void> {
        /** Unique snapshot request id. */
        final UUID rqId;

        /** Snapshot name. */
        final String name;

        /** Snapshot start time. */
        final long startTime;

        /** Incremental snapshot index. */
        final @Nullable Integer incIdx;

        /** Snapshot finish time. */
        volatile long endTime;

        /** Operation interruption exception. */
        volatile IgniteCheckedException interruptEx;

        /**
         * Default constructor.
         */
        public ClusterSnapshotFuture() {
            onDone();

            rqId = null;
            name = "";
            startTime = 0;
            endTime = 0;
            incIdx = null;
        }

        /**
         * @param name Snapshot name.
         * @param err Error starting snapshot operation.
         */
        public ClusterSnapshotFuture(String name, Exception err) {
            onDone(err);

            this.name = name;
            startTime = U.currentTimeMillis();
            endTime = 0;
            rqId = null;
            incIdx = null;
        }

        /**
         * @param rqId Unique snapshot request id.
         * @param name Snapshot name.
         */
        public ClusterSnapshotFuture(UUID rqId, String name, @Nullable Integer incIdx) {
            this.rqId = rqId;
            this.name = name;
            this.incIdx = incIdx;
            startTime = U.currentTimeMillis();
        }

        /** {@inheritDoc} */
        @Override protected boolean onDone(@Nullable Void res, @Nullable Throwable err, boolean cancel) {
            endTime = U.currentTimeMillis();

            return super.onDone(res, err, cancel);
        }

        /** @return Request ID. */
        public UUID requestId() {
            return rqId;
        }
    }

    /** Start creation of cluster snapshot closure. */
    @GridInternal
    private static class CreateSnapshotCallable implements IgniteCallable<Void> {
        /** Serial version UID. */
        private static final long serialVersionUID = 0L;

        /** Snapshot name. */
        private final String snpName;

        /** Cache group names to include in snapshot. */
        private final @Nullable Collection<String> cacheGrpNames;

        /** Incremental flag. */
        private final boolean incremental;

        /** If {@code true} snapshot only primary copies of partitions. */
        private final boolean onlyPrimary;

        /** If {@code true} create cache dump. */
        private final boolean dump;

        /** If {@code true} then compress partition files. */
        private final boolean comprParts;

        /** If {@code true} then content of dump encrypted. */
        private final boolean encrypt;

        /** Auto-injected grid instance. */
        @IgniteInstanceResource
        private transient IgniteEx ignite;

        /**
         * @param snpName Snapshot name.
         * @param cacheGrpNames Cache group names to include in snapshot.
         * @param incremental If {@code true} then incremental snapshot must be created.
         * @param onlyPrimary If {@code true} then only copy of primary partitions will be created.
         * @param dump If {@code true} then cache dump must be created.
         * @param comprParts If {@code true} then compress partition files.
         * @param encrypt If {@code true} then content of dump encrypted.
         */
        public CreateSnapshotCallable(
            String snpName,
            @Nullable Collection<String> cacheGrpNames,
            boolean incremental,
            boolean onlyPrimary,
            boolean dump,
            boolean comprParts,
            boolean encrypt
        ) {
            this.snpName = snpName;
            this.cacheGrpNames = cacheGrpNames;
            this.incremental = incremental;
            this.onlyPrimary = onlyPrimary;
            this.dump = dump;
            this.comprParts = comprParts;
            this.encrypt = encrypt;
        }

        /** {@inheritDoc} */
        @Override public Void call() {
            if (incremental)
                ignite.snapshot().createIncrementalSnapshot(snpName).get();
            else {
                ignite.context().cache().context().snapshotMgr().createSnapshot(
                    snpName,
                    null,
                    cacheGrpNames,
                    false,
                    onlyPrimary,
                    dump,
                    comprParts,
                    encrypt
                ).get();
            }

            return null;
        }
    }

    /** Cancel snapshot operation closure. */
    @GridInternal
    private static class CancelSnapshotCallable implements IgniteCallable<Boolean> {
        /** Serial version uid. */
        private static final long serialVersionUID = 0L;

        /** Snapshot name. */
        private final String snpName;

        /** Snapshot operation request ID. */
        private final UUID reqId;

        /** Auto-injected grid instance. */
        @IgniteInstanceResource
        private transient IgniteEx ignite;

        /**
         * @param reqId Snapshot operation request ID.
         * @param snpName Snapshot name.
         */
        public CancelSnapshotCallable(UUID reqId, String snpName) {
            this.reqId = reqId;
            this.snpName = snpName;
        }

        /** {@inheritDoc} */
        @Override public Boolean call() throws Exception {
            if (reqId != null)
                return ignite.context().cache().context().snapshotMgr().cancelLocalSnapshotOperations(reqId);
            else {
                if (ignite.context().cache().context().snapshotMgr().cancelLocalSnapshotTask(snpName))
                    return true;

                return ignite.context().cache().context().snapshotMgr().cancelLocalRestoreTask(snpName).get();
            }
        }
    }

    /** Wrapper of internal checked exceptions. */
    private static class IgniteSnapshotFutureImpl extends IgniteFutureImpl<Void> {
        /** @param fut Internal future. */
        public IgniteSnapshotFutureImpl(IgniteInternalFuture<Void> fut) {
            super(fut);
        }

        /** {@inheritDoc} */
        @Override protected IgniteException convertException(IgniteCheckedException e) {
            if (e instanceof IgniteClientDisconnectedCheckedException)
                return new IgniteException("Client disconnected. Snapshot result is unknown", U.convertException(e));
            else {
                SnapshotWarningException wrn = X.cause(e, SnapshotWarningException.class);

                if (wrn != null)
                    return new IgniteException(wrn.getMessage());

                return new IgniteException("Snapshot has not been created", U.convertException(e));
            }
        }
    }

    /** Factory. */
    @FunctionalInterface
    private interface Factory<E1, E2, R> {
        /** @return An instance of {@link R}. */
        R create(E1 e1, E2 e2) throws IOException;
    }
}<|MERGE_RESOLUTION|>--- conflicted
+++ resolved
@@ -198,12 +198,9 @@
 import static org.apache.ignite.events.EventType.EVT_NODE_LEFT;
 import static org.apache.ignite.internal.GridClosureCallMode.BALANCE;
 import static org.apache.ignite.internal.GridClosureCallMode.BROADCAST;
-<<<<<<< HEAD
 import static org.apache.ignite.internal.IgniteFeatures.PERSISTENCE_CACHE_SNAPSHOT;
 import static org.apache.ignite.internal.IgniteFeatures.nodeSupports;
 import static org.apache.ignite.internal.MarshallerContextImpl.mappingFileStoreWorkDir;
-=======
->>>>>>> 11551641
 import static org.apache.ignite.internal.MarshallerContextImpl.saveMappings;
 import static org.apache.ignite.internal.events.DiscoveryCustomEvent.EVT_DISCOVERY_CUSTOM_EVT;
 import static org.apache.ignite.internal.managers.communication.GridIoPolicy.SYSTEM_POOL;
@@ -215,7 +212,8 @@
 import static org.apache.ignite.internal.pagemem.PageIdUtils.toDetailString;
 import static org.apache.ignite.internal.processors.cache.GridCacheUtils.baselineNode;
 import static org.apache.ignite.internal.processors.cache.GridCacheUtils.isPersistenceEnabled;
-<<<<<<< HEAD
+import static org.apache.ignite.internal.processors.cache.persistence.filename.NodeFileTree.cacheName;
+import static org.apache.ignite.internal.processors.cache.persistence.filename.SnapshotFileTree.partDeltaIndexFile;
 import static org.apache.ignite.internal.processors.cache.binary.CacheObjectBinaryProcessorImpl.binaryWorkDir;
 import static org.apache.ignite.internal.processors.cache.persistence.file.FilePageStoreManager.INDEX_FILE_NAME;
 import static org.apache.ignite.internal.processors.cache.persistence.file.FilePageStoreManager.PART_FILE_TEMPLATE;
@@ -224,10 +222,6 @@
 import static org.apache.ignite.internal.processors.cache.persistence.file.FilePageStoreManager.getPartitionFile;
 import static org.apache.ignite.internal.processors.cache.persistence.file.FilePageStoreManager.getPartitionFileName;
 import static org.apache.ignite.internal.processors.cache.persistence.filename.PdsFolderResolver.DB_DEFAULT_FOLDER;
-=======
-import static org.apache.ignite.internal.processors.cache.persistence.filename.NodeFileTree.cacheName;
-import static org.apache.ignite.internal.processors.cache.persistence.filename.SnapshotFileTree.partDeltaIndexFile;
->>>>>>> 11551641
 import static org.apache.ignite.internal.processors.cache.persistence.metastorage.MetaStorage.METASTORAGE_CACHE_ID;
 import static org.apache.ignite.internal.processors.cache.persistence.metastorage.MetaStorage.METASTORAGE_CACHE_NAME;
 import static org.apache.ignite.internal.processors.cache.persistence.partstate.GroupPartitionId.getTypeByPartId;
@@ -1737,46 +1731,10 @@
         IgniteInternalFuture<SnapshotPartitionsVerifyResult> res = checkSnpProc.start(name, snpPath, grps, check, incIdx,
             includeCustomHandlers);
 
-<<<<<<< HEAD
         res.listen(lsnr -> {
             if (log.isInfoEnabled()) {
                 log.info("The check snapshot procedure finished [snpName=" + name + ", snpPath=" + snpPath
                     + ", incIdx=" + incIdx + ", grps=" + grps + ']');
-=======
-                if (includeCustomHandlers)
-                    cls = SnapshotHandlerRestoreTask.class;
-                else
-                    cls = incIdx > 0 ? IncrementalSnapshotVerificationTask.class : SnapshotPartitionsVerifyTask.class;
-
-                kctx0.task().execute(
-                        cls,
-                        new SnapshotPartitionsVerifyTaskArg(grps, metas, snpPath, incIdx, check),
-                        options(new ArrayList<>(metas.keySet()))
-                    ).listen(f1 -> {
-                        if (f1.error() == null)
-                            res.onDone(f1.result());
-                        else if (f1.error() instanceof IgniteSnapshotVerifyException) {
-                            IdleVerifyResult idleRes = IdleVerifyResult.builder()
-                                .exceptions(((IgniteSnapshotVerifyException)f1.error()).exceptions()).build();
-
-                            res.onDone(new SnapshotPartitionsVerifyTaskResult(metas, idleRes));
-                        }
-                        else
-                            res.onDone(f1.error());
-                    });
-            }
-            else {
-                if (f0.error() == null)
-                    res.onDone(new IgniteSnapshotVerifyException(metasRes.exceptions()));
-                else if (f0.error() instanceof IgniteSnapshotVerifyException) {
-                    IdleVerifyResult idleRes = IdleVerifyResult.builder()
-                        .exceptions(((IgniteSnapshotVerifyException)f0.error()).exceptions()).build();
-
-                    res.onDone(new SnapshotPartitionsVerifyTaskResult(null, idleRes));
-                }
-                else
-                    res.onDone(f0.error());
->>>>>>> 11551641
             }
         });
 
@@ -1808,11 +1766,7 @@
      * @param smf File denoting to snapshot metafile.
      * @return Snapshot metadata instance.
      */
-<<<<<<< HEAD
-    SnapshotMetadata readSnapshotMetadata(File smf) throws IgniteCheckedException, IOException {
-=======
     public SnapshotMetadata readSnapshotMetadata(File smf) throws IgniteCheckedException, IOException {
->>>>>>> 11551641
         SnapshotMetadata meta = readFromFile(smf);
 
         String name = smf.getName();
@@ -1851,15 +1805,6 @@
      * If snapshot has been taken from local node the snapshot metadata for given
      * local node will be placed on the first place.
      */
-<<<<<<< HEAD
-    public List<SnapshotMetadata> readSnapshotMetadatas(String snpName, @Nullable String snpPath) {
-        A.notNullOrEmpty(snpName, "Snapshot name cannot be null or empty.");
-        A.ensure(U.alphanumericUnderscore(snpName), "Snapshot name must satisfy the following name pattern: a-zA-Z0-9_");
-
-        File snpDir = snapshotLocalDir(snpName, snpPath);
-
-        return snpChecker.readSnapshotMetadatas(snpDir, cctx.localNode().consistentId());
-=======
     public List<SnapshotMetadata> readSnapshotMetadatas(SnapshotFileTree sft) {
         if (!(sft.root().exists() && sft.root().isDirectory()))
             return Collections.emptyList();
@@ -1915,7 +1860,6 @@
 
             return result;
         }
->>>>>>> 11551641
     }
 
     /**
@@ -2386,30 +2330,6 @@
                     "cache groups stopped: " + retain));
             }
         }
-    }
-
-    /**
-<<<<<<< HEAD
-     * @param consId Consistent node id.
-     * @return Snapshot metadata file name.
-     */
-    public static String snapshotMetaFileName(String consId) {
-        return U.maskForFileName(consId) + SNAPSHOT_METAFILE_EXT;
-=======
-     * @param snpDir The full path to the snapshot files.
-     * @param folderName The node folder name, usually it's the same as the U.maskForFileName(consistentId).
-     * @return Standalone kernal context related to the snapshot.
-     * @throws IgniteCheckedException If fails.
-     */
-    public StandaloneGridKernalContext createStandaloneKernalContext(
-        CompressionProcessor cmpProc,
-        File snpDir,
-        String folderName
-    ) throws IgniteCheckedException {
-        NodeFileTree ft = new NodeFileTree(snpDir, folderName);
-
-        return new StandaloneGridKernalContext(log, cmpProc, ft.binaryMeta(), ft.marshaller());
->>>>>>> 11551641
     }
 
     /**
