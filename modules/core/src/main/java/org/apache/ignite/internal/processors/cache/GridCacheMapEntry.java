--- conflicted
+++ resolved
@@ -183,8 +183,8 @@
 
     /** */
     @GridToStringExclude
-    private final ReentrantLock lock = new ReentrantLock();   
-    
+    private final ReentrantLock lock = new ReentrantLock();
+
     /** Read Lock for continuous query listener */
     @GridToStringExclude
     private final Lock listenerLock;
@@ -1375,12 +1375,9 @@
 
         ensureFreeSpace();
 
-<<<<<<< HEAD
+        GridLongList mvccWaitTxs = null;
+
         lockListenerReadLock();
-=======
-        GridLongList mvccWaitTxs = null;
-
->>>>>>> 00e935d3
         lockEntry();
 
         try {
@@ -1611,12 +1608,9 @@
 
         boolean marked = false;
 
-<<<<<<< HEAD
+        GridLongList mvccWaitTxs = null;
+
         lockListenerReadLock();
-=======
-        GridLongList mvccWaitTxs = null;
-
->>>>>>> 00e935d3
         lockEntry();
 
         try {
@@ -4874,6 +4868,26 @@
         lock.unlock();
     }
 
+    /**
+     * This method would obtain read lock for continuous query listener setup. This
+     * is to prevent race condition between entry update and continuous query setup.
+     * You should make sure you obtain this read lock first before locking the entry
+     * in order to ensure that the entry update is completed and existing continuous
+     * query notified before the next cache listener update
+     */
+    private void lockListenerReadLock() {
+        listenerLock.lock();
+    }
+
+    /**
+     * unlock the listener read lock
+     *
+     * @see #lockListenerReadLock()
+     */
+    private void unlockListenerReadLock() {
+        listenerLock.unlock();
+    }
+
     /** {@inheritDoc} */
     @Override public boolean lockedByCurrentThread() {
         return lock.isHeldByCurrentThread();
@@ -5336,37 +5350,6 @@
             catch (IgniteCheckedException e) {
                 resFut.onDone(e);
 
-<<<<<<< HEAD
-    /** {@inheritDoc} */
-    @Override public void unlockEntry() {
-        lock.unlock();
-    }
-        
-    /**
-     * This method would obtain read lock for continuous query listener setup. This
-     * is to prevent race condition between entry update and continuous query setup.
-     * You should make sure you obtain this read lock first before locking the entry
-     * in order to ensure that the entry update is completed and existing continuous
-     * query notified before the next cache listener update
-     */
-    private void lockListenerReadLock() {
-        listenerLock.lock();
-    }        
-    
-    /**
-     * unlock the listener read lock
-     * 
-     * @see #lockListenerReadLock()
-     */
-    private void unlockListenerReadLock() {
-        listenerLock.unlock();
-    }
-        
-    /** {@inheritDoc} */
-    @Override public boolean lockedByCurrentThread() {
-        return lock.isHeldByCurrentThread();
-    }
-=======
                 return;
             }
             finally {
@@ -5376,7 +5359,6 @@
                     cctx.evicts().touch(entry, AffinityTopologyVersion.NONE);
                 }
             }
->>>>>>> 00e935d3
 
             entry.onUpdateFinished(updateCntr0);
 
