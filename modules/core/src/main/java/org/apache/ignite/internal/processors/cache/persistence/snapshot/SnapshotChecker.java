--- conflicted
+++ resolved
@@ -66,6 +66,7 @@
 import org.apache.ignite.internal.processors.cache.verify.PartitionHashRecordV2;
 import org.apache.ignite.internal.processors.compress.CompressionProcessor;
 import org.apache.ignite.internal.processors.metric.impl.AtomicLongMetric;
+import org.apache.ignite.internal.processors.metric.impl.AtomicLongMetric;
 import org.apache.ignite.internal.util.GridUnsafe;
 import org.apache.ignite.internal.util.typedef.F;
 import org.apache.ignite.internal.util.typedef.internal.CU;
@@ -593,36 +594,15 @@
         @Nullable Collection<String> groups,
         boolean forCreation,
         boolean checkParts,
-<<<<<<< HEAD
         boolean skipPartsHashes,
         @Nullable AtomicLongMetric metricTotal,
         @Nullable AtomicLongMetric metricProcessed
-    ) throws IgniteCheckedException {
-        if (!snpDir.exists())
-            throw new IgniteCheckedException("Snapshot directory doesn't exists: " + snpDir);
-
-        ClusterNode locNode = kctx.cluster().get().localNode();
-
-        Set<Integer> grps = F.isEmpty(groups)
-            ? new HashSet<>(meta.partitions().keySet())
-            : groups.stream().map(CU::cacheId).collect(Collectors.toSet());
-
-        if (forCreation) {
-            grps = grps.stream().filter(grp -> grp == MetaStorage.METASTORAGE_CACHE_ID ||
-                CU.affinityNode(
-                    locNode,
-                    kctx.cache().cacheGroupDescriptor(grp).config().getNodeFilter()
-                )
-            ).collect(Collectors.toSet());
-=======
-        boolean skipPartsHashes
     ) {
         try {
-            return checkPartitions(meta, snpDir, groups, forCreation, checkParts, skipPartsHashes).get();
+            return checkPartitions(meta, snpDir, groups, forCreation, checkParts, skipPartsHashes, metricTotal, metricProcessed).get();
         }
         catch (Exception e) {
             throw new IgniteException("Failed to get result of partitions validation of snapshot '" + meta.snapshotName() + "'.", e);
->>>>>>> 0397b24c
         }
     }
 
@@ -633,7 +613,9 @@
         @Nullable Collection<String> groups,
         boolean forCreation,
         boolean checkParts,
-        boolean skipPartsHashes
+        boolean skipPartsHashes,
+        @Nullable AtomicLongMetric metricTotal,
+        @Nullable AtomicLongMetric metricProcessed
     ) {
         // Run result awaitinh in the default executor to avoid blocking if the executor has just one thread.
         return CompletableFuture.supplyAsync(() -> {
@@ -661,23 +643,16 @@
                 return Collections.emptyMap();
             }
 
-<<<<<<< HEAD
-        if (meta.dump())
-            return checkDumpFiles(snpDir, meta, grps, locNode.consistentId(), skipPartsHashes, metricTotal, metricProcessed);
-
-        return checkSnapshotFiles(snpDir, grps, meta, forCreation, skipPartsHashes, metricTotal, metricProcessed);
-=======
             if (meta.dump())
-                return checkDumpFiles(snpDir, meta, grps, locNode.consistentId(), skipPartsHashes);
+                return checkDumpFiles(snpDir, meta, grps, locNode.consistentId(), skipPartsHashes, metricTotal, metricProcessed);
 
             try {
-                return checkSnapshotFiles(snpDir, grps, meta, forCreation, skipPartsHashes);
+                return checkSnapshotFiles(snpDir, grps, meta, forCreation, skipPartsHashes, metricTotal, metricProcessed);
             }
             catch (IgniteCheckedException e) {
                 throw new IgniteException("Failed to check partitions of snapshot '" + meta.snapshotName() + "'.", e);
             }
         });
->>>>>>> 0397b24c
     }
 
     /** */
