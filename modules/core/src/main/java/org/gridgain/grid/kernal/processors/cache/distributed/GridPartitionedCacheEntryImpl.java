--- conflicted
+++ resolved
@@ -20,10 +20,6 @@
 import org.apache.ignite.*;
 import org.apache.ignite.cache.*;
 import org.apache.ignite.lang.*;
-<<<<<<< HEAD
-=======
-import org.gridgain.grid.cache.*;
->>>>>>> 8795b0fd
 import org.gridgain.grid.kernal.processors.cache.*;
 import org.gridgain.grid.kernal.processors.cache.distributed.dht.*;
 import org.gridgain.grid.kernal.processors.cache.distributed.dht.colocated.*;
@@ -421,41 +417,6 @@
     }
 
     /** {@inheritDoc} */
-<<<<<<< HEAD
-    @Override public void copyMeta(Map<String, ?> data) {
-        GridDhtCacheEntry<K, V> de = dht().peekExx(key);
-
-        if (de != null)
-            de.copyMeta(data);
-
-        if (ctx.isNear()) {
-            GridNearCacheEntry<K, V> ne = de != null ? near().peekExx(key) :
-                near().entryExx(key, ctx.affinity().affinityTopologyVersion());
-
-            if (ne != null)
-                ne.copyMeta(data);
-        }
-    }
-
-    /** {@inheritDoc} */
-    @Override public void copyMeta(IgniteMetadataAware from) {
-        GridDhtCacheEntry<K, V> de = dht().peekExx(key);
-
-        if (de != null)
-            de.copyMeta(from);
-
-        if (ctx.isNear()) {
-            GridNearCacheEntry<K, V> ne = de != null ? near().peekExx(key) :
-                near().entryExx(key, ctx.affinity().affinityTopologyVersion());
-
-            if (ne != null)
-                ne.copyMeta(from);
-        }
-    }
-
-    /** {@inheritDoc} */
-=======
->>>>>>> 8795b0fd
     @Override public String toString() {
         return S.toString(GridPartitionedCacheEntryImpl.class, this, super.toString());
     }
