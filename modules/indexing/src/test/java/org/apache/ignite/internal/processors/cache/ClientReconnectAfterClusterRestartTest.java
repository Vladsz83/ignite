/*
 * Licensed to the Apache Software Foundation (ASF) under one or more
 * contributor license agreements.  See the NOTICE file distributed with
 * this work for additional information regarding copyright ownership.
 * The ASF licenses this file to You under the Apache License, Version 2.0
 * (the "License"); you may not use this file except in compliance with
 * the License.  You may obtain a copy of the License at
 *
 *      http://www.apache.org/licenses/LICENSE-2.0
 *
 * Unless required by applicable law or agreed to in writing, software
 * distributed under the License is distributed on an "AS IS" BASIS,
 * WITHOUT WARRANTIES OR CONDITIONS OF ANY KIND, either express or implied.
 * See the License for the specific language governing permissions and
 * limitations under the License.
 */

package org.apache.ignite.internal.processors.cache;

<<<<<<< HEAD
import java.util.ArrayList;
import java.util.LinkedHashMap;
import java.util.List;
=======
import javax.cache.CacheException;
>>>>>>> d154eec0
import org.apache.ignite.Ignite;
import org.apache.ignite.IgniteCache;
import org.apache.ignite.IgniteClientDisconnectedException;
import org.apache.ignite.IgniteDataStreamer;
import org.apache.ignite.binary.BinaryObject;
import org.apache.ignite.binary.BinaryObjectBuilder;
import org.apache.ignite.cache.CacheAtomicityMode;
import org.apache.ignite.cache.CacheMode;
import org.apache.ignite.cache.QueryEntity;
import org.apache.ignite.cache.QueryIndex;
import org.apache.ignite.configuration.CacheConfiguration;
import org.apache.ignite.configuration.IgniteConfiguration;
import org.apache.ignite.events.Event;
import org.apache.ignite.events.EventType;
import org.apache.ignite.internal.binary.BinaryMarshaller;
import org.apache.ignite.lang.IgniteFuture;
import org.apache.ignite.lang.IgnitePredicate;
import org.apache.ignite.testframework.junits.common.GridCommonAbstractTest;
import org.jetbrains.annotations.NotNull;

/**
 */
public class ClientReconnectAfterClusterRestartTest extends GridCommonAbstractTest {

    /** Server id. */
    private static final int SERVER_ID = 0;

    /** Client id. */
    private static final int CLIENT_ID = 1;

    /** Cache params. */
    private static final String CACHE_PARAMS = "PPRB_PARAMS";

    /** {@inheritDoc} */
    @Override protected IgniteConfiguration getConfiguration(String igniteInstanceName) throws Exception {
        IgniteConfiguration cfg = super.getConfiguration(igniteInstanceName);

        cfg.setMarshaller(new BinaryMarshaller());
        cfg.setIncludeEventTypes(EventType.EVTS_CACHE);

        if (getTestIgniteInstanceName(CLIENT_ID).equals(igniteInstanceName)) {
            cfg.setClientMode(true);
            CacheConfiguration ccfg = getCacheConfiguration();

            cfg.setCacheConfiguration(ccfg);
        }

        return cfg;
    }

    /**
     * @return CacheConfiguration Cache configuration.
     */
    @NotNull private CacheConfiguration getCacheConfiguration() {
        CacheConfiguration ccfg = defaultCacheConfiguration();

        ccfg.setName(CACHE_PARAMS);
        ccfg.setAtomicityMode(CacheAtomicityMode.TRANSACTIONAL);
        ccfg.setCacheMode(CacheMode.PARTITIONED);

        List<QueryEntity> queryEntities = new ArrayList<>();

        QueryEntity entity = new QueryEntity();

        entity.setValueType("Params");
        entity.setKeyType("java.lang.Long");

        LinkedHashMap<String, String> fields = new LinkedHashMap<>();

        fields.put("ID", "java.lang.Long");
        fields.put("PARTITIONID", "java.lang.Long");
        fields.put("CLIENTID", "java.lang.Long");
        fields.put("PARAMETRCODE", "java.lang.Long");
        fields.put("PARAMETRVALUE", "java.lang.Object");
        fields.put("PARENTID", "java.lang.Long");

        entity.setFields(fields);

        List<QueryIndex> indexes = new ArrayList<>();

        indexes.add(new QueryIndex("CLIENTID"));
        indexes.add(new QueryIndex("ID"));
        indexes.add(new QueryIndex("PARENTID"));

        entity.setIndexes(indexes);

        queryEntities.add(entity);

        ccfg.setQueryEntities(queryEntities);
        return ccfg;
    }

    /** */
    public void testReconnectClient() throws Exception {
        try {
            startGrid(SERVER_ID);
            Ignite client = startGrid(CLIENT_ID);
            checkTopology(2);

            IgniteCache<Long, BinaryObject> cache = client.getOrCreateCache(CACHE_PARAMS).withKeepBinary();

            client.events().localListen(new IgnitePredicate<Event>() {

                @Override public boolean apply(Event event) {
                    switch (event.type()) {
                        case EventType.EVT_CLIENT_NODE_DISCONNECTED:
                            info("Client disconnected");

                            break;
                        case EventType.EVT_CLIENT_NODE_RECONNECTED:
                            info("Client reconnected");
                    }

                    return true;
                }
            }, EventType.EVT_CLIENT_NODE_DISCONNECTED, EventType.EVT_CLIENT_NODE_RECONNECTED);

            IgniteDataStreamer<Long, BinaryObject> streamer = client.dataStreamer(CACHE_PARAMS);

            streamer.allowOverwrite(true);
            streamer.keepBinary(true);
            streamer.perNodeBufferSize(10000);
            streamer.perNodeParallelOperations(100);

            BinaryObjectBuilder builder = client.binary().builder("PARAMS");

            builder.setField("ID", 1L);
            builder.setField("PARTITIONID", 1L);
            builder.setField("CLIENTID", 1L);
            builder.setField("PARAMETRCODE", 1L);
            builder.setField("PARAMETRVALUE", "Test value");
            builder.setField("PARENTID", 1L);
            BinaryObject obj = builder.build();

            streamer.addData(1L, obj);
            streamer.flush();

            stopAllServers(false);

            Thread.sleep(2_000);

            startGrid(SERVER_ID);

            try {
                assertNull(cache.get(1L));
            } catch (CacheException ce) {
                IgniteClientDisconnectedException icde = (IgniteClientDisconnectedException)ce.getCause();

                icde.reconnectFuture().get();

<<<<<<< HEAD
            IgniteCache<Object, Object> pprbParams = client.cache(CACHE_PARAMS);
            assertNotNull(pprbParams);

            streamer = client.dataStreamer(CACHE_PARAMS);
            streamer.allowOverwrite(true);
            streamer.keepBinary(true);
            streamer.perNodeBufferSize(10000);
            streamer.perNodeParallelOperations(100);
=======
                assertNull(cache.get(1L));
            }
>>>>>>> d154eec0

            info("Pre-insert");

            builder = client.binary().builder("PARAMS");
            builder.setField("ID", 2L);
            builder.setField("PARTITIONID", 1L);
            builder.setField("CLIENTID", 1L);
            builder.setField("PARAMETRCODE", 1L);
            builder.setField("PARAMETRVALUE", "Test value");
            builder.setField("PARENTID", 1L);
            obj = builder.build();

            //streamer.addData(2L, obj);
            cache.put(2L, obj);

            builder = client.binary().builder("PARAMS");
            builder.setField("ID", 3L);
            builder.setField("PARTITIONID", 1L);
            builder.setField("CLIENTID", 1L);
            builder.setField("PARAMETRCODE", 1L);
            builder.setField("PARAMETRVALUE", "Test value");
            builder.setField("PARENTID", 1L);
            obj = builder.build();

            //streamer.addData(3L, obj);
            cache.put(3L, obj);

            builder = client.binary().builder("PARAMS");
            builder.setField("ID", 4L);
            builder.setField("PARTITIONID", 1L);
            builder.setField("CLIENTID", 1L);
            builder.setField("PARAMETRCODE", 1L);
            builder.setField("PARAMETRVALUE", "Test value");
            builder.setField("PARENTID", 1L);
            obj = builder.build();

            cache.put(4L, obj);

            info("Post-insert");

            obj = cache.get(4L);

            assertNotNull(obj);

            info("End");
        }
        finally {
            stopAllGrids();
        }
    }
}<|MERGE_RESOLUTION|>--- conflicted
+++ resolved
@@ -17,13 +17,10 @@
 
 package org.apache.ignite.internal.processors.cache;
 
-<<<<<<< HEAD
+import javax.cache.CacheException;
 import java.util.ArrayList;
 import java.util.LinkedHashMap;
 import java.util.List;
-=======
-import javax.cache.CacheException;
->>>>>>> d154eec0
 import org.apache.ignite.Ignite;
 import org.apache.ignite.IgniteCache;
 import org.apache.ignite.IgniteClientDisconnectedException;
@@ -174,7 +171,11 @@
 
                 icde.reconnectFuture().get();
 
-<<<<<<< HEAD
+                assertNull(cache.get(1L));
+            }
+
+            info("Pre-insert");
+
             IgniteCache<Object, Object> pprbParams = client.cache(CACHE_PARAMS);
             assertNotNull(pprbParams);
 
@@ -183,12 +184,8 @@
             streamer.keepBinary(true);
             streamer.perNodeBufferSize(10000);
             streamer.perNodeParallelOperations(100);
-=======
-                assertNull(cache.get(1L));
-            }
->>>>>>> d154eec0
-
-            info("Pre-insert");
+
+            IgniteCache<Long, BinaryObject> cache = client.getOrCreateCache(CACHE_PARAMS).withKeepBinary();
 
             builder = client.binary().builder("PARAMS");
             builder.setField("ID", 2L);
