/*
 * Licensed to the Apache Software Foundation (ASF) under one or more
 * contributor license agreements.  See the NOTICE file distributed with
 * this work for additional information regarding copyright ownership.
 * The ASF licenses this file to You under the Apache License, Version 2.0
 * (the "License"); you may not use this file except in compliance with
 * the License.  You may obtain a copy of the License at
 *
 *      http://www.apache.org/licenses/LICENSE-2.0
 *
 * Unless required by applicable law or agreed to in writing, software
 * distributed under the License is distributed on an "AS IS" BASIS,
 * WITHOUT WARRANTIES OR CONDITIONS OF ANY KIND, either express or implied.
 * See the License for the specific language governing permissions and
 * limitations under the License.
 */

package org.apache.ignite.internal.processors.query.h2;

import java.io.Externalizable;
import java.io.IOException;
import java.io.ObjectInput;
import java.io.ObjectOutput;
import java.lang.reflect.Constructor;
import java.lang.reflect.Field;
import java.lang.reflect.Method;
import java.lang.reflect.Modifier;
import java.math.BigDecimal;
import java.sql.Connection;
import java.sql.Date;
import java.sql.DriverManager;
import java.sql.PreparedStatement;
import java.sql.ResultSet;
import java.sql.ResultSetMetaData;
import java.sql.SQLException;
import java.sql.Statement;
import java.sql.Time;
import java.sql.Timestamp;
import java.sql.Types;
import java.text.MessageFormat;
import java.util.ArrayList;
import java.util.Arrays;
import java.util.Collection;
import java.util.Collections;
import java.util.HashMap;
import java.util.HashSet;
import java.util.Iterator;
import java.util.LinkedHashMap;
import java.util.List;
import java.util.Map;
import java.util.UUID;
import java.util.concurrent.ConcurrentHashMap;
import java.util.concurrent.ConcurrentMap;
import java.util.concurrent.TimeUnit;
import java.util.concurrent.atomic.AtomicLong;
import javax.cache.Cache;
import javax.cache.CacheException;
import org.apache.ignite.IgniteCheckedException;
import org.apache.ignite.IgniteDataStreamer;
import org.apache.ignite.IgniteException;
import org.apache.ignite.IgniteLogger;
import org.apache.ignite.cache.QueryIndexType;
import org.apache.ignite.cache.query.QueryCancelledException;
import org.apache.ignite.cache.query.QueryCursor;
import org.apache.ignite.cache.query.SqlFieldsQuery;
import org.apache.ignite.cache.query.SqlQuery;
import org.apache.ignite.cache.query.annotations.QuerySqlFunction;
import org.apache.ignite.cluster.ClusterNode;
import org.apache.ignite.configuration.CacheConfiguration;
import org.apache.ignite.internal.GridKernalContext;
import org.apache.ignite.internal.GridTopic;
import org.apache.ignite.internal.IgniteInternalFuture;
import org.apache.ignite.internal.jdbc2.JdbcSqlFieldsQuery;
import org.apache.ignite.internal.processors.affinity.AffinityTopologyVersion;
import org.apache.ignite.internal.processors.cache.CacheEntryImpl;
import org.apache.ignite.internal.processors.cache.CacheObject;
import org.apache.ignite.internal.processors.cache.CacheObjectContext;
import org.apache.ignite.internal.processors.cache.GridCacheAdapter;
import org.apache.ignite.internal.processors.cache.GridCacheAffinityManager;
import org.apache.ignite.internal.processors.cache.GridCacheContext;
import org.apache.ignite.internal.processors.cache.GridCacheSharedContext;
import org.apache.ignite.internal.processors.cache.IgniteCacheOffheapManager;
import org.apache.ignite.internal.processors.cache.KeyCacheObject;
import org.apache.ignite.internal.processors.cache.GridCacheEntryEx;
import org.apache.ignite.internal.processors.cache.GridCacheEntryRemovedException;
import org.apache.ignite.internal.processors.cache.QueryCursorImpl;
import org.apache.ignite.internal.processors.cache.database.tree.io.PageIO;
import org.apache.ignite.internal.processors.cache.distributed.dht.GridDhtInvalidPartitionException;
import org.apache.ignite.internal.processors.cache.query.GridCacheQueryMarshallable;
import org.apache.ignite.internal.processors.cache.query.GridCacheTwoStepQuery;
import org.apache.ignite.internal.processors.cache.query.IgniteQueryErrorCode;
import org.apache.ignite.internal.processors.cache.version.GridCacheVersion;
import org.apache.ignite.internal.processors.query.GridQueryCacheObjectsIterator;
import org.apache.ignite.internal.processors.query.GridQueryCancel;
import org.apache.ignite.internal.processors.query.GridQueryFieldMetadata;
import org.apache.ignite.internal.processors.query.GridQueryFieldsResult;
import org.apache.ignite.internal.processors.query.GridQueryFieldsResultAdapter;
import org.apache.ignite.internal.processors.query.GridQueryIndexDescriptor;
import org.apache.ignite.internal.processors.query.GridQueryIndexing;
import org.apache.ignite.internal.processors.query.GridQueryProperty;
import org.apache.ignite.internal.processors.query.GridQueryTypeDescriptor;
import org.apache.ignite.internal.processors.query.GridRunningQueryInfo;
import org.apache.ignite.internal.processors.query.IgniteSQLException;
import org.apache.ignite.internal.processors.query.QueryIndexDescriptorImpl;
import org.apache.ignite.internal.processors.query.h2.ddl.DdlStatementsProcessor;
import org.apache.ignite.internal.processors.query.h2.opt.DistributedJoinMode;
import org.apache.ignite.internal.processors.query.h2.database.H2PkHashIndex;
import org.apache.ignite.internal.processors.query.h2.database.H2RowFactory;
import org.apache.ignite.internal.processors.query.h2.database.H2TreeIndex;
import org.apache.ignite.internal.processors.query.h2.database.io.H2ExtrasInnerIO;
import org.apache.ignite.internal.processors.query.h2.database.io.H2ExtrasLeafIO;
import org.apache.ignite.internal.processors.query.h2.database.io.H2InnerIO;
import org.apache.ignite.internal.processors.query.h2.database.io.H2LeafIO;
import org.apache.ignite.internal.processors.query.h2.opt.GridH2DefaultTableEngine;
import org.apache.ignite.internal.processors.query.h2.opt.GridH2IndexBase;
import org.apache.ignite.internal.processors.query.h2.opt.GridH2SystemIndexFactory;
import org.apache.ignite.internal.processors.query.h2.opt.GridH2KeyValueRowOffheap;
import org.apache.ignite.internal.processors.query.h2.opt.GridH2KeyValueRowOnheap;
import org.apache.ignite.internal.processors.query.h2.opt.GridH2QueryContext;
import org.apache.ignite.internal.processors.query.h2.opt.GridH2Row;
import org.apache.ignite.internal.processors.query.h2.opt.GridH2RowDescriptor;
import org.apache.ignite.internal.processors.query.h2.opt.GridH2RowFactory;
import org.apache.ignite.internal.processors.query.h2.opt.GridH2Table;
import org.apache.ignite.internal.processors.query.h2.opt.GridH2ValueCacheObject;
import org.apache.ignite.internal.processors.query.h2.opt.GridLuceneIndex;
import org.apache.ignite.internal.processors.query.h2.sql.GridSqlQueryParser;
import org.apache.ignite.internal.processors.query.h2.sql.GridSqlQuerySplitter;
import org.apache.ignite.internal.processors.query.h2.twostep.GridMapQueryExecutor;
import org.apache.ignite.internal.processors.query.h2.twostep.GridReduceQueryExecutor;
import org.apache.ignite.internal.processors.query.schema.SchemaIndexCacheVisitor;
import org.apache.ignite.internal.processors.query.schema.SchemaIndexCacheVisitorClosure;
import org.apache.ignite.internal.processors.timeout.GridTimeoutProcessor;
import org.apache.ignite.internal.util.GridBoundedConcurrentLinkedHashMap;
import org.apache.ignite.internal.util.GridEmptyCloseableIterator;
import org.apache.ignite.internal.util.GridSpinBusyLock;
import org.apache.ignite.internal.util.GridStringBuilder;
import org.apache.ignite.internal.util.lang.GridCloseableIterator;
import org.apache.ignite.internal.util.lang.GridPlainRunnable;
import org.apache.ignite.internal.util.lang.IgniteInClosure2X;
import org.apache.ignite.internal.util.offheap.unsafe.GridUnsafeGuard;
import org.apache.ignite.internal.util.offheap.unsafe.GridUnsafeMemory;
import org.apache.ignite.internal.util.typedef.F;
import org.apache.ignite.internal.util.typedef.internal.CU;
import org.apache.ignite.internal.util.typedef.internal.LT;
import org.apache.ignite.internal.util.typedef.internal.S;
import org.apache.ignite.internal.util.typedef.internal.SB;
import org.apache.ignite.internal.util.typedef.internal.U;
import org.apache.ignite.lang.IgniteBiClosure;
import org.apache.ignite.lang.IgniteBiPredicate;
import org.apache.ignite.lang.IgniteBiTuple;
import org.apache.ignite.lang.IgniteFuture;
import org.apache.ignite.lang.IgniteInClosure;
import org.apache.ignite.marshaller.Marshaller;
import org.apache.ignite.marshaller.jdk.JdkMarshaller;
import org.apache.ignite.plugin.extensions.communication.Message;
import org.apache.ignite.resources.LoggerResource;
import org.apache.ignite.spi.indexing.IndexingQueryFilter;
import org.h2.api.ErrorCode;
import org.h2.api.JavaObjectSerializer;
import org.h2.api.TableEngine;
import org.h2.command.CommandInterface;
import org.h2.command.Prepared;
import org.h2.command.ddl.CreateTableData;
import org.h2.command.dml.Insert;
import org.h2.engine.Session;
import org.h2.engine.SysProperties;
import org.h2.index.Index;
import org.h2.jdbc.JdbcConnection;
import org.h2.jdbc.JdbcPreparedStatement;
import org.h2.jdbc.JdbcStatement;
import org.h2.message.DbException;
import org.h2.mvstore.cache.CacheLongKeyLIRS;
import org.h2.result.SortOrder;
import org.h2.server.web.WebServer;
import org.h2.table.Column;
import org.h2.table.IndexColumn;
import org.h2.table.TableBase;
import org.h2.tools.Server;
import org.h2.util.JdbcUtils;
import org.h2.value.DataType;
import org.h2.value.Value;
import org.h2.value.ValueArray;
import org.h2.value.ValueBoolean;
import org.h2.value.ValueByte;
import org.h2.value.ValueBytes;
import org.h2.value.ValueDate;
import org.h2.value.ValueDecimal;
import org.h2.value.ValueDouble;
import org.h2.value.ValueFloat;
import org.h2.value.ValueGeometry;
import org.h2.value.ValueInt;
import org.h2.value.ValueJavaObject;
import org.h2.value.ValueLong;
import org.h2.value.ValueNull;
import org.h2.value.ValueShort;
import org.h2.value.ValueString;
import org.h2.value.ValueTime;
import org.h2.value.ValueTimestamp;
import org.h2.value.ValueUuid;
import org.jetbrains.annotations.Nullable;
import org.jsr166.ConcurrentHashMap8;

import static org.apache.ignite.IgniteSystemProperties.IGNITE_H2_DEBUG_CONSOLE;
import static org.apache.ignite.IgniteSystemProperties.IGNITE_H2_DEBUG_CONSOLE_PORT;
import static org.apache.ignite.IgniteSystemProperties.IGNITE_H2_INDEXING_CACHE_CLEANUP_PERIOD;
import static org.apache.ignite.IgniteSystemProperties.IGNITE_H2_INDEXING_CACHE_THREAD_USAGE_TIMEOUT;
import static org.apache.ignite.IgniteSystemProperties.getInteger;
import static org.apache.ignite.IgniteSystemProperties.getString;
import static org.apache.ignite.internal.processors.cache.query.GridCacheQueryType.SQL;
import static org.apache.ignite.internal.processors.cache.query.GridCacheQueryType.SQL_FIELDS;
import static org.apache.ignite.internal.processors.cache.query.GridCacheQueryType.TEXT;
import static org.apache.ignite.internal.processors.query.h2.opt.DistributedJoinMode.OFF;
import static org.apache.ignite.internal.processors.query.h2.opt.DistributedJoinMode.distributedJoinMode;
import static org.apache.ignite.internal.processors.query.h2.opt.GridH2AbstractKeyValueRow.KEY_COL;
import static org.apache.ignite.internal.processors.query.h2.opt.GridH2QueryType.LOCAL;
import static org.apache.ignite.internal.processors.query.h2.opt.GridH2QueryType.PREPARE;

/**
 * Indexing implementation based on H2 database engine. In this implementation main query language is SQL,
 * fulltext indexing can be performed using Lucene. For each registered space
 * the SPI will create respective schema, for default space (where space name is null) schema
 * with name {@code ""} will be used. To avoid name conflicts user should not explicitly name
 * a schema {@code ""}.
 * <p>
 * For each registered {@link GridQueryTypeDescriptor} this SPI will create respective SQL table with
 * {@code '_key'} and {@code '_val'} fields for key and value, and fields from
 * {@link GridQueryTypeDescriptor#fields()}.
 * For each table it will create indexes declared in {@link GridQueryTypeDescriptor#indexes()}.
 */
@SuppressWarnings({"UnnecessaryFullyQualifiedName", "NonFinalStaticVariableUsedInClassInitialization"})
public class IgniteH2Indexing implements GridQueryIndexing {
    /*
     * Register IO for indexes.
     */
    static {
        PageIO.registerH2(H2InnerIO.VERSIONS, H2LeafIO.VERSIONS);
        H2ExtrasInnerIO.register();
        H2ExtrasLeafIO.register();
    }

    /** Spatial index class name. */
    private static final String SPATIAL_IDX_CLS =
        "org.apache.ignite.internal.processors.query.h2.opt.GridH2SpatialIndex";

    /** Default DB options. */
    private static final String DB_OPTIONS = ";LOCK_MODE=3;MULTI_THREADED=1;DB_CLOSE_ON_EXIT=FALSE" +
        ";DEFAULT_LOCK_TIMEOUT=10000;FUNCTIONS_IN_SCHEMA=true;OPTIMIZE_REUSE_RESULTS=0;QUERY_CACHE_SIZE=0" +
        ";RECOMPILE_ALWAYS=1;MAX_OPERATION_MEMORY=0;NESTED_JOINS=0;BATCH_JOINS=1" +
        ";ROW_FACTORY=\"" + GridH2RowFactory.class.getName() + "\"" +
        ";DEFAULT_TABLE_ENGINE=" + GridH2DefaultTableEngine.class.getName();

        // Uncomment this setting to get debug output from H2 to sysout.
//        ";TRACE_LEVEL_SYSTEM_OUT=3";

    /** Dummy metadata for update result. */
    public static final List<GridQueryFieldMetadata> UPDATE_RESULT_META = Collections.<GridQueryFieldMetadata>
        singletonList(new SqlFieldMetadata(null, null, "UPDATED", Long.class.getName()));

    /** */
    private static final int PREPARED_STMT_CACHE_SIZE = 256;

    /** */
    private static final int TWO_STEP_QRY_CACHE_SIZE = 1024;

    /** Field name for key. */
    public static final String KEY_FIELD_NAME = "_KEY";

    /** Field name for value. */
    public static final String VAL_FIELD_NAME = "_VAL";

    /** */
    private static final Field COMMAND_FIELD;

    /** */
    private static final char ESC_CH = '\"';

    /** */
    private static final String ESC_STR = ESC_CH + "" + ESC_CH;

    /** The period of clean up the {@link #stmtCache}. */
    private final Long CLEANUP_STMT_CACHE_PERIOD = Long.getLong(IGNITE_H2_INDEXING_CACHE_CLEANUP_PERIOD, 10_000);

    /** The timeout to remove entry from the {@link #stmtCache} if the thread doesn't perform any queries. */
    private final Long STATEMENT_CACHE_THREAD_USAGE_TIMEOUT =
        Long.getLong(IGNITE_H2_INDEXING_CACHE_THREAD_USAGE_TIMEOUT, 600 * 1000);

    /** */
    private GridTimeoutProcessor.CancelableTask stmtCacheCleanupTask;

    /**
     * Command in H2 prepared statement.
     */
    static {
        // Initialize system properties for H2.
        System.setProperty("h2.objectCache", "false");
        System.setProperty("h2.serializeJavaObject", "false");
        System.setProperty("h2.objectCacheMaxPerElementSize", "0"); // Avoid ValueJavaObject caching.

        try {
            COMMAND_FIELD = JdbcPreparedStatement.class.getDeclaredField("command");

            COMMAND_FIELD.setAccessible(true);
        }
        catch (NoSuchFieldException e) {
            throw new IllegalStateException("Check H2 version in classpath.", e);
        }
    }

    /** Logger. */
    @LoggerResource
    private IgniteLogger log;

    /** Node ID. */
    private UUID nodeId;

    /** */
    private Marshaller marshaller;

    /** Collection of schemaNames and registered tables. */
    private final ConcurrentMap<String, Schema> schemas = new ConcurrentHashMap8<>();

    /** */
    private String dbUrl = "jdbc:h2:mem:";

    /** */
    private final Collection<Connection> conns = Collections.synchronizedCollection(new ArrayList<Connection>());

    /** */
    private GridMapQueryExecutor mapQryExec;

    /** */
    private GridReduceQueryExecutor rdcQryExec;

    /** space name -> schema name */
    private final Map<String, String> space2schema = new ConcurrentHashMap8<>();

    /** */
    private AtomicLong qryIdGen;

    /** */
    private GridSpinBusyLock busyLock;

    /** */
    private final ConcurrentMap<Long, GridRunningQueryInfo> runs = new ConcurrentHashMap8<>();

    /** */
    private final ThreadLocal<ConnectionWrapper> connCache = new ThreadLocal<ConnectionWrapper>() {
        @Nullable @Override public ConnectionWrapper get() {
            ConnectionWrapper c = super.get();

            boolean reconnect = true;

            try {
                reconnect = c == null || c.connection().isClosed();
            }
            catch (SQLException e) {
                U.warn(log, "Failed to check connection status.", e);
            }

            if (reconnect) {
                c = initialValue();

                set(c);

                // Reset statement cache when new connection is created.
                stmtCache.remove(Thread.currentThread());
            }

            return c;
        }

        @Nullable @Override protected ConnectionWrapper initialValue() {
            Connection c;

            try {
                c = DriverManager.getConnection(dbUrl);
            }
            catch (SQLException e) {
                throw new IgniteSQLException("Failed to initialize DB connection: " + dbUrl, e);
            }

            conns.add(c);

            return new ConnectionWrapper(c);
        }
    };

    /** */
    protected volatile GridKernalContext ctx;

    /** */
    private final DmlStatementsProcessor dmlProc = new DmlStatementsProcessor();

    /** */
    private DdlStatementsProcessor ddlProc;

    /** */
    private final ConcurrentMap<String, GridH2Table> dataTables = new ConcurrentHashMap8<>();

    /** Statement cache. */
    private final ConcurrentHashMap<Thread, StatementCache> stmtCache = new ConcurrentHashMap<>();

    /** */
    private final GridBoundedConcurrentLinkedHashMap<TwoStepCachedQueryKey, TwoStepCachedQuery> twoStepCache =
        new GridBoundedConcurrentLinkedHashMap<>(TWO_STEP_QRY_CACHE_SIZE);

    /** */
    private final IgniteInClosure<? super IgniteInternalFuture<?>> logger = new IgniteInClosure<IgniteInternalFuture<?>>() {
        @Override public void apply(IgniteInternalFuture<?> fut) {
            try {
                fut.get();
            }
            catch (IgniteCheckedException e) {
                U.error(log, e.getMessage(), e);
            }
        }
    };

    /**
     * @return Kernal context.
     */
    public GridKernalContext kernalContext() {
        return ctx;
    }

    /**
     * @param space Space.
     * @return Connection.
     */
    public Connection connectionForSpace(@Nullable String space) {
        try {
            return connectionForThread(schema(space));
        }
        catch (IgniteCheckedException e) {
            throw new IgniteException(e);
        }
    }

    /**
     * @param c Connection.
     * @param sql SQL.
     * @param useStmtCache If {@code true} uses statement cache.
     * @return Prepared statement.
     * @throws SQLException If failed.
     */
    private PreparedStatement prepareStatement(Connection c, String sql, boolean useStmtCache) throws SQLException {
        if (useStmtCache) {
            Thread curThread = Thread.currentThread();

            StatementCache cache = stmtCache.get(curThread);

            if (cache == null) {
                StatementCache cache0 = new StatementCache(PREPARED_STMT_CACHE_SIZE);

                cache = stmtCache.putIfAbsent(curThread, cache0);

                if (cache == null)
                    cache = cache0;
            }

            cache.updateLastUsage();

            PreparedStatement stmt = cache.get(sql);

            if (stmt != null && !stmt.isClosed() && !((JdbcStatement)stmt).wasCancelled()) {
                assert stmt.getConnection() == c;

                return stmt;
            }

            stmt = c.prepareStatement(sql);

            cache.put(sql, stmt);

            return stmt;
        }
        else
            return c.prepareStatement(sql);
    }

    /** {@inheritDoc} */
    @Override public PreparedStatement prepareNativeStatement(String space, String sql) throws SQLException {
        return prepareStatement(connectionForSpace(space), sql, true);
    }

    /** {@inheritDoc} */
    @SuppressWarnings("unchecked")
    @Override public IgniteDataStreamer<?, ?> createStreamer(String spaceName, PreparedStatement nativeStmt,
        long autoFlushFreq, int nodeBufSize, int nodeParOps, boolean allowOverwrite) {
        Prepared prep = GridSqlQueryParser.prepared(nativeStmt);

        if (!(prep instanceof Insert))
            throw new IgniteSQLException("Only INSERT operations are supported in streaming mode",
                IgniteQueryErrorCode.UNSUPPORTED_OPERATION);

        IgniteDataStreamer streamer = ctx.grid().dataStreamer(spaceName);

        streamer.autoFlushFrequency(autoFlushFreq);

        streamer.allowOverwrite(allowOverwrite);

        if (nodeBufSize > 0)
            streamer.perNodeBufferSize(nodeBufSize);

        if (nodeParOps > 0)
            streamer.perNodeParallelOperations(nodeParOps);

        return streamer;
    }

    /**
     * Gets DB connection.
     *
     * @param schema Whether to set schema for connection or not.
     * @return DB connection.
     * @throws IgniteCheckedException In case of error.
     */
    private Connection connectionForThread(@Nullable String schema) throws IgniteCheckedException {
        ConnectionWrapper c = connCache.get();

        if (c == null)
            throw new IgniteCheckedException("Failed to get DB connection for thread (check log for details).");

        if (schema != null && !F.eq(c.schema(), schema)) {
            Statement stmt = null;

            try {
                stmt = c.connection().createStatement();

                stmt.executeUpdate("SET SCHEMA " + schema);

                if (log.isDebugEnabled())
                    log.debug("Set schema: " + schema);

                c.schema(schema);
            }
            catch (SQLException e) {
                throw new IgniteSQLException("Failed to set schema for DB connection for thread [schema=" +
                    schema + "]", e);
            }
            finally {
                U.close(stmt, log);
            }
        }

        return c.connection();
    }

    /**
     * Creates DB schema if it has not been created yet.
     *
     * @param schema Schema name.
     * @throws IgniteCheckedException If failed to create db schema.
     */
    private void createSchema(String schema) throws IgniteCheckedException {
        executeStatement("INFORMATION_SCHEMA", "CREATE SCHEMA IF NOT EXISTS " + schema);

        if (log.isDebugEnabled())
            log.debug("Created H2 schema for index database: " + schema);
    }

    /**
     * Creates DB schema if it has not been created yet.
     *
     * @param schema Schema name.
     * @throws IgniteCheckedException If failed to create db schema.
     */
    private void dropSchema(String schema) throws IgniteCheckedException {
        executeStatement("INFORMATION_SCHEMA", "DROP SCHEMA IF EXISTS " + schema);

        if (log.isDebugEnabled())
            log.debug("Dropped H2 schema for index database: " + schema);
    }

    /**
     * @param schema Schema
     * @param sql SQL statement.
     * @throws IgniteCheckedException If failed.
     */
    public void executeStatement(String schema, String sql) throws IgniteCheckedException {
        Statement stmt = null;

        try {
            Connection c = connectionForThread(schema);

            stmt = c.createStatement();

            stmt.executeUpdate(sql);
        }
        catch (SQLException e) {
            onSqlException();

            throw new IgniteSQLException("Failed to execute statement: " + sql, e);
        }
        finally {
            U.close(stmt, log);
        }
    }

    /**
     * Binds object to prepared statement.
     *
     * @param stmt SQL statement.
     * @param idx Index.
     * @param obj Value to store.
     * @throws IgniteCheckedException If failed.
     */
    private void bindObject(PreparedStatement stmt, int idx, @Nullable Object obj) throws IgniteCheckedException {
        try {
            if (obj == null)
                stmt.setNull(idx, Types.VARCHAR);
            else
                stmt.setObject(idx, obj);
        }
        catch (SQLException e) {
            throw new IgniteCheckedException("Failed to bind parameter [idx=" + idx + ", obj=" + obj + ", stmt=" +
                stmt + ']', e);
        }
    }

    /**
     * Handles SQL exception.
     */
    private void onSqlException() {
        Connection conn = connCache.get().connection();

        connCache.set(null);

        if (conn != null) {
            conns.remove(conn);

            // Reset connection to receive new one at next call.
            U.close(conn, log);
        }
    }

    /** {@inheritDoc} */
    @Override public void store(@Nullable String spaceName,
        String typeName,
        KeyCacheObject k,
        int partId,
        CacheObject v,
        GridCacheVersion ver,
        long expirationTime,
        long link) throws IgniteCheckedException {
        TableDescriptor tbl = tableDescriptor(typeName, spaceName);

        if (tbl == null)
            return; // Type was rejected.

        if (expirationTime == 0)
            expirationTime = Long.MAX_VALUE;

        tbl.tbl.update(k, partId, v, ver, expirationTime, false, link);

        if (tbl.luceneIdx != null)
            tbl.luceneIdx.store(k, v, ver, expirationTime);
    }

    /**
     * @param o Object.
     * @return {@code true} If it is a binary object.
     */
    private boolean isBinary(CacheObject o) {
        if (ctx == null)
            return false;

        return ctx.cacheObjects().isBinaryObject(o);
    }

    /**
     * @param coctx Cache object context.
     * @param o Object.
     * @return Object class.
     */
    private Class<?> getClass(CacheObjectContext coctx, CacheObject o) {
        return isBinary(o) ?
            Object.class :
            o.value(coctx, false).getClass();
    }

    /**
     * @param space Space.
     * @return Cache object context.
     */
    private CacheObjectContext objectContext(String space) {
        if (ctx == null)
            return null;

        return ctx.cache().internalCache(space).context().cacheObjectContext();
    }

    /**
     * @param space Space.
     * @return Cache object context.
     */
    private GridCacheContext cacheContext(String space) {
        if (ctx == null)
            return null;

        return ctx.cache().internalCache(space).context();
    }

    /** {@inheritDoc} */
    @Override public void remove(@Nullable String spaceName,
        GridQueryTypeDescriptor type,
        KeyCacheObject key,
        int partId,
        CacheObject val,
        GridCacheVersion ver) throws IgniteCheckedException {
        if (log.isDebugEnabled())
            log.debug("Removing key from cache query index [locId=" + nodeId + ", key=" + key + ", val=" + val + ']');

        TableDescriptor tbl = tableDescriptor(type.name(), spaceName);

        if (tbl == null)
            return;

        if (tbl.tbl.update(key, partId, val, ver, 0, true, 0)) {
            if (tbl.luceneIdx != null)
                tbl.luceneIdx.remove(key);
        }
    }

    /** {@inheritDoc} */
    @Override public void onSwap(@Nullable String spaceName, KeyCacheObject key,
        int partId) throws IgniteCheckedException {
        Schema schema = schemas.get(schema(spaceName));

        if (schema == null)
            return;

        Class<?> keyCls = getClass(objectContext(spaceName), key);

        for (TableDescriptor tbl : schema.tbls.values()) {
            if (tbl.type().keyClass().isAssignableFrom(keyCls)) {
                try {
                    if (tbl.tbl.onSwap(key, partId))
                        return;
                }
                catch (IgniteCheckedException e) {
                    throw new IgniteCheckedException(e);
                }
            }
        }
    }

    /** {@inheritDoc} */
    @Override public void onUnswap(@Nullable String spaceName, KeyCacheObject key, int partId, CacheObject val)
        throws IgniteCheckedException {
        assert val != null;

        CacheObjectContext coctx = objectContext(spaceName);

        Class<?> keyCls = getClass(coctx, key);
        Class<?> valCls = getClass(coctx, val);

        for (TableDescriptor tbl : tables(schema(spaceName))) {
            if (tbl.type().keyClass().isAssignableFrom(keyCls)
                && tbl.type().valueClass().isAssignableFrom(valCls)) {
                try {
                    if (tbl.tbl.onUnswap(key, partId, val))
                        return;
                }
                catch (IgniteCheckedException e) {
                    throw new IgniteCheckedException(e);
                }
            }
        }
    }

    /**
     * Drops table form h2 database and clear all related indexes (h2 text, lucene).
     *
     * @param tbl Table to unregister.
     * @throws IgniteCheckedException If failed to unregister.
     */
    private void removeTable(TableDescriptor tbl) throws IgniteCheckedException {
        assert tbl != null;

        if (log.isDebugEnabled())
            log.debug("Removing query index table: " + tbl.fullTableName());

        Connection c = connectionForThread(tbl.schemaName());

        Statement stmt = null;

        try {
            // NOTE: there is no method dropIndex() for lucene engine correctly working.
            // So we have to drop all lucene index.
            // FullTextLucene.dropAll(c); TODO: GG-4015: fix this

            stmt = c.createStatement();

            String sql = "DROP TABLE IF EXISTS " + tbl.fullTableName();

            if (log.isDebugEnabled())
                log.debug("Dropping database index table with SQL: " + sql);

            stmt.executeUpdate(sql);
        }
        catch (SQLException e) {
            onSqlException();

            throw new IgniteSQLException("Failed to drop database index table [type=" + tbl.type().name() +
                ", table=" + tbl.fullTableName() + "]", IgniteQueryErrorCode.TABLE_DROP_FAILED, e);
        }
        finally {
            U.close(stmt, log);
        }

        tbl.onDrop();

        tbl.schema.tbls.remove(tbl.typeName());
    }

    /**
     * Add initial user index.
     *
     * @param spaceName Space name.
     * @param desc Table descriptor.
     * @param h2Idx User index.
     * @throws IgniteCheckedException If failed.
     */
    private void addInitialUserIndex(String spaceName, TableDescriptor desc, GridH2IndexBase h2Idx)
        throws IgniteCheckedException {
        GridH2Table h2Tbl = desc.tbl;

        h2Tbl.proposeUserIndex(h2Idx);

        try {
            String sql = indexCreateSql(desc.fullTableName(), h2Idx, false, desc.schema.escapeAll());

            executeSql(spaceName, sql);
        }
        catch (Exception e) {
            // Rollback and re-throw.
            h2Tbl.rollbackUserIndex(h2Idx.getName());

            throw e;
        }
    }

    /** {@inheritDoc} */
    @Override public void dynamicIndexCreate(@Nullable final String spaceName, final String tblName,
        final QueryIndexDescriptorImpl idxDesc, boolean ifNotExists, SchemaIndexCacheVisitor cacheVisitor)
        throws IgniteCheckedException {
        // Locate table.
        String schemaName = schema(spaceName);

        Schema schema = schemas.get(schemaName);

        TableDescriptor desc = (schema != null ? schema.tbls.get(tblName) : null);

        if (desc == null)
            throw new IgniteCheckedException("Table not found in internal H2 database [schemaName=" + schemaName +
                ", tblName=" + tblName + ']');

        GridH2Table h2Tbl = desc.tbl;

        // Create index.
        final GridH2IndexBase h2Idx = desc.createUserIndex(idxDesc);

        h2Tbl.proposeUserIndex(h2Idx);

        try {
            // Populate index with existing cache data.
            final GridH2RowDescriptor rowDesc = h2Tbl.rowDescriptor();

            SchemaIndexCacheVisitorClosure clo = new SchemaIndexCacheVisitorClosure() {
                @Override public void apply(KeyCacheObject key, int part, CacheObject val, GridCacheVersion ver,
                    long expTime, long link) throws IgniteCheckedException {
                    if (expTime == 0L)
                        expTime = Long.MAX_VALUE;

                    GridH2Row row = rowDesc.createRow(key, part, val, ver, expTime);

                    row.link(link);

                    h2Idx.put(row);
                }
            };

            cacheVisitor.visit(clo);

            // At this point index is in consistent state, promote it through H2 SQL statement, so that cached
            // prepared statements are re-built.
            String sql = indexCreateSql(desc.fullTableName(), h2Idx, ifNotExists, schema.escapeAll());

            executeSql(spaceName, sql);
        }
        catch (Exception e) {
            // Rollback and re-throw.
            h2Tbl.rollbackUserIndex(h2Idx.getName());

            throw e;
        }
    }

    /** {@inheritDoc} */
    @SuppressWarnings("SynchronizationOnLocalVariableOrMethodParameter")
    @Override public void dynamicIndexDrop(@Nullable final String spaceName, String idxName, boolean ifExists)
        throws IgniteCheckedException{
        String schemaName = schema(spaceName);

        Schema schema = schemas.get(schemaName);

        String sql = indexDropSql(schemaName, idxName, ifExists, schema.escapeAll());

        executeSql(spaceName, sql);
    }

    /**
     * Execute DDL command.
     *
     * @param spaceName Space name.
     * @param sql SQL.
     * @throws IgniteCheckedException If failed.
     */
    private void executeSql(String spaceName, String sql) throws IgniteCheckedException {
        try {
            Connection conn = connectionForSpace(spaceName);

            try (PreparedStatement stmt = prepareStatement(conn, sql, false)) {
                stmt.execute();
            }
        }
        catch (Exception e) {
            throw new IgniteCheckedException("Failed to execute SQL statement on internal H2 database: " + sql, e);
        }
    }

    /**
     * Generate {@code CREATE INDEX} SQL statement for given params.
     * @param fullTblName Fully qualified table name.
     * @param h2Idx H2 index.
     * @param ifNotExists Quietly skip index creation if it exists.
     * @return Statement string.
     */
    private static String indexCreateSql(String fullTblName, GridH2IndexBase h2Idx, boolean ifNotExists,
        boolean escapeAll) {
        boolean spatial = F.eq(SPATIAL_IDX_CLS, h2Idx.getClass().getName());

        GridStringBuilder sb = new SB("CREATE ")
            .a(spatial ? "SPATIAL " : "")
            .a("INDEX ")
            .a(ifNotExists ? "IF NOT EXISTS " : "")
            .a(escapeName(h2Idx.getName(), escapeAll))
            .a(" ON ")
            .a(fullTblName)
            .a(" (");

        boolean first = true;

        for (IndexColumn col : h2Idx.getIndexColumns()) {
            if (first)
                first = false;
            else
                sb.a(", ");

            sb.a("\"" + col.columnName + "\"").a(" ").a(col.sortType == SortOrder.ASCENDING ? "ASC" : "DESC");
        }

        sb.a(')');

        return sb.toString();
    }

    /**
     * Generate {@code CREATE INDEX} SQL statement for given params.
     * @param schemaName <b>Quoted</b> schema name.
     * @param idxName Index name.
     * @param ifExists Quietly skip index drop if it exists.
     * @param escapeAll Escape flag.
     * @return Statement string.
     */
    private static String indexDropSql(String schemaName, String idxName, boolean ifExists, boolean escapeAll) {
        return "DROP INDEX " + (ifExists ? "IF EXISTS " : "") + schemaName + '.' + escapeName(idxName, escapeAll);
    }

    /**
     * Create sorted index.
     *
     * @param schema Schema.
     * @param name Index name,
     * @param tbl Table.
     * @param pk Primary key flag.
     * @param cols Columns.
     * @return Index.
     */
    private GridH2IndexBase createSortedIndex(Schema schema, String name, GridH2Table tbl, boolean pk,
        List<IndexColumn> cols, int inlineSize) {
        try {
            GridCacheContext cctx = schema.cacheContext();

            if (log.isDebugEnabled())
                log.debug("Creating cache index [cacheId=" + cctx.cacheId() + ", idxName=" + name + ']');

            final int segments = tbl.rowDescriptor().configuration().getQueryParallelism();

            return new H2TreeIndex(cctx, tbl, name, pk, cols, inlineSize, segments);
        }
        catch (IgniteCheckedException e) {
            throw new IgniteException(e);
        }
    }

    /**
     * Create spatial index.
     *
     * @param tbl Table.
     * @param idxName Index name.
     * @param cols Columns.
     */
    private GridH2IndexBase createSpatialIndex(GridH2Table tbl, String idxName, IndexColumn[] cols
    ) {
        try {
            Class<?> cls = Class.forName(SPATIAL_IDX_CLS);

            Constructor<?> ctor = cls.getConstructor(
                GridH2Table.class,
                String.class,
                Integer.TYPE,
                IndexColumn[].class);

            if (!ctor.isAccessible())
                ctor.setAccessible(true);

            final int segments = tbl.rowDescriptor().configuration().getQueryParallelism();

            return (GridH2IndexBase)ctor.newInstance(tbl, idxName, segments, cols);
        }
        catch (Exception e) {
            throw new IgniteException("Failed to instantiate: " + SPATIAL_IDX_CLS, e);
        }
    }

    @SuppressWarnings("unchecked")
    @Override public <K, V> GridCloseableIterator<IgniteBiTuple<K, V>> queryLocalText(
        @Nullable String spaceName, String qry, String typeName,
        IndexingQueryFilter filters) throws IgniteCheckedException {
        TableDescriptor tbl = tableDescriptor(typeName, spaceName);

        if (tbl != null && tbl.luceneIdx != null) {
            GridRunningQueryInfo run = new GridRunningQueryInfo(qryIdGen.incrementAndGet(), qry, TEXT, spaceName,
                U.currentTimeMillis(), null, true);

            try {
                runs.put(run.id(), run);

                return tbl.luceneIdx.query(qry, filters);
            }
            finally {
                runs.remove(run.id());
            }
        }

        return new GridEmptyCloseableIterator<>();
    }

    /** {@inheritDoc} */
    @Override public void unregisterType(@Nullable String spaceName, String typeName)
        throws IgniteCheckedException {
        TableDescriptor tbl = tableDescriptor(typeName, spaceName);

        if (tbl != null)
            removeTable(tbl);
    }

    /**
     * Queries individual fields (generally used by JDBC drivers).
     *
     * @param spaceName Space name.
     * @param qry Query.
     * @param params Query parameters.
     * @param filter Space name and key filter.
     * @param enforceJoinOrder Enforce join order of tables in the query.
     * @param timeout Query timeout in milliseconds.
     * @param cancel Query cancel.
     * @return Query result.
     * @throws IgniteCheckedException If failed.
     */
    @SuppressWarnings("unchecked")
    public GridQueryFieldsResult queryLocalSqlFields(@Nullable final String spaceName, final String qry,
        @Nullable final Collection<Object> params, final IndexingQueryFilter filter, boolean enforceJoinOrder,
        final int timeout, final GridQueryCancel cancel)
        throws IgniteCheckedException {
        final Connection conn = connectionForSpace(spaceName);

        setupConnection(conn, false, enforceJoinOrder);

        final PreparedStatement stmt = preparedStatementWithParams(conn, qry, params, true);

        Prepared p = GridSqlQueryParser.prepared(stmt);

        if (DmlStatementsProcessor.isDmlStatement(p)) {
            SqlFieldsQuery fldsQry = new SqlFieldsQuery(qry);

            if (params != null)
                fldsQry.setArgs(params.toArray());

            fldsQry.setEnforceJoinOrder(enforceJoinOrder);
            fldsQry.setTimeout(timeout, TimeUnit.MILLISECONDS);

            return dmlProc.updateLocalSqlFields(spaceName, stmt, fldsQry, filter, cancel);
        }
        else if (DdlStatementsProcessor.isDdlStatement(p))
            throw new IgniteSQLException("DDL statements are supported for the whole cluster only",
                IgniteQueryErrorCode.UNSUPPORTED_OPERATION);

        List<GridQueryFieldMetadata> meta;

        try {
            meta = meta(stmt.getMetaData());
        }
        catch (SQLException e) {
            throw new IgniteCheckedException("Cannot prepare query metadata", e);
        }

        final GridH2QueryContext ctx = new GridH2QueryContext(nodeId, nodeId, 0, LOCAL)
            .filter(filter).distributedJoinMode(OFF);

        return new GridQueryFieldsResultAdapter(meta, null) {
            @Override public GridCloseableIterator<List<?>> iterator() throws IgniteCheckedException {
                assert GridH2QueryContext.get() == null;

                GridH2QueryContext.set(ctx);

                GridRunningQueryInfo run = new GridRunningQueryInfo(qryIdGen.incrementAndGet(), qry, SQL_FIELDS,
                    spaceName, U.currentTimeMillis(), cancel, true);

                runs.putIfAbsent(run.id(), run);

                try {
                    ResultSet rs = executeSqlQueryWithTimer(spaceName, stmt, conn, qry, params, timeout, cancel);

                    return new FieldsIterator(rs);
                }
                finally {
                    GridH2QueryContext.clearThreadLocal();

                    runs.remove(run.id());
                }
            }
        };
    }

    /** {@inheritDoc} */
    @Override public long streamUpdateQuery(@Nullable String spaceName, String qry,
        @Nullable Object[] params, IgniteDataStreamer<?, ?> streamer) throws IgniteCheckedException {
        final Connection conn = connectionForSpace(spaceName);

        final PreparedStatement stmt;

        try {
            stmt = prepareStatement(conn, qry, true);
        }
        catch (SQLException e) {
            throw new IgniteSQLException(e);
        }

        return dmlProc.streamUpdateQuery(streamer, stmt, params);
    }

    /**
     * @param rsMeta Metadata.
     * @return List of fields metadata.
     * @throws SQLException If failed.
     */
    private static List<GridQueryFieldMetadata> meta(ResultSetMetaData rsMeta) throws SQLException {
        List<GridQueryFieldMetadata> meta = new ArrayList<>(rsMeta.getColumnCount());

        for (int i = 1; i <= rsMeta.getColumnCount(); i++) {
            String schemaName = rsMeta.getSchemaName(i);
            String typeName = rsMeta.getTableName(i);
            String name = rsMeta.getColumnLabel(i);
            String type = rsMeta.getColumnClassName(i);

            if (type == null) // Expression always returns NULL.
                type = Void.class.getName();

            meta.add(new SqlFieldMetadata(schemaName, typeName, name, type));
        }

        return meta;
    }

    /**
     * @param stmt Prepared statement.
     * @return Command type.
     */
    private static int commandType(PreparedStatement stmt) {
        try {
            return ((CommandInterface)COMMAND_FIELD.get(stmt)).getCommandType();
        }
        catch (IllegalAccessException e) {
            throw new IllegalStateException(e);
        }
    }

    /**
     * Stores rule for constructing schemaName according to cache configuration.
     *
     * @param ccfg Cache configuration.
     * @return Proper schema name according to ANSI-99 standard.
     */
    private static String schemaNameFromCacheConf(CacheConfiguration<?, ?> ccfg) {
        if (ccfg.getSqlSchema() == null)
            return escapeName(ccfg.getName(), true);

        if (ccfg.getSqlSchema().charAt(0) == ESC_CH)
            return ccfg.getSqlSchema();

        return ccfg.isSqlEscapeAll() ? escapeName(ccfg.getSqlSchema(), true) : ccfg.getSqlSchema().toUpperCase();
    }

    /**
     * Prepares sql statement.
     *
     * @param conn Connection.
     * @param sql Sql.
     * @param params Params.
     * @param useStmtCache If {@code true} use stmt cache.
     * @return Prepared statement with set parameters.
     * @throws IgniteCheckedException If failed.
     */
    private PreparedStatement preparedStatementWithParams(Connection conn, String sql, Collection<Object> params,
        boolean useStmtCache) throws IgniteCheckedException {
        final PreparedStatement stmt;

        try {
            stmt = prepareStatement(conn, sql, useStmtCache);
        }
        catch (SQLException e) {
            throw new IgniteCheckedException("Failed to parse SQL query: " + sql, e);
        }

        bindParameters(stmt, params);

        return stmt;
    }

    /**
     * Executes sql query statement.
     *
     * @param conn Connection,.
     * @param stmt Statement.
     * @param cancel Query cancel.
     * @return Result.
     * @throws IgniteCheckedException If failed.
     */
    private ResultSet executeSqlQuery(final Connection conn, final PreparedStatement stmt,
        int timeoutMillis, @Nullable GridQueryCancel cancel)
        throws IgniteCheckedException {

        if (cancel != null) {
            cancel.set(new Runnable() {
                @Override public void run() {
                    try {
                        stmt.cancel();
                    }
                    catch (SQLException ignored) {
                        // No-op.
                    }
                }
            });
        }

        if (timeoutMillis > 0)
            session(conn).setQueryTimeout(timeoutMillis);

        try {
            return stmt.executeQuery();
        }
        catch (SQLException e) {
            // Throw special exception.
            if (e.getErrorCode() == ErrorCode.STATEMENT_WAS_CANCELED)
                throw new QueryCancelledException();

            throw new IgniteCheckedException("Failed to execute SQL query.", e);
        }
        finally {
            if (timeoutMillis > 0)
                session(conn).setQueryTimeout(0);
        }
    }

    /**
     * Executes sql query and prints warning if query is too slow..
     *
     * @param space Space name.
     * @param conn Connection,.
     * @param sql Sql query.
     * @param params Parameters.
     * @param useStmtCache If {@code true} uses stmt cache.
     * @param cancel Query cancel.
     * @return Result.
     * @throws IgniteCheckedException If failed.
     */
    public ResultSet executeSqlQueryWithTimer(String space,
        Connection conn,
        String sql,
        @Nullable Collection<Object> params,
        boolean useStmtCache,
        int timeoutMillis,
        @Nullable GridQueryCancel cancel) throws IgniteCheckedException {
        return executeSqlQueryWithTimer(space, preparedStatementWithParams(conn, sql, params, useStmtCache),
            conn, sql, params, timeoutMillis, cancel);
    }

    /**
     * Executes sql query and prints warning if query is too slow.
     *
     * @param space Space name.
     * @param stmt Prepared statement for query.
     * @param conn Connection.
     * @param sql Sql query.
     * @param params Parameters.
     * @param cancel Query cancel.
     * @return Result.
     * @throws IgniteCheckedException If failed.
     */
    private ResultSet executeSqlQueryWithTimer(String space, PreparedStatement stmt,
        Connection conn,
        String sql,
        @Nullable Collection<Object> params,
        int timeoutMillis,
        @Nullable GridQueryCancel cancel) throws IgniteCheckedException {
        long start = U.currentTimeMillis();

        try {
            ResultSet rs = executeSqlQuery(conn, stmt, timeoutMillis, cancel);

            long time = U.currentTimeMillis() - start;

            long longQryExecTimeout = schemas.get(schema(space)).ccfg.getLongQueryWarningTimeout();

            if (time > longQryExecTimeout) {
                String msg = "Query execution is too long (" + time + " ms): " + sql;

                ResultSet plan = executeSqlQuery(conn, preparedStatementWithParams(conn, "EXPLAIN " + sql,
                    params, false), 0, null);

                plan.next();

                // Add SQL explain result message into log.
                String longMsg = "Query execution is too long [time=" + time + " ms, sql='" + sql + '\'' +
                    ", plan=" + U.nl() + plan.getString(1) + U.nl() + ", parameters=" + params + "]";

                LT.warn(log, longMsg, msg);
            }

            return rs;
        }
        catch (SQLException e) {
            onSqlException();

            throw new IgniteCheckedException(e);
        }
    }

    /**
     * Binds parameters to prepared statement.
     *
     * @param stmt Prepared statement.
     * @param params Parameters collection.
     * @throws IgniteCheckedException If failed.
     */
    public void bindParameters(PreparedStatement stmt,
        @Nullable Collection<Object> params) throws IgniteCheckedException {
        if (!F.isEmpty(params)) {
            int idx = 1;

            for (Object arg : params)
                bindObject(stmt, idx++, arg);
        }
    }

    /**
     * @param conn Connection to use.
     * @param distributedJoins If distributed joins are enabled.
     * @param enforceJoinOrder Enforce join order of tables.
     */
    public static void setupConnection(Connection conn, boolean distributedJoins, boolean enforceJoinOrder) {
        Session s = session(conn);

        s.setForceJoinOrder(enforceJoinOrder);
        s.setJoinBatchEnabled(distributedJoins);
    }

    /** {@inheritDoc} */
    @Override public <K, V> QueryCursor<List<?>> queryLocalSqlFields(final GridCacheContext<?, ?> cctx,
        final SqlFieldsQuery qry, final IndexingQueryFilter filter, final GridQueryCancel cancel)
        throws IgniteCheckedException {

        if (cctx.config().getQueryParallelism() > 1) {
            qry.setDistributedJoins(true);

            assert qry.isLocal();

            return queryTwoStep(cctx, qry, cancel);
        }
        else {
            final boolean keepBinary = cctx.keepBinary();

            final String space = cctx.name();
            final String sql = qry.getSql();
            final Object[] args = qry.getArgs();

            final GridQueryFieldsResult res = queryLocalSqlFields(space, sql, F.asList(args), filter,
                qry.isEnforceJoinOrder(), qry.getTimeout(), cancel);

            QueryCursorImpl<List<?>> cursor = new QueryCursorImpl<>(new Iterable<List<?>>() {
                @Override public Iterator<List<?>> iterator() {
                    try {
                        return new GridQueryCacheObjectsIterator(res.iterator(), cctx, keepBinary);
                    }
                    catch (IgniteCheckedException e) {
                        throw new IgniteException(e);
                    }
                }
            }, cancel);

            cursor.fieldsMeta(res.metaData());

            return cursor;
        }
    }

    /** {@inheritDoc} */
    @Override public <K, V> QueryCursor<Cache.Entry<K,V>> queryLocalSql(final GridCacheContext<?, ?> cctx,
        final SqlQuery qry, final IndexingQueryFilter filter, final boolean keepBinary) throws IgniteCheckedException {
        if (cctx.config().getQueryParallelism() > 1) {
            qry.setDistributedJoins(true);

            assert qry.isLocal();

            return queryTwoStep(cctx, qry);
        }
        else {
            String space = cctx.name();
            String type = qry.getType();
            String sqlQry = qry.getSql();
            String alias = qry.getAlias();
            Object[] params = qry.getArgs();

            GridQueryCancel cancel = new GridQueryCancel();

            final GridCloseableIterator<IgniteBiTuple<K, V>> i = queryLocalSql(space, sqlQry, alias,
                F.asList(params), type, filter, cancel);

            return new QueryCursorImpl<Cache.Entry<K, V>>(new Iterable<Cache.Entry<K, V>>() {
                @Override public Iterator<Cache.Entry<K, V>> iterator() {
                    return new ClIter<Cache.Entry<K, V>>() {
                        @Override public void close() throws Exception {
                            i.close();
                        }

                        @Override public boolean hasNext() {
                            return i.hasNext();
                        }

                        @Override public Cache.Entry<K, V> next() {
                            IgniteBiTuple<K, V> t = i.next();

                            return new CacheEntryImpl<>(
                                (K)cctx.unwrapBinaryIfNeeded(t.get1(), keepBinary, false),
                                (V)cctx.unwrapBinaryIfNeeded(t.get2(), keepBinary, false));
                        }

                        @Override public void remove() {
                            throw new UnsupportedOperationException();
                        }
                    };
                }
            }, cancel);
        }
    }

    /**
     * Executes regular query.
     *
     * @param spaceName Space name.
     * @param qry Query.
     * @param alias Table alias.
     * @param params Query parameters.
     * @param type Query return type.
     * @param filter Space name and key filter.
     * @return Queried rows.
     * @throws IgniteCheckedException If failed.
     */
    public <K, V> GridCloseableIterator<IgniteBiTuple<K, V>> queryLocalSql(@Nullable String spaceName,
        final String qry, String alias, @Nullable final Collection<Object> params, String type,
        final IndexingQueryFilter filter, GridQueryCancel cancel) throws IgniteCheckedException {
        final TableDescriptor tbl = tableDescriptor(type, spaceName);

        if (tbl == null)
            throw new IgniteSQLException("Failed to find SQL table for type: " + type,
                IgniteQueryErrorCode.TABLE_NOT_FOUND);

        String sql = generateQuery(qry, alias, tbl);

        Connection conn = connectionForThread(tbl.schemaName());

        setupConnection(conn, false, false);

        GridH2QueryContext.set(new GridH2QueryContext(nodeId, nodeId, 0, LOCAL).filter(filter)
            .distributedJoinMode(OFF));

        GridRunningQueryInfo run = new GridRunningQueryInfo(qryIdGen.incrementAndGet(), qry, SQL, spaceName,
            U.currentTimeMillis(), null, true);

        runs.put(run.id(), run);

        try {
            ResultSet rs = executeSqlQueryWithTimer(spaceName, conn, sql, params, true, 0, cancel);

            return new KeyValIterator(rs);
        }
        finally {
            GridH2QueryContext.clearThreadLocal();

            runs.remove(run.id());
        }
    }

    /**
     * @param cctx Cache context.
     * @param qry Query.
     * @param keepCacheObj Flag to keep cache object.
     * @param enforceJoinOrder Enforce join order of tables.
     * @return Iterable result.
     */
    private Iterable<List<?>> runQueryTwoStep(
        final GridCacheContext<?,?> cctx,
        final GridCacheTwoStepQuery qry,
        final boolean keepCacheObj,
        final boolean enforceJoinOrder,
        final int timeoutMillis,
        final GridQueryCancel cancel,
        final Object[] params
    ) {
        return new Iterable<List<?>>() {
            @Override public Iterator<List<?>> iterator() {
                return rdcQryExec.query(cctx, qry, keepCacheObj, enforceJoinOrder, timeoutMillis, cancel, params);
            }
        };
    }

    /** {@inheritDoc} */
    @SuppressWarnings("unchecked")
    @Override public <K, V> QueryCursor<Cache.Entry<K, V>> queryTwoStep(GridCacheContext<?, ?> cctx, SqlQuery qry) {
        String type = qry.getType();
        String space = cctx.name();

        TableDescriptor tblDesc = tableDescriptor(type, space);

        if (tblDesc == null)
            throw new IgniteSQLException("Failed to find SQL table for type: " + type,
                IgniteQueryErrorCode.TABLE_NOT_FOUND);

        String sql;

        try {
            sql = generateQuery(qry.getSql(), qry.getAlias(), tblDesc);
        }
        catch (IgniteCheckedException e) {
            throw new IgniteException(e);
        }

        SqlFieldsQuery fqry = new SqlFieldsQuery(sql);

        fqry.setArgs(qry.getArgs());
        fqry.setPageSize(qry.getPageSize());
        fqry.setDistributedJoins(qry.isDistributedJoins());
        fqry.setLocal(qry.isLocal());

        if (qry.getTimeout() > 0)
            fqry.setTimeout(qry.getTimeout(), TimeUnit.MILLISECONDS);

        final QueryCursor<List<?>> res = queryTwoStep(cctx, fqry, null);

        final Iterable<Cache.Entry<K, V>> converted = new Iterable<Cache.Entry<K, V>>() {
            @Override public Iterator<Cache.Entry<K, V>> iterator() {
                final Iterator<List<?>> iter0 = res.iterator();

                return new Iterator<Cache.Entry<K, V>>() {
                    @Override public boolean hasNext() {
                        return iter0.hasNext();
                    }

                    @Override public Cache.Entry<K, V> next() {
                        List<?> l = iter0.next();

                        return new CacheEntryImpl<>((K)l.get(0), (V)l.get(1));
                    }

                    @Override public void remove() {
                        throw new UnsupportedOperationException();
                    }
                };
            }
        };

        // No metadata for SQL queries.
        return new QueryCursorImpl<Cache.Entry<K, V>>(converted) {
            @Override public void close() {
                res.close();
            }
        };
    }

    /**
     * @param c Connection.
     * @return Session.
     */
    public static Session session(Connection c) {
        return (Session)((JdbcConnection)c).getSession();
    }

    /** {@inheritDoc} */
    @Override public QueryCursor<List<?>> queryTwoStep(GridCacheContext<?, ?> cctx, SqlFieldsQuery qry,
        GridQueryCancel cancel) {
        final String space = cctx.name();
        final String sqlQry = qry.getSql();

        Connection c = connectionForSpace(space);

        final boolean enforceJoinOrder = qry.isEnforceJoinOrder();
        final boolean distributedJoins = qry.isDistributedJoins() && cctx.isPartitioned();
        final boolean grpByCollocated = qry.isCollocated();

        final DistributedJoinMode distributedJoinMode = distributedJoinMode(qry.isLocal(), distributedJoins);

        GridCacheTwoStepQuery twoStepQry = null;
        List<GridQueryFieldMetadata> meta;

        final TwoStepCachedQueryKey cachedQryKey = new TwoStepCachedQueryKey(space, sqlQry, grpByCollocated,
            distributedJoins, enforceJoinOrder, qry.isLocal());
        TwoStepCachedQuery cachedQry = twoStepCache.get(cachedQryKey);

        if (cachedQry != null) {
            twoStepQry = cachedQry.twoStepQry.copy();
            meta = cachedQry.meta;
        }
        else {
            final UUID locNodeId = ctx.localNodeId();

            // Here we will just parse the statement, no need to optimize it at all.
            setupConnection(c, /*distributedJoins*/false, /*enforceJoinOrder*/true);

            GridH2QueryContext.set(new GridH2QueryContext(locNodeId, locNodeId, 0, PREPARE)
                .distributedJoinMode(distributedJoinMode));

            PreparedStatement stmt = null;
            Prepared prepared;

            boolean cachesCreated = false;

            try {
                try {
                    while (true) {
                        try {
                            // Do not cache this statement because the whole two step query object will be cached later on.
                            stmt = prepareStatement(c, sqlQry, false);

                            break;
                        }
                        catch (SQLException e) {
                            if (!cachesCreated && e.getErrorCode() == ErrorCode.SCHEMA_NOT_FOUND_1) {
                                try {
                                    ctx.cache().createMissingQueryCaches();
                                }
                                catch (IgniteCheckedException ignored) {
                                    throw new CacheException("Failed to create missing caches.", e);
                                }

                                cachesCreated = true;
                            }
                            else
                                throw new IgniteSQLException("Failed to parse query: " + sqlQry,
                                    IgniteQueryErrorCode.PARSING, e);
                        }
                    }


                    prepared = GridSqlQueryParser.prepared(stmt);

                    if (qry instanceof JdbcSqlFieldsQuery && ((JdbcSqlFieldsQuery) qry).isQuery() != prepared.isQuery())
                        throw new IgniteSQLException("Given statement type does not match that declared by JDBC driver",
                            IgniteQueryErrorCode.STMT_TYPE_MISMATCH);

                    if (prepared.isQuery()) {
                        bindParameters(stmt, F.asList(qry.getArgs()));

                        twoStepQry = GridSqlQuerySplitter.split((JdbcPreparedStatement)stmt, qry.getArgs(), grpByCollocated,
                            distributedJoins, enforceJoinOrder, this);

                        assert twoStepQry != null;
                    }
                }
                finally {
                    GridH2QueryContext.clearThreadLocal();
                }

                // It is a DML statement if we did not create a twoStepQuery.
                if (twoStepQry == null) {
                    if (DmlStatementsProcessor.isDmlStatement(prepared)) {
                        try {
                            return dmlProc.updateSqlFieldsTwoStep(cctx.namexx(), stmt, qry, cancel);
                        }
                        catch (IgniteCheckedException e) {
                            throw new IgniteSQLException("Failed to execute DML statement [stmt=" + sqlQry +
                                ", params=" + Arrays.deepToString(qry.getArgs()) + "]", e);
                        }
                    }

                    if (DdlStatementsProcessor.isDdlStatement(prepared)) {
                        try {
                            return ddlProc.runDdlStatement(stmt);
                        }
                        catch (IgniteCheckedException e) {
                            throw new IgniteSQLException("Failed to execute DDL statement [stmt=" + sqlQry + ']', e);
                        }
                    }
                }

                List<Integer> caches;
                List<Integer> extraCaches = null;

                // Setup spaces from schemas.
                if (!twoStepQry.schemas().isEmpty()) {
                    Collection<String> spaces = new ArrayList<>(twoStepQry.schemas().size());
                    caches = new ArrayList<>(twoStepQry.schemas().size() + 1);
                    caches.add(cctx.cacheId());

                    for (String schema : twoStepQry.schemas()) {
                        String space0 = space(schema);

                        spaces.add(space0);

                        if (!F.eq(space0, space)) {
                            int cacheId = CU.cacheId(space0);

                            caches.add(cacheId);

                            if (extraCaches == null)
                                extraCaches = new ArrayList<>();

                            extraCaches.add(cacheId);
                        }
                    }

                    twoStepQry.spaces(spaces);
                }
                else {
                    caches = Collections.singletonList(cctx.cacheId());
                    extraCaches = null;
                }

                //Prohibit usage indices with different numbers of segments in same query.
                checkCacheIndexSegmentation(caches);

                twoStepQry.caches(caches);
                twoStepQry.extraCaches(extraCaches);
                twoStepQry.local(qry.isLocal());

                meta = meta(stmt.getMetaData());
            }
            catch (IgniteCheckedException e) {
                throw new CacheException("Failed to bind parameters: [qry=" + sqlQry + ", params=" +
                    Arrays.deepToString(qry.getArgs()) + "]", e);
            }
            catch (SQLException e) {
                throw new IgniteSQLException(e);
            }
            finally {
                U.close(stmt, log);
            }
        }

        if (log.isDebugEnabled())
            log.debug("Parsed query: `" + sqlQry + "` into two step query: " + twoStepQry);

        twoStepQry.pageSize(qry.getPageSize());

        if (cancel == null)
            cancel = new GridQueryCancel();

        QueryCursorImpl<List<?>> cursor = new QueryCursorImpl<>(
            runQueryTwoStep(cctx, twoStepQry, cctx.keepBinary(), enforceJoinOrder, qry.getTimeout(), cancel, qry.getArgs()),
            cancel);

        cursor.fieldsMeta(meta);

        if (cachedQry == null && !twoStepQry.explain()) {
            cachedQry = new TwoStepCachedQuery(meta, twoStepQry.copy());
            twoStepCache.putIfAbsent(cachedQryKey, cachedQry);
        }

        return cursor;
    }

    /**
     * @throws IllegalStateException if segmented indices used with non-segmented indices.
     */
    private void checkCacheIndexSegmentation(List<Integer> caches) {
        if (caches.isEmpty())
            return; // Nothing to check

        GridCacheSharedContext sharedContext = ctx.cache().context();

        int expectedParallelism = 0;

        for (int i = 0; i < caches.size(); i++) {
            GridCacheContext cctx = sharedContext.cacheContext(caches.get(i));

            assert cctx != null;

            if (!cctx.isPartitioned())
                continue;

            if (expectedParallelism == 0)
                expectedParallelism = cctx.config().getQueryParallelism();
            else if (cctx.config().getQueryParallelism() != expectedParallelism)
                throw new IllegalStateException("Using indexes with different parallelism levels in same query is forbidden.");
        }
    }

    /**
     * Prepares statement for query.
     *
     * @param qry Query string.
     * @param tableAlias table alias.
     * @param tbl Table to use.
     * @return Prepared statement.
     * @throws IgniteCheckedException In case of error.
     */
    private String generateQuery(String qry, String tableAlias, TableDescriptor tbl) throws IgniteCheckedException {
        assert tbl != null;

        final String qry0 = qry;

        String t = tbl.fullTableName();

        String from = " ";

        qry = qry.trim();

        String upper = qry.toUpperCase();

        if (upper.startsWith("SELECT")) {
            qry = qry.substring(6).trim();

            final int star = qry.indexOf('*');

            if (star == 0)
                qry = qry.substring(1).trim();
            else if (star > 0) {
                if (F.eq('.', qry.charAt(star - 1))) {
                    t = qry.substring(0, star - 1);

                    qry = qry.substring(star + 1).trim();
                }
                else
                    throw new IgniteCheckedException("Invalid query (missing alias before asterisk): " + qry0);
            }
            else
                throw new IgniteCheckedException("Only queries starting with 'SELECT *' and 'SELECT alias.*' " +
                    "are supported (rewrite your query or use SqlFieldsQuery instead): " + qry0);

            upper = qry.toUpperCase();
        }

        if (!upper.startsWith("FROM"))
            from = " FROM " + t + (tableAlias != null ? " as " + tableAlias : "") +
                (upper.startsWith("WHERE") || upper.startsWith("ORDER") || upper.startsWith("LIMIT") ?
                    " " : " WHERE ");

        if(tableAlias != null)
            t = tableAlias;

        qry = "SELECT " + t + "." + KEY_FIELD_NAME + ", " + t + "." + VAL_FIELD_NAME + from + qry;

        return qry;
    }

    /**
     * Registers new class description.
     *
     * This implementation doesn't support type reregistration.
     *
     * @param type Type description.
     * @throws IgniteCheckedException In case of error.
     */
    @Override public boolean registerType(@Nullable String spaceName, GridQueryTypeDescriptor type)
        throws IgniteCheckedException {
        validateTypeDescriptor(type);

        String schemaName = schema(spaceName);

        Schema schema = schemas.get(schemaName);

        TableDescriptor tbl = new TableDescriptor(schema, type);

        try {
            Connection conn = connectionForThread(schemaName);

            createTable(spaceName, schema, tbl, conn);

            schema.add(tbl);
        }
        catch (SQLException e) {
            onSqlException();

            throw new IgniteCheckedException("Failed to register query type: " + type, e);
        }

        return true;
    }

    /**
     * Validates properties described by query types.
     *
     * @param type Type descriptor.
     * @throws IgniteCheckedException If validation failed.
     */
    private void validateTypeDescriptor(GridQueryTypeDescriptor type)
        throws IgniteCheckedException {
        assert type != null;

        Collection<String> names = new HashSet<>();

        names.addAll(type.fields().keySet());

        if (names.size() < type.fields().size())
            throw new IgniteCheckedException("Found duplicated properties with the same name [keyType=" +
                type.keyClass().getName() + ", valueType=" + type.valueClass().getName() + "]");

        String ptrn = "Name ''{0}'' is reserved and cannot be used as a field name [type=" + type.name() + "]";

        for (String name : names) {
            if (name.equalsIgnoreCase(KEY_FIELD_NAME) || name.equalsIgnoreCase(VAL_FIELD_NAME))
                throw new IgniteCheckedException(MessageFormat.format(ptrn, name));
        }
    }

    /**
     * Returns empty string, if {@code nullableString} is empty.
     *
     * @param nullableString String for convertion. Could be null.
     * @return Non null string. Could be empty.
     */
    private static String emptyIfNull(String nullableString) {
        return nullableString == null ? "" : nullableString;
    }

    /**
     * Escapes name to be valid SQL identifier. Currently just replaces '.' and '$' sign with '_'.
     *
     * @param name Name.
     * @param escapeAll Escape flag.
     * @return Escaped name.
     */
    public static String escapeName(String name, boolean escapeAll) {
        if (name == null) // It is possible only for a cache name.
            return ESC_STR;

        if (escapeAll)
            return ESC_CH + name + ESC_CH;

        SB sb = null;

        for (int i = 0; i < name.length(); i++) {
            char ch = name.charAt(i);

            if (!Character.isLetter(ch) && !Character.isDigit(ch) && ch != '_' &&
                !(ch == '"' && (i == 0 || i == name.length() - 1)) && ch != '-') {
                // Class name can also contain '$' or '.' - these should be escaped.
                assert ch == '$' || ch == '.';

                if (sb == null)
                    sb = new SB();

                sb.a(name.substring(sb.length(), i));

                // Replace illegal chars with '_'.
                sb.a('_');
            }
        }

        if (sb == null)
            return name;

        sb.a(name.substring(sb.length(), name.length()));

        return sb.toString();
    }

    /**
     * Create db table by using given table descriptor.
     *
     * @param spaceName Space name.
     * @param schema Schema.
     * @param tbl Table descriptor.
     * @param conn Connection.
     * @throws SQLException If failed to create db table.
     * @throws IgniteCheckedException If failed.
     */
    private void createTable(String spaceName, Schema schema, TableDescriptor tbl, Connection conn)
        throws SQLException, IgniteCheckedException {
        assert schema != null;
        assert tbl != null;

        boolean escapeAll = schema.escapeAll();

        String keyType = dbTypeFromClass(tbl.type().keyClass());
        String valTypeStr = dbTypeFromClass(tbl.type().valueClass());

        SB sql = new SB();

        sql.a("CREATE TABLE ").a(tbl.fullTableName()).a(" (")
            .a(KEY_FIELD_NAME).a(' ').a(keyType).a(" NOT NULL");

        sql.a(',').a(VAL_FIELD_NAME).a(' ').a(valTypeStr);

        for (Map.Entry<String, Class<?>> e : tbl.type().fields().entrySet())
            sql.a(',').a(escapeName(e.getKey(), escapeAll)).a(' ').a(dbTypeFromClass(e.getValue()));

        sql.a(')');

        if (log.isDebugEnabled())
            log.debug("Creating DB table with SQL: " + sql);

        GridH2RowDescriptor rowDesc = new RowDescriptor(tbl.type(), schema);

        H2RowFactory rowFactory = tbl.rowFactory(rowDesc);

        GridH2Table h2Tbl = H2TableEngine.createTable(conn, sql.toString(), rowDesc, rowFactory, tbl);

        for (GridH2IndexBase usrIdx : tbl.createUserIndexes())
            addInitialUserIndex(spaceName, tbl, usrIdx);

        if (dataTables.putIfAbsent(h2Tbl.identifier(), h2Tbl) != null)
            throw new IllegalStateException("Table already exists: " + h2Tbl.identifier());
    }

    /**
     * @param identifier Table identifier.
     * @return Data table.
     */
    public GridH2Table dataTable(String identifier) {
        return dataTables.get(identifier);
    }

    /**
     * Find table by name in given schema.
     *
     * @param schemaName Schema name.
     * @param tblName Table name.
     * @return Table or {@code null} if none found.
     */
    public GridH2Table dataTable(String schemaName, String tblName) {
        for (GridH2Table tbl : dataTables.values()) {
            if (tbl.getSchema().getName().equals(schemaName) && tbl.getName().equals(tblName))
                return tbl;
        }

        return null;
    }

    /**
     * Gets corresponding DB type from java class.
     *
     * @param cls Java class.
     * @return DB type name.
     */
    private String dbTypeFromClass(Class<?> cls) {
        return DBTypeEnum.fromClass(cls).dBTypeAsString();
    }

    /**
     * Gets table descriptor by type and space names.
     *
     * @param type Type name.
     * @param space Space name.
     * @return Table descriptor.
     */
    @Nullable private TableDescriptor tableDescriptor(String type, @Nullable String space) {
        Schema s = schemas.get(schema(space));

        if (s == null)
            return null;

        return s.tbls.get(type);
    }

    /**
     * Gets collection of table for given schema name.
     *
     * @param schema Schema name.
     * @return Collection of table descriptors.
     */
    private Collection<TableDescriptor> tables(String schema) {
        Schema s = schemas.get(schema);

        if (s == null)
            return Collections.emptySet();

        return s.tbls.values();
    }

    /**
     * Gets database schema from space.
     *
     * @param space Space name. {@code null} would be converted to an empty string.
     * @return Schema name. Should not be null since we should not fail for an invalid space name.
     */
    private String schema(@Nullable String space) {
        return emptyIfNull(space2schema.get(emptyIfNull(space)));
    }

    /**
     * Called periodically by {@link GridTimeoutProcessor} to clean up the {@link #stmtCache}.
     */
    private void cleanupStatementCache() {
        long cur = U.currentTimeMillis();

        for (Iterator<Map.Entry<Thread, StatementCache>> it = stmtCache.entrySet().iterator(); it.hasNext(); ) {
            Map.Entry<Thread, StatementCache> entry = it.next();

            Thread t = entry.getKey();

            if (t.getState() == Thread.State.TERMINATED
                || cur - entry.getValue().lastUsage() > STATEMENT_CACHE_THREAD_USAGE_TIMEOUT)
                it.remove();
        }
    }

    /** {@inheritDoc} */
    @Override public String space(String schemaName) {
        assert schemaName != null;

        Schema schema = schemas.get(schemaName);

        // For the compatibility with conversion from """" to "" inside h2 lib
        if (schema == null) {
            assert schemaName.isEmpty() || schemaName.charAt(0) != ESC_CH;

            schema = schemas.get(escapeName(schemaName, true));
        }

        return schema.spaceName;
    }

    /**
     * Rebuild indexes from hash index.
     *
     * @param spaceName Space name.
     * @throws IgniteCheckedException If failed.
     */
<<<<<<< HEAD
    @Override public void rebuildIndexesFromHash(@Nullable String spaceName) throws IgniteCheckedException {
        int cacheId = CU.cacheId(spaceName);
=======
    @Override public void rebuildIndexesFromHash(@Nullable String spaceName,
        GridQueryTypeDescriptor type) throws IgniteCheckedException {
        TableDescriptor tbl = tableDescriptor(type.name(), spaceName);

        if (tbl == null)
            return;

        assert tbl.tbl != null;

        assert tbl.tbl.rebuildFromHashInProgress();

        H2PkHashIndex hashIdx = tbl.pkHashIdx;

        Cursor cursor = hashIdx.find((Session)null, null, null);

        int cacheId = CU.cacheId(tbl.schema.ccfg.getName());
>>>>>>> f923bc91

        GridCacheContext cctx = ctx.cache().context().cacheContext(cacheId);

        IgniteCacheOffheapManager offheapMgr = cctx.isNear() ? cctx.near().dht().context().offheap() : cctx.offheap();

        for (int p = 0; p < cctx.affinity().partitions(); p++) {
            try (GridCloseableIterator<KeyCacheObject> keyIter = offheapMgr.keysIterator(p)) {
                while (keyIter.hasNext()) {
                    cctx.shared().database().checkpointReadLock();

                    try {
                        KeyCacheObject key = keyIter.next();

                        while (true) {
                            try {
                                GridCacheEntryEx entry = cctx.isNear() ?
                                    cctx.near().dht().entryEx(key) : cctx.cache().entryEx(key);

                                entry.ensureIndexed();

                                break;
                            }
                            catch (GridCacheEntryRemovedException ignore) {
                                // Retry.
                            }
                            catch (GridDhtInvalidPartitionException ignore) {
                                break;
                            }
                        }
                    }
                    finally {
                        cctx.shared().database().checkpointReadUnlock();
                    }
                }
            }
        }

        for (TableDescriptor tblDesc : tables(spaceName))
            tblDesc.tbl.markRebuildFromHashInProgress(false);
    }

    /** {@inheritDoc} */
<<<<<<< HEAD
    @Override public void markForRebuildFromHash(@Nullable String spaceName) {
        for (TableDescriptor tblDesc : tables(spaceName)) {
            assert tblDesc.tbl != null;
=======
    @Override public void markForRebuildFromHash(@Nullable String spaceName, GridQueryTypeDescriptor type) {
        TableDescriptor tbl = tableDescriptor(type.name(), spaceName);
>>>>>>> f923bc91

            tblDesc.tbl.markRebuildFromHashInProgress(true);
        }
    }

    /**
     * Gets size (for tests only).
     *
     * @param spaceName Space name.
     * @param typeName Type name.
     * @return Size.
     * @throws IgniteCheckedException If failed or {@code -1} if the type is unknown.
     */
    long size(@Nullable String spaceName, String typeName) throws IgniteCheckedException {
        TableDescriptor tbl = tableDescriptor(typeName, spaceName);

        if (tbl == null)
            return -1;

        Connection conn = connectionForSpace(spaceName);

        setupConnection(conn, false, false);

        try {
            ResultSet rs = executeSqlQuery(conn, prepareStatement(conn, "SELECT COUNT(*) FROM " + tbl.fullTableName(), false),
                0, null);

            if (!rs.next())
                throw new IllegalStateException();

            return rs.getLong(1);
        }
        catch (SQLException e) {
            throw new IgniteCheckedException(e);
        }
    }

    /**
     * @return Busy lock.
     */
    public GridSpinBusyLock busyLock() {
        return busyLock;
    }

    /**
     * @return Map query executor.
     */
    public GridMapQueryExecutor mapQueryExecutor() {
        return mapQryExec;
    }

    /**
     * @return Reduce query executor.
     */
    public GridReduceQueryExecutor reduceQueryExecutor() {
        return rdcQryExec;
    }

    /** {@inheritDoc} */
    @SuppressWarnings("NonThreadSafeLazyInitialization")
    @Override public void start(GridKernalContext ctx, GridSpinBusyLock busyLock) throws IgniteCheckedException {
        if (log.isDebugEnabled())
            log.debug("Starting cache query index...");

        this.busyLock = busyLock;

        qryIdGen = new AtomicLong();

        if (SysProperties.serializeJavaObject) {
            U.warn(log, "Serialization of Java objects in H2 was enabled.");

            SysProperties.serializeJavaObject = false;
        }

        String dbName = (ctx != null ? ctx.localNodeId() : UUID.randomUUID()).toString();

        dbUrl = "jdbc:h2:mem:" + dbName + DB_OPTIONS;

        org.h2.Driver.load();

        try {
            if (getString(IGNITE_H2_DEBUG_CONSOLE) != null) {
                Connection c = DriverManager.getConnection(dbUrl);

                int port = getInteger(IGNITE_H2_DEBUG_CONSOLE_PORT, 0);

                WebServer webSrv = new WebServer();
                Server web = new Server(webSrv, "-webPort", Integer.toString(port));
                web.start();
                String url = webSrv.addSession(c);

                U.quietAndInfo(log, "H2 debug console URL: " + url);

                try {
                    Server.openBrowser(url);
                }
                catch (Exception e) {
                    U.warn(log, "Failed to open browser: " + e.getMessage());
                }
            }
        }
        catch (SQLException e) {
            throw new IgniteCheckedException(e);
        }

        if (ctx == null) {
            // This is allowed in some tests.
            nodeId = UUID.randomUUID();
            marshaller = new JdkMarshaller();
        }
        else {
            this.ctx = ctx;

            nodeId = ctx.localNodeId();
            marshaller = ctx.config().getMarshaller();

            mapQryExec = new GridMapQueryExecutor(busyLock);
            rdcQryExec = new GridReduceQueryExecutor(qryIdGen, busyLock);

            mapQryExec.start(ctx, this);
            rdcQryExec.start(ctx, this);

            stmtCacheCleanupTask = ctx.timeout().schedule(new Runnable() {
                @Override public void run() {
                    cleanupStatementCache();
                }
            }, CLEANUP_STMT_CACHE_PERIOD, CLEANUP_STMT_CACHE_PERIOD);

            ddlProc = new DdlStatementsProcessor();

            dmlProc.start(ctx, this);
            ddlProc.start(ctx, this);
        }

        if (JdbcUtils.serializer != null)
            U.warn(log, "Custom H2 serialization is already configured, will override.");

        JdbcUtils.serializer = h2Serializer();

        // TODO https://issues.apache.org/jira/browse/IGNITE-2139
        // registerMBean(igniteInstanceName, this, GridH2IndexingSpiMBean.class);
    }

    /**
     * @param topic Topic.
     * @param topicOrd Topic ordinal for {@link GridTopic}.
     * @param nodes Nodes.
     * @param msg Message.
     * @param specialize Optional closure to specialize message for each node.
     * @param locNodeHnd Handler for local node.
     * @param plc Policy identifying the executor service which will process message.
     * @param runLocParallel Run local handler in parallel thread.
     * @return {@code true} If all messages sent successfully.
     */
    public boolean send(
        Object topic,
        int topicOrd,
        Collection<ClusterNode> nodes,
        Message msg,
        @Nullable IgniteBiClosure<ClusterNode, Message, Message> specialize,
        @Nullable final IgniteInClosure2X<ClusterNode, Message> locNodeHnd,
        byte plc,
        boolean runLocParallel
    ) {
        boolean ok = true;

        if (specialize == null && msg instanceof GridCacheQueryMarshallable)
            ((GridCacheQueryMarshallable)msg).marshall(marshaller);

        ClusterNode locNode = null;

        for (ClusterNode node : nodes) {
            if (node.isLocal()) {
                if (locNode != null)
                    throw new IllegalStateException();

                locNode = node;

                continue;
            }

            try {
                if (specialize != null) {
                    msg = specialize.apply(node, msg);

                    if (msg instanceof GridCacheQueryMarshallable)
                        ((GridCacheQueryMarshallable)msg).marshall(marshaller);
                }

                ctx.io().sendGeneric(node, topic, topicOrd, msg, plc);
            }
            catch (IgniteCheckedException e) {
                ok = false;

                U.warn(log, "Failed to send message [node=" + node + ", msg=" + msg +
                    ", errMsg=" + e.getMessage() + "]");
            }
        }

        // Local node goes the last to allow parallel execution.
        if (locNode != null) {
            if (specialize != null)
                msg = specialize.apply(locNode, msg);

            if (runLocParallel) {
                final ClusterNode finalLocNode = locNode;
                final Message finalMsg = msg;

                try {
                    // We prefer runLocal to runLocalSafe, because the latter can produce deadlock here.
                    ctx.closure().runLocal(new GridPlainRunnable() {
                        @Override public void run() {
                            if (!busyLock.enterBusy())
                                return;

                            try {
                                locNodeHnd.apply(finalLocNode, finalMsg);
                            }
                            finally {
                                busyLock.leaveBusy();
                            }
                        }
                    }, plc).listen(logger);
                }
                catch (IgniteCheckedException e) {
                    ok = false;

                    U.error(log, "Failed to execute query locally.", e);
                }
            }
            else
                locNodeHnd.apply(locNode, msg);
        }

        return ok;
    }

    /**
     * @return Serializer.
     */
    private JavaObjectSerializer h2Serializer() {
        return new JavaObjectSerializer() {
            @Override public byte[] serialize(Object obj) throws Exception {
                return U.marshal(marshaller, obj);
            }

            @Override public Object deserialize(byte[] bytes) throws Exception {
                ClassLoader clsLdr = ctx != null ? U.resolveClassLoader(ctx.config()) : null;

                return U.unmarshal(marshaller, bytes, clsLdr);
            }
        };
    }

    /**
     * Registers SQL functions.
     *
     * @param schema Schema.
     * @param clss Classes.
     * @throws IgniteCheckedException If failed.
     */
    private void createSqlFunctions(String schema, Class<?>[] clss) throws IgniteCheckedException {
        if (F.isEmpty(clss))
            return;

        for (Class<?> cls : clss) {
            for (Method m : cls.getDeclaredMethods()) {
                QuerySqlFunction ann = m.getAnnotation(QuerySqlFunction.class);

                if (ann != null) {
                    int modifiers = m.getModifiers();

                    if (!Modifier.isStatic(modifiers) || !Modifier.isPublic(modifiers))
                        throw new IgniteCheckedException("Method " + m.getName() + " must be public static.");

                    String alias = ann.alias().isEmpty() ? m.getName() : ann.alias();

                    String clause = "CREATE ALIAS IF NOT EXISTS " + alias + (ann.deterministic() ?
                        " DETERMINISTIC FOR \"" :
                        " FOR \"") +
                        cls.getName() + '.' + m.getName() + '"';

                    executeStatement(schema, clause);
                }
            }
        }
    }

    /** {@inheritDoc} */
    @Override public void stop() throws IgniteCheckedException {
        if (log.isDebugEnabled())
            log.debug("Stopping cache query index...");

//        unregisterMBean(); TODO https://issues.apache.org/jira/browse/IGNITE-2139
        if (ctx != null && !ctx.cache().context().database().persistenceEnabled()) {
            for (Schema schema : schemas.values())
                schema.onDrop();
        }

        for (Connection c : conns)
            U.close(c, log);

        conns.clear();
        schemas.clear();
        space2schema.clear();

        try (Connection c = DriverManager.getConnection(dbUrl);
             Statement s = c.createStatement()) {
            s.execute("SHUTDOWN");
        }
        catch (SQLException e) {
            U.error(log, "Failed to shutdown database.", e);
        }

        if (stmtCacheCleanupTask != null)
            stmtCacheCleanupTask.close();

        GridH2QueryContext.clearLocalNodeStop(nodeId);

        if (log.isDebugEnabled())
            log.debug("Cache query index stopped.");
    }

    /** {@inheritDoc} */
    @Override public void registerCache(String spaceName, GridCacheContext<?, ?> cctx, CacheConfiguration<?, ?> ccfg)
        throws IgniteCheckedException {
        String schema = schemaNameFromCacheConf(ccfg);

        if (schemas.putIfAbsent(schema, new Schema(spaceName, schema, cctx, ccfg)) != null)
            throw new IgniteCheckedException("Cache already registered: " + U.maskName(spaceName));

        space2schema.put(emptyIfNull(spaceName), schema);

        createSchema(schema);

        createSqlFunctions(schema, ccfg.getSqlFunctionClasses());
    }

    /** {@inheritDoc} */
    @Override public void unregisterCache(String spaceName) {
        String schema = schema(spaceName);
        Schema rmv = schemas.remove(schema);

        if (rmv != null) {
            space2schema.remove(emptyIfNull(rmv.spaceName));
            mapQryExec.onCacheStop(spaceName);

            rmv.onDrop();

            try {
                dropSchema(schema);
            }
            catch (IgniteCheckedException e) {
                U.error(log, "Failed to drop schema on cache stop (will ignore): " + U.maskName(spaceName), e);
            }

            for (TableDescriptor tblDesc : rmv.tbls.values())
                for (Index idx : tblDesc.tbl.getIndexes())
                    idx.close(null);

            for (Iterator<Map.Entry<TwoStepCachedQueryKey, TwoStepCachedQuery>> it = twoStepCache.entrySet().iterator();
                it.hasNext(); ) {
                Map.Entry<TwoStepCachedQueryKey, TwoStepCachedQuery> e = it.next();

                if (F.eq(e.getKey().space, spaceName))
                    it.remove();
            }
        }
    }

    /** {@inheritDoc} */
    @Override public IndexingQueryFilter backupFilter(
        @Nullable final AffinityTopologyVersion topVer,
        @Nullable final int[] parts
    ) {
        final AffinityTopologyVersion topVer0 = topVer != null ? topVer : AffinityTopologyVersion.NONE;

        return new IndexingQueryFilter() {
            @Nullable @Override public <K, V> IgniteBiPredicate<K, V> forSpace(String spaceName) {
                final GridCacheAdapter<Object, Object> cache = ctx.cache().internalCache(spaceName);

                if (cache.context().isReplicated())
                    return null;

                final GridCacheAffinityManager aff = cache.context().affinity();

                if (parts != null) {
                    if (parts.length < 64) { // Fast scan for small arrays.
                        return new IgniteBiPredicate<K, V>() {
                            @Override public boolean apply(K k, V v) {
                                int p = aff.partition(k);

                                for (int p0 : parts) {
                                    if (p0 == p)
                                        return true;

                                    if (p0 > p) // Array is sorted.
                                        return false;
                                }

                                return false;
                            }
                        };
                    }

                    return new IgniteBiPredicate<K, V>() {
                        @Override public boolean apply(K k, V v) {
                            int p = aff.partition(k);

                            return Arrays.binarySearch(parts, p) >= 0;
                        }
                    };
                }

                final ClusterNode locNode = ctx.discovery().localNode();

                return new IgniteBiPredicate<K, V>() {
                    @Override public boolean apply(K k, V v) {
                        return aff.primaryByKey(locNode, k, topVer0);
                    }
                };
            }

            @Override public boolean isValueRequired() {
                return false;
            }

            @Override public String toString() {
                return "IndexingQueryFilter [ver=" + topVer + ']';
            }
        };
    }

    /**
     * @return Ready topology version.
     */
    public AffinityTopologyVersion readyTopologyVersion() {
        return ctx.cache().context().exchange().readyAffinityVersion();
    }

    /**
     * @param topVer Topology version.
     * @throws IgniteCheckedException If failed.
     */
    public void awaitForReadyTopologyVersion(AffinityTopologyVersion topVer) throws IgniteCheckedException {
        IgniteInternalFuture<?> fut = ctx.cache().context().exchange().affinityReadyFuture(topVer);

        if (fut != null)
            fut.get();
    }

    /** {@inheritDoc} */
    @Override public void onDisconnected(IgniteFuture<?> reconnectFut) {
        rdcQryExec.onDisconnected(reconnectFut);
    }

    /**
     * Key for cached two-step query.
     */
    private static final class TwoStepCachedQueryKey {
        /** */
        private final String space;

        /** */
        private final String sql;

        /** */
        private final boolean grpByCollocated;

        /** */
        private final boolean distributedJoins;

        /** */
        private final boolean enforceJoinOrder;

        /** */
        private final boolean isLocal;

        /**
         * @param space Space.
         * @param sql Sql.
         * @param grpByCollocated Collocated GROUP BY.
         * @param distributedJoins Distributed joins enabled.
         * @param enforceJoinOrder Enforce join order of tables.
         * @param isLocal Query is local flag.
         */
        private TwoStepCachedQueryKey(String space,
            String sql,
            boolean grpByCollocated,
            boolean distributedJoins,
            boolean enforceJoinOrder,
            boolean isLocal) {
            this.space = space;
            this.sql = sql;
            this.grpByCollocated = grpByCollocated;
            this.distributedJoins = distributedJoins;
            this.enforceJoinOrder = enforceJoinOrder;
            this.isLocal = isLocal;
        }

        /** {@inheritDoc} */
        @Override public boolean equals(Object o) {
            if (this == o)
                return true;

            if (o == null || getClass() != o.getClass())
                return false;

            TwoStepCachedQueryKey that = (TwoStepCachedQueryKey)o;

            if (grpByCollocated != that.grpByCollocated)
                return false;

            if (distributedJoins != that.distributedJoins)
                return false;

            if (enforceJoinOrder != that.enforceJoinOrder)
                return false;

            if (space != null ? !space.equals(that.space) : that.space != null)
                return false;

            return isLocal == that.isLocal && sql.equals(that.sql);
        }

        /** {@inheritDoc} */
        @Override public int hashCode() {
            int res = space != null ? space.hashCode() : 0;
            res = 31 * res + sql.hashCode();
            res = 31 * res + (grpByCollocated ? 1 : 0);
            res = res + (distributedJoins ? 2 : 0);
            res = res + (enforceJoinOrder ? 4 : 0);
            res = res + (isLocal ? 8 : 0);

            return res;
        }
    }

    /**
     * Cached two-step query.
     */
    private static final class TwoStepCachedQuery {
        /** */
        final List<GridQueryFieldMetadata> meta;

        /** */
        final GridCacheTwoStepQuery twoStepQry;

        /**
         * @param meta Fields metadata.
         * @param twoStepQry Query.
         */
        public TwoStepCachedQuery(List<GridQueryFieldMetadata> meta, GridCacheTwoStepQuery twoStepQry) {
            this.meta = meta;
            this.twoStepQry = twoStepQry;
        }

        /** {@inheritDoc} */
        @Override public String toString() {
            return S.toString(TwoStepCachedQuery.class, this);
        }
    }

    /**
     * @param c1 First column.
     * @param c2 Second column.
     * @return {@code true} If they are the same.
     */
    private static boolean equal(IndexColumn c1, IndexColumn c2) {
        return c1.column.getColumnId() == c2.column.getColumnId();
    }

    /**
     * @param cols Columns list.
     * @param col Column to find.
     * @return {@code true} If found.
     */
    private static boolean containsColumn(List<IndexColumn> cols, IndexColumn col) {
        for (int i = cols.size() - 1; i >= 0; i--) {
            if (equal(cols.get(i), col))
                return true;
        }

        return false;
    }

    /**
     * @param cols Columns list.
     * @param keyCol Primary key column.
     * @param affCol Affinity key column.
     * @return The same list back.
     */
    private static List<IndexColumn> treeIndexColumns(List<IndexColumn> cols, IndexColumn keyCol, IndexColumn affCol) {
        assert keyCol != null;

        if (!containsColumn(cols, keyCol))
            cols.add(keyCol);

        if (affCol != null && !containsColumn(cols, affCol))
            cols.add(affCol);

        return cols;
    }


    /** {@inheritDoc} */
    @Override public Collection<GridRunningQueryInfo> runningQueries(long duration) {
        Collection<GridRunningQueryInfo> res = new ArrayList<>();

        res.addAll(runs.values());
        res.addAll(rdcQryExec.longRunningQueries(duration));

        return res;
    }

    /** {@inheritDoc} */
    @Override public void cancelQueries(Collection<Long> queries) {
        if (!F.isEmpty(queries)) {
            for (Long qryId : queries) {
                GridRunningQueryInfo run = runs.get(qryId);

                if (run != null)
                    run.cancel();
            }

            rdcQryExec.cancelQueries(queries);
        }
    }

    /** {@inheritDoc} */
    @Override public void cancelAllQueries() {
        for (Connection conn : conns)
            U.close(conn, log);
    }

    /**
     * Wrapper to store connection and flag is schema set or not.
     */
    private static class ConnectionWrapper {
        /** */
        private Connection conn;

        /** */
        private volatile String schema;

        /**
         * @param conn Connection to use.
         */
        ConnectionWrapper(Connection conn) {
            this.conn = conn;
        }

        /**
         * @return Schema name if schema is set, null otherwise.
         */
        public String schema() {
            return schema;
        }

        /**
         * @param schema Schema name set on this connection.
         */
        public void schema(@Nullable String schema) {
            this.schema = schema;
        }

        /**
         * @return Connection.
         */
        public Connection connection() {
            return conn;
        }

        /** {@inheritDoc} */
        @Override public String toString() {
            return S.toString(ConnectionWrapper.class, this);
        }
    }

    /**
     * Enum that helps to map java types to database types.
     */
    private enum DBTypeEnum {
        /** */
        INT("INT"),

        /** */
        BOOL("BOOL"),

        /** */
        TINYINT("TINYINT"),

        /** */
        SMALLINT("SMALLINT"),

        /** */
        BIGINT("BIGINT"),

        /** */
        DECIMAL("DECIMAL"),

        /** */
        DOUBLE("DOUBLE"),

        /** */
        REAL("REAL"),

        /** */
        TIME("TIME"),

        /** */
        TIMESTAMP("TIMESTAMP"),

        /** */
        DATE("DATE"),

        /** */
        VARCHAR("VARCHAR"),

        /** */
        CHAR("CHAR"),

        /** */
        BINARY("BINARY"),

        /** */
        UUID("UUID"),

        /** */
        ARRAY("ARRAY"),

        /** */
        GEOMETRY("GEOMETRY"),

        /** */
        OTHER("OTHER");

        /** Map of Class to enum. */
        private static final Map<Class<?>, DBTypeEnum> map = new HashMap<>();

        /**
         * Initialize map of DB types.
         */
        static {
            map.put(int.class, INT);
            map.put(Integer.class, INT);
            map.put(boolean.class, BOOL);
            map.put(Boolean.class, BOOL);
            map.put(byte.class, TINYINT);
            map.put(Byte.class, TINYINT);
            map.put(short.class, SMALLINT);
            map.put(Short.class, SMALLINT);
            map.put(long.class, BIGINT);
            map.put(Long.class, BIGINT);
            map.put(BigDecimal.class, DECIMAL);
            map.put(double.class, DOUBLE);
            map.put(Double.class, DOUBLE);
            map.put(float.class, REAL);
            map.put(Float.class, REAL);
            map.put(Time.class, TIME);
            map.put(Timestamp.class, TIMESTAMP);
            map.put(java.util.Date.class, TIMESTAMP);
            map.put(java.sql.Date.class, DATE);
            map.put(String.class, VARCHAR);
            map.put(UUID.class, UUID);
            map.put(byte[].class, BINARY);
        }

        /** */
        private final String dbType;

        /**
         * Constructs new instance.
         *
         * @param dbType DB type name.
         */
        DBTypeEnum(String dbType) {
            this.dbType = dbType;
        }

        /**
         * Resolves enum by class.
         *
         * @param cls Class.
         * @return Enum value.
         */
        public static DBTypeEnum fromClass(Class<?> cls) {
            DBTypeEnum res = map.get(cls);

            if (res != null)
                return res;

            if (DataType.isGeometryClass(cls))
                return GEOMETRY;

            return cls.isArray() && !cls.getComponentType().isPrimitive() ? ARRAY : OTHER;
        }

        /**
         * Gets DB type name.
         *
         * @return DB type name.
         */
        public String dBTypeAsString() {
            return dbType;
        }

        /** {@inheritDoc} */
        @Override public String toString() {
            return S.toString(DBTypeEnum.class, this);
        }
    }

    /**
     * Information about table in database.
     */
    private class TableDescriptor implements GridH2SystemIndexFactory {
        /** */
        private final String fullTblName;

        /** */
        private final GridQueryTypeDescriptor type;

        /** */
        private final Schema schema;

        /** */
        private GridH2Table tbl;

        /** */
        private GridLuceneIndex luceneIdx;

        /** */
        private H2PkHashIndex pkHashIdx;

        /**
         * @param schema Schema.
         * @param type Type descriptor.
         */
        TableDescriptor(Schema schema, GridQueryTypeDescriptor type) {
            this.type = type;
            this.schema = schema;

            String tblName = escapeName(type.tableName(), schema.escapeAll());

            fullTblName = schema.schemaName + "." + tblName;
        }

        /**
         * @return Schema name.
         */
        public String schemaName() {
            return schema.schemaName;
        }

        /**
         * @return Database full table name.
         */
        String fullTableName() {
            return fullTblName;
        }

        /**
         * @return type name.
         */
        String typeName() {
            return type.name();
        }

        /**
         * @return Type.
         */
        GridQueryTypeDescriptor type() {
            return type;
        }

        /** {@inheritDoc} */
        @Override public String toString() {
            return S.toString(TableDescriptor.class, this);
        }

        /**
         * Create H2 row factory.
         *
         * @param rowDesc Row descriptor.
         * @return H2 row factory.
         */
        H2RowFactory rowFactory(GridH2RowDescriptor rowDesc) {
            GridCacheContext cctx = schema.cacheContext();

            if (cctx.affinityNode() && cctx.offheapIndex())
                return new H2RowFactory(rowDesc, cctx);

            return null;
        }

        /** {@inheritDoc} */
        @Override public ArrayList<Index> createSystemIndexes(GridH2Table tbl) {
            ArrayList<Index> idxs = new ArrayList<>();

            IndexColumn keyCol = tbl.indexColumn(KEY_COL, SortOrder.ASCENDING);
            IndexColumn affCol = tbl.getAffinityKeyColumn();

            if (affCol != null && equal(affCol, keyCol))
                affCol = null;

            Index hashIdx = createHashIndex(
                schema,
                tbl,
                "_key_PK_hash",
                treeIndexColumns(new ArrayList<IndexColumn>(2), keyCol, affCol)
            );

            if (hashIdx != null)
                idxs.add(hashIdx);

            // Add primary key index.
            Index pkIdx = createSortedIndex(
                schema,
                "_key_PK",
                tbl,
                true,
                treeIndexColumns(new ArrayList<IndexColumn>(2), keyCol, affCol),
                -1
            );

            idxs.add(pkIdx);

            if (type().valueClass() == String.class) {
                try {
                    luceneIdx = new GridLuceneIndex(ctx, schema.offheap, schema.spaceName, type);
                }
                catch (IgniteCheckedException e1) {
                    throw new IgniteException(e1);
                }
            }

            boolean affIdxFound = false;

            GridQueryIndexDescriptor textIdx = type.textIndex();

            if (textIdx != null) {
                try {
                    luceneIdx = new GridLuceneIndex(ctx, schema.offheap, schema.spaceName, type);
                }
                catch (IgniteCheckedException e1) {
                    throw new IgniteException(e1);
                }
            }

            // Locate index where affinity column is first (if any).
            if (affCol != null) {
                for (GridQueryIndexDescriptor idxDesc : type.indexes().values()) {
                    if (idxDesc.type() != QueryIndexType.SORTED)
                        continue;

                    String firstField = idxDesc.fields().iterator().next();

                    String firstFieldName =
                        schema.escapeAll() ? firstField : escapeName(firstField, false).toUpperCase();

                    Column col = tbl.getColumn(firstFieldName);

                    IndexColumn idxCol = tbl.indexColumn(col.getColumnId(),
                        idxDesc.descending(firstField) ? SortOrder.DESCENDING : SortOrder.ASCENDING);

                    affIdxFound |= equal(idxCol, affCol);
                }
            }

            // Add explicit affinity key index if nothing alike was found.
            if (affCol != null && !affIdxFound) {
                idxs.add(createSortedIndex(schema, "AFFINITY_KEY", tbl, false,
                    treeIndexColumns(new ArrayList<IndexColumn>(2), affCol, keyCol), -1));
            }

            return idxs;
        }

        /**
         * Get collection of user indexes.
         *
         * @return User indexes.
         */
        public Collection<GridH2IndexBase> createUserIndexes() {
            assert tbl != null;

            ArrayList<GridH2IndexBase> res = new ArrayList<>();

            for (GridQueryIndexDescriptor idxDesc : type.indexes().values()) {
                GridH2IndexBase idx = createUserIndex(idxDesc);

                res.add(idx);
            }

            return res;
        }

        /**
         * Create user index.
         *
         * @param idxDesc Index descriptor.
         * @return Index.
         */
        private GridH2IndexBase createUserIndex(GridQueryIndexDescriptor idxDesc) {
            String name = schema.escapeAll() ? idxDesc.name() : escapeName(idxDesc.name(), false).toUpperCase();

            IndexColumn keyCol = tbl.indexColumn(KEY_COL, SortOrder.ASCENDING);
            IndexColumn affCol = tbl.getAffinityKeyColumn();

            List<IndexColumn> cols = new ArrayList<>(idxDesc.fields().size() + 2);

            boolean escapeAll = schema.escapeAll();

            for (String field : idxDesc.fields()) {
                String fieldName = escapeAll ? field : escapeName(field, false).toUpperCase();

                Column col = tbl.getColumn(fieldName);

                cols.add(tbl.indexColumn(col.getColumnId(),
                    idxDesc.descending(field) ? SortOrder.DESCENDING : SortOrder.ASCENDING));
            }

            if (idxDesc.type() == QueryIndexType.SORTED) {
                cols = treeIndexColumns(cols, keyCol, affCol);

                return createSortedIndex(schema, name, tbl, false, cols, idxDesc.inlineSize());
            }
            else if (idxDesc.type() == QueryIndexType.GEOSPATIAL)
                return createSpatialIndex(tbl, name, cols.toArray(new IndexColumn[cols.size()]));

            throw new IllegalStateException("Index type: " + idxDesc.type());
        }

        /**
         * Create hash index.
         *
         * @param schema Schema.
         * @param tbl Table.
         * @param idxName Index name.
         * @param cols Columns.
         * @return Index.
         */
        private Index createHashIndex(Schema schema, GridH2Table tbl, String idxName, List<IndexColumn> cols) {
            GridCacheContext cctx = schema.cacheContext();

            if (cctx.affinityNode() && cctx.offheapIndex()) {
                assert pkHashIdx == null : pkHashIdx;

                pkHashIdx = new H2PkHashIndex(cctx, tbl, idxName, cols);

                return pkHashIdx;
            }

            return null;
        }

        /**
         *
         */
        void onDrop() {
            dataTables.remove(tbl.identifier(), tbl);

            tbl.destroy();

            U.closeQuiet(luceneIdx);
        }
    }

    /**
     * Special field set iterator based on database result set.
     */
    public static class FieldsIterator extends GridH2ResultSetIterator<List<?>> {
        /** */
        private static final long serialVersionUID = 0L;

        /**
         * @param data Data.
         * @throws IgniteCheckedException If failed.
         */
        public FieldsIterator(ResultSet data) throws IgniteCheckedException {
            super(data, false, true);
        }

        /** {@inheritDoc} */
        @Override protected List<?> createRow() {
            ArrayList<Object> res = new ArrayList<>(row.length);

            Collections.addAll(res, row);

            return res;
        }
    }

    /**
     * Special key/value iterator based on database result set.
     */
    private static class KeyValIterator<K, V> extends GridH2ResultSetIterator<IgniteBiTuple<K, V>> {
        /** */
        private static final long serialVersionUID = 0L;

        /**
         * @param data Data array.
         * @throws IgniteCheckedException If failed.
         */
        protected KeyValIterator(ResultSet data) throws IgniteCheckedException {
            super(data, false, true);
        }

        /** {@inheritDoc} */
        @SuppressWarnings("unchecked")
        @Override protected IgniteBiTuple<K, V> createRow() {
            K key = (K)row[0];
            V val = (V)row[1];

            return new IgniteBiTuple<>(key, val);
        }
    }

    /**
     * Closeable iterator.
     */
    private interface ClIter<X> extends AutoCloseable, Iterator<X> {
        // No-op.
    }

    /**
     * Field descriptor.
     */
    static class SqlFieldMetadata implements GridQueryFieldMetadata {
        /** */
        private static final long serialVersionUID = 0L;

        /** Schema name. */
        private String schemaName;

        /** Type name. */
        private String typeName;

        /** Name. */
        private String name;

        /** Type. */
        private String type;

        /**
         * Required by {@link Externalizable}.
         */
        public SqlFieldMetadata() {
            // No-op
        }

        /**
         * @param schemaName Schema name.
         * @param typeName Type name.
         * @param name Name.
         * @param type Type.
         */
        SqlFieldMetadata(@Nullable String schemaName, @Nullable String typeName, String name, String type) {
            assert name != null && type != null : schemaName + " | " + typeName + " | " + name + " | " + type;

            this.schemaName = schemaName;
            this.typeName = typeName;
            this.name = name;
            this.type = type;
        }

        /** {@inheritDoc} */
        @Override public String schemaName() {
            return schemaName;
        }

        /** {@inheritDoc} */
        @Override public String typeName() {
            return typeName;
        }

        /** {@inheritDoc} */
        @Override public String fieldName() {
            return name;
        }

        /** {@inheritDoc} */
        @Override public String fieldTypeName() {
            return type;
        }

        /** {@inheritDoc} */
        @Override public void writeExternal(ObjectOutput out) throws IOException {
            U.writeString(out, schemaName);
            U.writeString(out, typeName);
            U.writeString(out, name);
            U.writeString(out, type);
        }

        /** {@inheritDoc} */
        @Override public void readExternal(ObjectInput in) throws IOException, ClassNotFoundException {
            schemaName = U.readString(in);
            typeName = U.readString(in);
            name = U.readString(in);
            type = U.readString(in);
        }

        /** {@inheritDoc} */
        @Override public String toString() {
            return S.toString(SqlFieldMetadata.class, this);
        }
    }

    /**
     * Database schema object.
     */
    private class Schema {
        /** */
        private final String spaceName;

        /** */
        private final String schemaName;

        /** */
        private final GridUnsafeMemory offheap = null;

        /** */
        private final ConcurrentMap<String, TableDescriptor> tbls = new ConcurrentHashMap8<>();

        /** Cache for deserialized offheap rows. */
        private final CacheLongKeyLIRS<GridH2Row> rowCache;

        /** */
        private final GridCacheContext<?, ?> cctx;

        /** */
        private final CacheConfiguration<?, ?> ccfg;

        /**
         * @param spaceName Space name.
         * @param schemaName Schema name.
         * @param cctx Cache context.
         * @param ccfg Cache configuration.
         */
        private Schema(String spaceName, String schemaName, GridCacheContext<?, ?> cctx,
            CacheConfiguration<?, ?> ccfg) {
            this.spaceName = spaceName;
            this.cctx = cctx;
            this.schemaName = schemaName;
            this.ccfg = ccfg;

            rowCache = null;
        }

        /**
         * @return Cache context.
         */
        public GridCacheContext cacheContext() {
            return cctx;
        }

        /**
         * @param tbl Table descriptor.
         */
        public void add(TableDescriptor tbl) {
            if (tbls.putIfAbsent(tbl.typeName(), tbl) != null)
                throw new IllegalStateException("Table already registered: " + tbl.fullTableName());
        }

        /**
         * @return Escape all.
         */
        public boolean escapeAll() {
            return ccfg.isSqlEscapeAll();
        }

        /**
         * Called after the schema was dropped.
         */
        public void onDrop() {
            for (TableDescriptor tblDesc : tbls.values())
                tblDesc.onDrop();
        }
    }

    /**
     * Row descriptor.
     */
    private class RowDescriptor implements GridH2RowDescriptor {
        /** */
        private final GridQueryTypeDescriptor type;

        /** */
        private final String[] fields;

        /** */
        private final int[] fieldTypes;

        /** */
        private final int keyType;

        /** */
        private final int valType;

        /** */
        private final Schema schema;

        /** */
        private final GridUnsafeGuard guard;

        /** */
        private final boolean preferSwapVal;

        /** */
        private final boolean snapshotableIdx;

        /** */
        private final GridQueryProperty[] props;

        /**
         * @param type Type descriptor.
         * @param schema Schema.
         */
        RowDescriptor(GridQueryTypeDescriptor type, Schema schema) {
            assert type != null;
            assert schema != null;

            this.type = type;
            this.schema = schema;

            guard = schema.offheap == null ? null : new GridUnsafeGuard();

            Map<String, Class<?>> allFields = new LinkedHashMap<>();

            allFields.putAll(type.fields());

            fields = allFields.keySet().toArray(new String[allFields.size()]);

            fieldTypes = new int[fields.length];

            Class[] classes = allFields.values().toArray(new Class[fields.length]);

            for (int i = 0; i < fieldTypes.length; i++)
                fieldTypes[i] = DataType.getTypeFromClass(classes[i]);

            keyType = DataType.getTypeFromClass(type.keyClass());
            valType = DataType.getTypeFromClass(type.valueClass());

            props = new GridQueryProperty[fields.length];

            for (int i = 0; i < fields.length; i++) {
                GridQueryProperty p = type.property(fields[i]);

                assert p != null : fields[i];

                props[i] = p;
            }

            // TODO GG-10884.
//            preferSwapVal = schema.ccfg.getMemoryMode() == CacheMemoryMode.OFFHEAP_TIERED;
            preferSwapVal = true;

            // Index is not snapshotable in db-x.
            snapshotableIdx = false;
        }

        /** {@inheritDoc} */
        @Override public IgniteH2Indexing indexing() {
            return IgniteH2Indexing.this;
        }

        /** {@inheritDoc} */
        @Override public GridQueryTypeDescriptor type() {
            return type;
        }

        /** {@inheritDoc} */
        @Override public GridCacheContext<?, ?> context() {
            return schema.cacheContext();
        }

        /** {@inheritDoc} */
        @Override public CacheConfiguration configuration() {
            return schema.ccfg;
        }

        /** {@inheritDoc} */
        @Override public GridUnsafeGuard guard() {
            return guard;
        }

        /** {@inheritDoc} */
        @Override public void cache(GridH2Row row) {
            long ptr = row.pointer();

            assert ptr > 0 : ptr;

            schema.rowCache.put(ptr, row);
        }

        /** {@inheritDoc} */
        @Override public void uncache(long ptr) {
            schema.rowCache.remove(ptr);
        }

        /** {@inheritDoc} */
        @Override public GridUnsafeMemory memory() {
            return schema.offheap;
        }

        /** {@inheritDoc} */
        @Override public Value wrap(Object obj, int type) throws IgniteCheckedException {
            assert obj != null;

            if (obj instanceof CacheObject) { // Handle cache object.
                CacheObject co = (CacheObject)obj;

                if (type == Value.JAVA_OBJECT)
                    return new GridH2ValueCacheObject(cacheContext(schema.spaceName), co);

                obj = co.value(objectContext(schema.spaceName), false);
            }

            switch (type) {
                case Value.BOOLEAN:
                    return ValueBoolean.get((Boolean)obj);
                case Value.BYTE:
                    return ValueByte.get((Byte)obj);
                case Value.SHORT:
                    return ValueShort.get((Short)obj);
                case Value.INT:
                    return ValueInt.get((Integer)obj);
                case Value.FLOAT:
                    return ValueFloat.get((Float)obj);
                case Value.LONG:
                    return ValueLong.get((Long)obj);
                case Value.DOUBLE:
                    return ValueDouble.get((Double)obj);
                case Value.UUID:
                    UUID uuid = (UUID)obj;
                    return ValueUuid.get(uuid.getMostSignificantBits(), uuid.getLeastSignificantBits());
                case Value.DATE:
                    return ValueDate.get((Date)obj);
                case Value.TIME:
                    return ValueTime.get((Time)obj);
                case Value.TIMESTAMP:
                    if (obj instanceof java.util.Date && !(obj instanceof Timestamp))
                        obj = new Timestamp(((java.util.Date)obj).getTime());

                    return ValueTimestamp.get((Timestamp)obj);
                case Value.DECIMAL:
                    return ValueDecimal.get((BigDecimal)obj);
                case Value.STRING:
                    return ValueString.get(obj.toString());
                case Value.BYTES:
                    return ValueBytes.get((byte[])obj);
                case Value.JAVA_OBJECT:
                    return ValueJavaObject.getNoCopy(obj, null, null);
                case Value.ARRAY:
                    Object[] arr = (Object[])obj;

                    Value[] valArr = new Value[arr.length];

                    for (int i = 0; i < arr.length; i++) {
                        Object o = arr[i];

                        valArr[i] = o == null ? ValueNull.INSTANCE : wrap(o, DataType.getTypeFromClass(o.getClass()));
                    }

                    return ValueArray.get(valArr);

                case Value.GEOMETRY:
                    return ValueGeometry.getFromGeometry(obj);
            }

            throw new IgniteCheckedException("Failed to wrap value[type=" + type + ", value=" + obj + "]");
        }

        /** {@inheritDoc} */
        @Override public GridH2Row createRow(KeyCacheObject key, int partId, @Nullable CacheObject val,
            GridCacheVersion ver,
            long expirationTime) throws IgniteCheckedException {
            GridH2Row row;

            try {
                if (val == null) // Only can happen for remove operation, can create simple search row.
                    row = GridH2RowFactory.create(wrap(key, keyType));
                else
                    row = schema.offheap == null ?
                        new GridH2KeyValueRowOnheap(this, key, keyType, val, valType, expirationTime) :
                        new GridH2KeyValueRowOffheap(this, key, keyType, val, valType, expirationTime);
            }
            catch (ClassCastException e) {
                throw new IgniteCheckedException("Failed to convert key to SQL type. " +
                    "Please make sure that you always store each value type with the same key type " +
                    "or configure key type as common super class for all actual keys for this value type.", e);
            }

            GridCacheContext cctx = cacheContext(schema.spaceName);

            if (cctx.offheapIndex()) {
                row.ver = ver;

                row.key = key;
                row.val = val;
                row.partId = partId;
            }

            return row;
        }

        /** {@inheritDoc} */
        @SuppressWarnings("unchecked")
        @Override public Object readFromSwap(Object key) throws IgniteCheckedException {
            assert false : "'readFromSwap' to be removed";

            return null;
        }

        /** {@inheritDoc} */
        @Override public int valueType() {
            return valType;
        }

        /** {@inheritDoc} */
        @Override public int fieldsCount() {
            return fields.length;
        }

        /** {@inheritDoc} */
        @Override public int fieldType(int col) {
            return fieldTypes[col];
        }

        /** {@inheritDoc} */
        @Override public Object columnValue(Object key, Object val, int col) {
            try {
                return props[col].value(key, val);
            }
            catch (IgniteCheckedException e) {
                throw DbException.convert(e);
            }
        }

        /** {@inheritDoc} */
        @Override public void setColumnValue(Object key, Object val, Object colVal, int col) {
            try {
                props[col].setValue(key, val, colVal);
            }
            catch (IgniteCheckedException e) {
                throw DbException.convert(e);
            }
        }

        /** {@inheritDoc} */
        @Override public boolean isColumnKeyProperty(int col) {
            return props[col].key();
        }

        /** {@inheritDoc} */
        @Override public GridH2KeyValueRowOffheap createPointer(long ptr) {
            GridH2KeyValueRowOffheap row = (GridH2KeyValueRowOffheap)schema.rowCache.get(ptr);

            if (row != null) {
                assert row.pointer() == ptr : ptr + " " + row.pointer();

                return row;
            }

            return new GridH2KeyValueRowOffheap(this, ptr);
        }

        /** {@inheritDoc} */
        @Override public GridH2Row cachedRow(long link) {
            return schema.rowCache.get(link);
        }

        /** {@inheritDoc} */
        @Override public boolean preferSwapValue() {
            return preferSwapVal;
        }

        /** {@inheritDoc} */
        @Override public boolean snapshotableIndex() {
            return snapshotableIdx;
        }
    }

    /**
     * Statement cache.
     */
    private static class StatementCache extends LinkedHashMap<String, PreparedStatement> {
        /** */
        private int size;

        /** Last usage. */
        private volatile long lastUsage;

        /**
         * @param size Size.
         */
        private StatementCache(int size) {
            super(size, (float)0.75, true);

            this.size = size;
        }

        /** {@inheritDoc} */
        @Override protected boolean removeEldestEntry(Map.Entry<String, PreparedStatement> eldest) {
            boolean rmv = size() > size;

            if (rmv) {
                PreparedStatement stmt = eldest.getValue();

                U.closeQuiet(stmt);
            }

            return rmv;
        }

        /**
         * The timestamp of the last usage of the cache. Used by {@link #cleanupStatementCache()} to remove unused caches.
         * @return last usage timestamp
         */
        private long lastUsage() {
            return lastUsage;
        }

        /**
         * Updates the {@link #lastUsage} timestamp by current time.
         */
        private void updateLastUsage() {
            lastUsage = U.currentTimeMillis();
        }
    }

    /**
     * H2 Table engine.
     */
    public static class H2TableEngine implements TableEngine {
        /** */
        private static GridH2RowDescriptor rowDesc0;

        /** */
        private static H2RowFactory rowFactory0;

        /** */
        private static TableDescriptor tblDesc0;

        /** */
        private static GridH2Table resTbl0;

        /**
         * Creates table using given connection, DDL clause for given type descriptor and list of indexes.
         *
         * @param conn Connection.
         * @param sql DDL clause.
         * @param rowDesc Row descriptor.
         * @param rowFactory Row factory.
         * @param tblDesc Table descriptor.
         * @throws SQLException If failed.
         * @return Created table.
         */
        public static synchronized GridH2Table createTable(Connection conn, String sql,
            @Nullable GridH2RowDescriptor rowDesc, H2RowFactory rowFactory, TableDescriptor tblDesc)
            throws SQLException {
            rowDesc0 = rowDesc;
            rowFactory0 = rowFactory;
            tblDesc0 = tblDesc;

            try {
                try (Statement s = conn.createStatement()) {
                    s.execute(sql + " engine \"" + H2TableEngine.class.getName() + "\"");
                }

                tblDesc.tbl = resTbl0;

                return resTbl0;
            }
            finally {
                resTbl0 = null;
                tblDesc0 = null;
                rowFactory0 = null;
                rowDesc0 = null;
            }
        }

        /** {@inheritDoc} */
        @Override public TableBase createTable(CreateTableData createTblData) {
            resTbl0 = new GridH2Table(createTblData, rowDesc0, rowFactory0, tblDesc0, tblDesc0.schema.spaceName);

            return resTbl0;
        }
    }
}<|MERGE_RESOLUTION|>--- conflicted
+++ resolved
@@ -2159,27 +2159,8 @@
      * @param spaceName Space name.
      * @throws IgniteCheckedException If failed.
      */
-<<<<<<< HEAD
     @Override public void rebuildIndexesFromHash(@Nullable String spaceName) throws IgniteCheckedException {
         int cacheId = CU.cacheId(spaceName);
-=======
-    @Override public void rebuildIndexesFromHash(@Nullable String spaceName,
-        GridQueryTypeDescriptor type) throws IgniteCheckedException {
-        TableDescriptor tbl = tableDescriptor(type.name(), spaceName);
-
-        if (tbl == null)
-            return;
-
-        assert tbl.tbl != null;
-
-        assert tbl.tbl.rebuildFromHashInProgress();
-
-        H2PkHashIndex hashIdx = tbl.pkHashIdx;
-
-        Cursor cursor = hashIdx.find((Session)null, null, null);
-
-        int cacheId = CU.cacheId(tbl.schema.ccfg.getName());
->>>>>>> f923bc91
 
         GridCacheContext cctx = ctx.cache().context().cacheContext(cacheId);
 
@@ -2222,14 +2203,9 @@
     }
 
     /** {@inheritDoc} */
-<<<<<<< HEAD
     @Override public void markForRebuildFromHash(@Nullable String spaceName) {
         for (TableDescriptor tblDesc : tables(spaceName)) {
             assert tblDesc.tbl != null;
-=======
-    @Override public void markForRebuildFromHash(@Nullable String spaceName, GridQueryTypeDescriptor type) {
-        TableDescriptor tbl = tableDescriptor(type.name(), spaceName);
->>>>>>> f923bc91
 
             tblDesc.tbl.markRebuildFromHashInProgress(true);
         }
