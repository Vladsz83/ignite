/*
 * Licensed to the Apache Software Foundation (ASF) under one or more
 * contributor license agreements.  See the NOTICE file distributed with
 * this work for additional information regarding copyright ownership.
 * The ASF licenses this file to You under the Apache License, Version 2.0
 * (the "License"); you may not use this file except in compliance with
 * the License.  You may obtain a copy of the License at
 *
 *      http://www.apache.org/licenses/LICENSE-2.0
 *
 * Unless required by applicable law or agreed to in writing, software
 * distributed under the License is distributed on an "AS IS" BASIS,
 * WITHOUT WARRANTIES OR CONDITIONS OF ANY KIND, either express or implied.
 * See the License for the specific language governing permissions and
 * limitations under the License.
 */

package org.apache.ignite.common;

import java.util.Arrays;
import java.util.Collection;
import java.util.List;
import java.util.Map;
import java.util.UUID;
import java.util.concurrent.CountDownLatch;
import java.util.concurrent.ExecutorService;
import java.util.concurrent.Future;
import java.util.concurrent.atomic.AtomicInteger;
import java.util.concurrent.locks.LockSupport;
import java.util.function.Consumer;
import java.util.stream.Collectors;
import com.fasterxml.jackson.databind.JsonNode;
import org.apache.ignite.Ignite;
import org.apache.ignite.IgniteCompute;
import org.apache.ignite.IgniteException;
import org.apache.ignite.Ignition;
import org.apache.ignite.client.ClientAuthorizationException;
import org.apache.ignite.client.IgniteClient;
import org.apache.ignite.cluster.ClusterNode;
import org.apache.ignite.compute.ComputeJob;
import org.apache.ignite.compute.ComputeJobAdapter;
import org.apache.ignite.compute.ComputeJobResult;
import org.apache.ignite.compute.ComputeTask;
import org.apache.ignite.compute.ComputeTaskAdapter;
import org.apache.ignite.configuration.ClientConfiguration;
import org.apache.ignite.configuration.ClientConnectorConfiguration;
import org.apache.ignite.configuration.ConnectorConfiguration;
import org.apache.ignite.configuration.IgniteConfiguration;
import org.apache.ignite.configuration.ThinClientConfiguration;
import org.apache.ignite.internal.IgniteEx;
import org.apache.ignite.internal.client.GridClient;
import org.apache.ignite.internal.client.GridClientConfiguration;
import org.apache.ignite.internal.client.GridClientFactory;
<<<<<<< HEAD
=======
import org.apache.ignite.internal.management.cache.VerifyBackupPartitionsTask;
>>>>>>> 4631877e
import org.apache.ignite.internal.processors.security.AbstractSecurityTest;
import org.apache.ignite.internal.processors.security.OperationSecurityContext;
import org.apache.ignite.internal.processors.security.PublicAccessJob;
import org.apache.ignite.internal.processors.security.SecurityContext;
import org.apache.ignite.internal.processors.security.compute.ComputePermissionCheckTest;
import org.apache.ignite.internal.processors.security.impl.TestSecurityData;
import org.apache.ignite.internal.processors.security.impl.TestSecurityPluginProvider;
import org.apache.ignite.internal.util.lang.ConsumerX;
import org.apache.ignite.internal.util.lang.RunnableX;
import org.apache.ignite.internal.util.lang.gridfunc.AtomicIntegerFactoryCallable;
import org.apache.ignite.internal.util.lang.gridfunc.RunnableWrapperClosure;
import org.apache.ignite.internal.util.lang.gridfunc.ToStringClosure;
import org.apache.ignite.internal.util.typedef.X;
import org.apache.ignite.lang.IgniteCallable;
import org.apache.ignite.lang.IgniteClosure;
import org.apache.ignite.lang.IgniteReducer;
import org.apache.ignite.lang.IgniteRunnable;
import org.apache.ignite.plugin.security.AuthenticationContext;
import org.apache.ignite.plugin.security.SecurityCredentials;
import org.apache.ignite.plugin.security.SecurityCredentialsBasicProvider;
import org.apache.ignite.plugin.security.SecurityException;
import org.apache.ignite.plugin.security.SecurityPermissionSet;
import org.apache.ignite.plugin.security.SecurityPermissionSetBuilder;
import org.jetbrains.annotations.NotNull;
import org.jetbrains.annotations.Nullable;
import org.junit.Test;

import static java.util.Collections.singletonList;
import static java.util.concurrent.TimeUnit.MILLISECONDS;
import static org.apache.ignite.common.AbstractEventSecurityContextTest.sendRestRequest;
import static org.apache.ignite.internal.GridClosureCallMode.BROADCAST;
import static org.apache.ignite.internal.processors.job.GridJobProcessor.COMPUTE_JOB_WORKER_INTERRUPT_TIMEOUT;
import static org.apache.ignite.internal.processors.rest.GridRestCommand.EXE;
import static org.apache.ignite.internal.processors.security.impl.TestSecurityProcessor.registerExternalSystemTypes;
import static org.apache.ignite.internal.processors.task.TaskExecutionOptions.options;
import static org.apache.ignite.plugin.security.SecurityPermission.ADMIN_KILL;
import static org.apache.ignite.plugin.security.SecurityPermission.ADMIN_OPS;
import static org.apache.ignite.plugin.security.SecurityPermission.CACHE_CREATE;
import static org.apache.ignite.plugin.security.SecurityPermission.JOIN_AS_SERVER;
import static org.apache.ignite.plugin.security.SecurityPermission.TASK_CANCEL;
import static org.apache.ignite.plugin.security.SecurityPermission.TASK_EXECUTE;
import static org.apache.ignite.plugin.security.SecurityPermissionSetBuilder.NO_PERMISSIONS;
import static org.apache.ignite.plugin.security.SecurityPermissionSetBuilder.create;
import static org.apache.ignite.plugin.security.SecuritySubjectType.REMOTE_CLIENT;
import static org.apache.ignite.testframework.GridTestUtils.assertThrowsWithCause;
import static org.apache.ignite.testframework.GridTestUtils.waitForCondition;

/** */
@SuppressWarnings({"unchecked", "rawtypes"})
public class ComputeTaskPermissionsTest extends AbstractSecurityTest {
    /** */
    private static final IgniteCallable SYSTEM_CALLABLE = new AtomicIntegerFactoryCallable();

    /** */
    private static final IgniteRunnable SYSTEM_RUNNABLE = new RunnableWrapperClosure(null);

    /** */
    private static final IgniteClosure SYSTEM_CLOSURE = new ToStringClosure<>();

    /** */
<<<<<<< HEAD
=======
    private static final ComputeTask SYSTEM_TASK = new VerifyBackupPartitionsTask();

    /** */
>>>>>>> 4631877e
    private static final AtomicInteger EXECUTED_TASK_CNTR = new AtomicInteger();

    /** */
    private static final AtomicInteger CANCELLED_TASK_CNTR = new AtomicInteger();

    /** */
    private static final String CACHE = DEFAULT_CACHE_NAME;

    /** */
    private static final int SRV_NODES_CNT = 2;

    /** */
    public static CountDownLatch taskStartedLatch;

    /** */
    public static CountDownLatch taskUnblockedLatch;

    /** {@inheritDoc} */
    @Override protected void beforeTestsStarted() throws Exception {
        super.beforeTestsStarted();

        registerExternalSystemTypes(
            SystemRunnable.class,
            PublicAccessSystemTask.class,
            PublicAccessSystemJob.class
        );

        for (int idx = 0; idx < SRV_NODES_CNT; idx++)
            startGrid(idx, false);

        startGrid(SRV_NODES_CNT, true);

        // Terminates jobs immediately after cancel.
        grid(0).context().distributedConfiguration()
            .property(COMPUTE_JOB_WORKER_INTERRUPT_TIMEOUT)
            .propagate(0L);

        grid(0).createCache(CACHE);
    }

    /** */
    private IgniteEx startGrid(int idx, boolean isClient) throws Exception {
        String login = getTestIgniteInstanceName(idx);

        SecurityPermissionSetBuilder permsBuilder = new SecurityPermissionSetBuilder()
            .defaultAllowAll(false)
            .appendTaskPermissions(AllowedCallable.class.getName(), TASK_EXECUTE)
            .appendTaskPermissions(AllowedCallableSecond.class.getName(), TASK_EXECUTE)
            .appendTaskPermissions(AllowedRunnable.class.getName(), TASK_EXECUTE)
            .appendTaskPermissions(AllowedRunnableSecond.class.getName(), TASK_EXECUTE)
            .appendTaskPermissions(AllowedComputeTask.class.getName(), TASK_EXECUTE)
            .appendTaskPermissions(AllowedClosure.class.getName(), TASK_EXECUTE)
            .appendTaskPermissions(CancelAllowedTask.class.getName(), TASK_EXECUTE, TASK_CANCEL)
            .appendTaskPermissions(CancelForbiddenTask.class.getName(), TASK_EXECUTE)
            .appendTaskPermissions(CancelAllowedRunnable.class.getName(), TASK_EXECUTE, TASK_CANCEL)
            .appendTaskPermissions(CancelForbiddenRunnable.class.getName(), TASK_EXECUTE);

        if (!isClient)
            permsBuilder.appendSystemPermissions(CACHE_CREATE, JOIN_AS_SERVER);

        SecurityPermissionSet permissions = permsBuilder.build();

        IgniteConfiguration cfg = getConfiguration(
            login,
            new TestSecurityPluginProvider(
                login,
                "",
                permissions,
                null,
                false,
                new TestSecurityData("ignite-client", permissions),
                new TestSecurityData("grid-client", permissions),
                new TestSecurityData("rest-client", permissions),
                new TestSecurityData("no-permissions-login-0", NO_PERMISSIONS),
                new TestSecurityData("no-permissions-login-1", NO_PERMISSIONS),
                new TestSecurityData(
                    "admin-kill",
                    create().defaultAllowAll(false)
                        .appendSystemPermissions(ADMIN_KILL)
                        .build()
                ),
                new TestSecurityData(
                    "admin-ops",
                    create().defaultAllowAll(false)
                        .appendSystemPermissions(ADMIN_OPS)
                        .build()
                )

            )).setClientMode(isClient);

        cfg.setConnectorConfiguration(new ConnectorConfiguration()
                .setJettyPath("modules/clients/src/test/resources/jetty/rest-jetty.xml"))
            .setClientConnectorConfiguration(new ClientConnectorConfiguration()
                .setThinClientConfiguration(new ThinClientConfiguration()
                    .setMaxActiveComputeTasksPerConnection(1)));

        return startGrid(cfg);
    }

    /** */
    @Test
    public void testNode() throws Exception {
        for (int initIdx = 0; initIdx <= SRV_NODES_CNT; initIdx++) {
            for (int execIdx = 0; execIdx < SRV_NODES_CNT; execIdx++)
                checkTaskStart(initIdx, execIdx);

            IgniteCompute compute = grid(initIdx).compute();

            checkTaskCancelSucceeded(() -> new TestFutureAdapter<>(compute.broadcastAsync(new CancelAllowedRunnable())));

            checkTaskCancelFailed(
                () -> new TestFutureAdapter<>(compute.broadcastAsync(new CancelForbiddenRunnable())),
                SecurityException.class
            );

            checkTaskCancel(
                () -> new TestFutureAdapter<>(compute.runAsync(Arrays.asList(
                    new CancelAllowedRunnable(),
                    new CancelForbiddenRunnable()))
                ),
                null,
                2,
                SecurityException.class
            );
        }
    }

    /** */
    @Test
    public void testIgniteClient() throws Exception {
        try (IgniteClient cli = startClient("ignite-client")) {
            checkTask(String.class, (t, a) -> cli.compute().execute(t, a));
            checkTask(String.class, (t, a) -> cli.compute().executeAsync(t, a).get());
            checkTask(String.class, (t, a) -> cli.compute().executeAsync2(t, a).get());

            checkTaskCancelSucceeded(() -> cli.compute().executeAsync2(CancelAllowedTask.class.getName(), null));

            checkTaskCancelFailed(
                () -> cli.compute().executeAsync2(CancelForbiddenTask.class.getName(), null),
                ClientAuthorizationException.class
            );
        }
    }

    /** */
    @Test
    public void testPublicAccessSystemTask() {
        try (IgniteClient cli = startClient("admin-ops")) {
            assertCompleted(
                () -> cli.compute().executeAsync2(PublicAccessSystemTask.class.getName(), null).get(),
                SRV_NODES_CNT
            );
        }

        try (IgniteClient cli = startClient("no-permissions-login-0")) {
            assertFailed(() -> cli.compute().executeAsync2(PublicAccessSystemTask.class.getName(), null).get());
        }

        // Internal tasks with public access permissions explicitly specified still can be executed via Private API
        // without permission checks.
        assertCompleted(
            () -> grid(0).context().task().execute(PublicAccessSystemTask.class, null).get(getTestTimeout()),
            SRV_NODES_CNT
        );
    }

    /** */
    @Test
    public void testGridClient() throws Exception {
        GridClientConfiguration cfg = new GridClientConfiguration()
            .setServers(singletonList("127.0.0.1:11211"))
            .setSecurityCredentialsProvider(new SecurityCredentialsBasicProvider(new SecurityCredentials("grid-client", "")));

        try (GridClient cli = GridClientFactory.start(cfg)) {
            checkTask(String.class, (t, a) -> cli.compute().execute(t, a));
            checkTask(String.class, (t, a) -> cli.compute().executeAsync(t, a).get());
            checkTask(String.class, (t, a) -> cli.compute().affinityExecute(t, CACHE, "key", a));
            checkTask(String.class, (t, a) -> cli.compute().affinityExecuteAsync(t, CACHE, "key", a).get());
        }
    }

    /** */
    @Test
    public void testRestClient() {
        for (Ignite reqRecipient : Ignition.allGrids()) {
            checkTask(String.class, (t, a) -> {
                JsonNode resp = sendRestRequest(
                    EXE,
                    Arrays.asList(
                        "name=" + t,
                        "destId=" + reqRecipient.cluster().localNode().id()
                    ),
                    "rest-client"
                );

                if (0 != resp.get("successStatus").intValue())
                    throw new IgniteException(resp.get("error").textValue());
            });
        }
    }

    /** */
    private void checkTaskStart(int initiator, int executor) {
        checkTask(ComputeTask.class, (t, a) -> grid(initiator).compute().execute(t, a));
        checkTask(ComputeTask.class, (t, a) -> grid(initiator).compute().executeAsync(t, a).get());

        checkTask(Class.class, (t, a) -> grid(initiator).compute().execute(t, a));
        checkTask(Class.class, (t, a) -> grid(initiator).compute().executeAsync(t, a).get());

        checkTask(String.class, (t, a) -> grid(initiator).compute().execute(t, a));
        checkTask(String.class, (t, a) -> grid(initiator).compute().executeAsync(t, a).get());

        checkCallable(t -> compute(initiator, executor).call(t));
        checkCallable(t -> compute(initiator, executor).callAsync(t).get());

        checkCallables(c -> compute(initiator, executor).call(c));
        checkCallables(c -> compute(initiator, executor).callAsync(c).get());

        checkCallables(c -> compute(initiator, executor).call(c, new TestReducer()));
        checkCallables(c -> compute(initiator, executor).callAsync(c, new TestReducer()).get());

        checkRunnable(r -> compute(initiator, executor).run(r));
        checkRunnable(r -> compute(initiator, executor).runAsync(r).get());

        checkRunnables(r -> compute(initiator, executor).run(r));
        checkRunnables(r -> compute(initiator, executor).runAsync(r).get());

        checkRunnable(r -> compute(initiator, executor).broadcast(r));
        checkRunnable(r -> compute(initiator, executor).broadcastAsync(r).get());

        checkCallable(c -> compute(initiator, executor).broadcast(c));
        checkCallable(c -> compute(initiator, executor).broadcastAsync(c).get());

        checkClosure(c -> compute(initiator, executor).broadcast(c, null));
        checkClosure(c -> compute(initiator, executor).broadcastAsync(c, null).get());

        checkClosure(c -> compute(initiator, executor).apply(c, (Object)null));
        checkClosure(c -> compute(initiator, executor).applyAsync(c, (Object)null).get());

        checkClosure(c -> compute(initiator, executor).apply(c, singletonList(null), new TestReducer()));
        checkClosure(c -> compute(initiator, executor).applyAsync(c, singletonList(null), new TestReducer()).get());

        checkRunnable(r -> compute(initiator, executor).affinityRun(CACHE, keyForNode(executor), r));
        checkRunnable(r -> compute(initiator, executor).affinityRunAsync(CACHE, keyForNode(executor), r).get());

        checkRunnable(r -> compute(initiator, executor).affinityRun(singletonList(CACHE), keyForNode(executor), r));
        checkRunnable(r -> compute(initiator, executor).affinityRunAsync(singletonList(CACHE), keyForNode(executor), r).get());

        checkRunnable(r -> compute(initiator, executor).affinityRun(singletonList(CACHE), partitionForNode(executor), r));
        checkRunnable(r -> compute(initiator, executor).affinityRunAsync(singletonList(CACHE), partitionForNode(executor), r).get());

        checkCallable(r -> compute(initiator, executor).affinityCall(CACHE, keyForNode(executor), r));
        checkCallable(r -> compute(initiator, executor).affinityCallAsync(CACHE, keyForNode(executor), r).get());

        checkCallable(r -> compute(initiator, executor).affinityCall(singletonList(CACHE), keyForNode(executor), r));
        checkCallable(r -> compute(initiator, executor).affinityCallAsync(singletonList(CACHE), keyForNode(executor), r).get());

        checkCallable(r -> compute(initiator, executor).affinityCall(singletonList(CACHE), partitionForNode(executor), r));
        checkCallable(r -> compute(initiator, executor).affinityCallAsync(singletonList(CACHE), partitionForNode(executor), r).get());

        checkRunnable(r -> executorService(initiator, executor).submit(r).get());
        checkRunnable(r -> executorService(initiator, executor).submit(r, null).get());
        checkCallable(c -> executorService(initiator, executor).submit(c).get());

        checkCallable(c -> executorService(initiator, executor).invokeAll(singletonList(c)).forEach(ComputePermissionCheckTest::getQuiet));
        checkCallable(c ->
            executorService(initiator, executor).invokeAll(
                    singletonList(c),
                    getTestTimeout(),
                    MILLISECONDS
                ).forEach(ComputePermissionCheckTest::getQuiet)
        );

        checkCallable(c -> executorService(initiator, executor).invokeAny(singletonList(c)));
        checkCallable(c -> executorService(initiator, executor).invokeAny(singletonList(c), getTestTimeout(), MILLISECONDS));
    }

    /** */
    @Test
    public void testSystemTaskCancel() throws Exception {
        SecurityContext initiatorSecCtx = securityContext("no-permissions-login-0");

        SupplierX<Future<?>> starter = () -> {
            try (OperationSecurityContext ignored1 = grid(0).context().security().withContext(initiatorSecCtx)) {
                return new TestFutureAdapter<>(
                    grid(0).context().closure().runAsync(
                        BROADCAST,
                        new SystemRunnable(),
                        options(grid(0).cluster().forServers().nodes())
                    ).publicFuture()
                );
            }
        };

        // System task initiator does not require any permissions to cancel it.
        checkTaskCancel(starter, initiatorSecCtx, SRV_NODES_CNT, null);

        // System task non-initiator require ADMIN_KILL permission granted to cancel it.
        checkTaskCancel(starter, securityContext("admin-kill"), SRV_NODES_CNT, null);

        // System task cannot be cancelled by a non-initiator without ADMIN_KILL permission granted.
        checkTaskCancel(starter, securityContext("no-permissions-login-1"), SRV_NODES_CNT, SecurityException.class);
    }

    /** */
    private void checkTaskCancelSucceeded(SupplierX<Future<?>> taskStarter) throws Exception {
        checkTaskCancel(taskStarter, null, SRV_NODES_CNT, null);
    }

    /** */
    private void checkTaskCancelFailed(SupplierX<Future<?>> taskStarter, Class<? extends Throwable> expE) throws Exception {
        checkTaskCancel(taskStarter, null, SRV_NODES_CNT, expE);
    }

    /** */
    private void checkTaskCancel(
        SupplierX<Future<?>> taskStarter,
        SecurityContext initiator,
        int expTaskCnt,
        @Nullable Class<? extends Throwable> expE
    ) throws Exception {
        taskStartedLatch = new CountDownLatch(expTaskCnt);
        taskUnblockedLatch = new CountDownLatch(1);

        CANCELLED_TASK_CNTR.set(0);
        EXECUTED_TASK_CNTR.set(0);

        try {
            Future<?> fut = taskStarter.get();

            assertTrue(taskStartedLatch.await(getTestTimeout(), MILLISECONDS));

            try (
                OperationSecurityContext ignored = initiator == null
                    ? null
                    : grid(0).context().security().withContext(initiator)
            ) {
                if (expE == null) {
                    fut.cancel(true);

                    assertTrue(fut.isCancelled());

                    assertTrue(waitForCondition(() -> expTaskCnt == CANCELLED_TASK_CNTR.get(), getTestTimeout()));

                    assertEquals(0, EXECUTED_TASK_CNTR.get());
                }
                else {
                    assertThrowsWithCause(() -> fut.cancel(true), expE);

                    assertFalse(fut.isCancelled());

                    taskUnblockedLatch.countDown();

                    assertTrue(waitForCondition(() -> expTaskCnt == EXECUTED_TASK_CNTR.get(), getTestTimeout()));
                }
            }
        }
        finally {
            taskUnblockedLatch.countDown();
        }
    }

    /** */
    private IgniteCompute compute(int initiator, int executor) {
        IgniteEx ignite = grid(initiator);

        return ignite.compute(ignite.cluster().forNodeId(grid(executor).localNode().id()));
    }

    /** */
    private ExecutorService executorService(int initiator, int executor) {
        IgniteEx ignite = grid(initiator);

        return ignite.executorService(ignite.cluster().forNodeId(grid(executor).localNode().id()));
    }

    /** */
    private void checkRunnable(ConsumerX<IgniteRunnable> consumer) {
        assertCompleted(() -> consumer.accept(new AllowedRunnable()), 1);
        assertFailed(() -> consumer.accept(new ForbiddenRunnable()));
        assertFailed(() -> consumer.accept(SYSTEM_RUNNABLE));
    }

    /** */
    private void checkRunnables(ConsumerX<Collection<IgniteRunnable>> consumer) {
        assertCompleted(() -> consumer.accept(Arrays.asList(new AllowedRunnable(), new AllowedRunnableSecond())), 2);
        assertFailed(() -> consumer.accept(Arrays.asList(new AllowedRunnable(), new ForbiddenRunnable())));
        assertFailed(() -> consumer.accept(Arrays.asList(new AllowedRunnable(), SYSTEM_RUNNABLE)));
    }

    /** */
    private void checkCallable(ConsumerX<IgniteCallable<AtomicInteger>> consumer) {
        assertCompleted(() -> consumer.accept(new AllowedCallable()), 1);
        assertFailed(() -> consumer.accept(new ForbiddenCallable()));
        assertFailed(() -> consumer.accept(SYSTEM_CALLABLE));
    }

    /** */
    private void checkCallables(ConsumerX<Collection<IgniteCallable<AtomicInteger>>> consumer) {
        assertCompleted(() -> consumer.accept(Arrays.asList(new AllowedCallable(), new AllowedCallableSecond())), 2);
        assertFailed(() -> consumer.accept(Arrays.asList(new AllowedCallable(), new ForbiddenCallable())));
        assertFailed(() -> consumer.accept(Arrays.asList(new AllowedCallable(), SYSTEM_CALLABLE)));
    }

    /** */
    private void checkClosure(Consumer<IgniteClosure> consumer) {
        assertCompleted(() -> consumer.accept(new AllowedClosure()), 1);
        assertFailed(() -> consumer.accept(new ForbiddenClosure()));
        assertFailed(() -> consumer.accept(SYSTEM_CLOSURE));
    }

    /** */
    private <T> void checkTask(Class<T> cls, BiConsumerX<T, Object> consumer) {
        assertCompleted(() -> consumer.accept(cast(new AllowedComputeTask(), cls), null), SRV_NODES_CNT);
        assertFailed(() -> consumer.accept(cast(new ForbiddenComputeTask(), cls), null));
    }

    /** */
    private void assertCompleted(RunnableX r, int expCnt) {
        EXECUTED_TASK_CNTR.set(0);

        r.run();

        assertEquals(expCnt, EXECUTED_TASK_CNTR.get());
    }

    /** */
    private void assertFailed(RunnableX r) {
        EXECUTED_TASK_CNTR.set(0);

        try {
            r.run();
        }
        catch (Exception e) {
            if (X.hasCause(e, ClientAuthorizationException.class) || X.hasCause(e, SecurityException.class))
                return;

            if (e instanceof IgniteException) {
                assertTrue(
                    e.getMessage().contains("Authorization failed") ||
                    e.getMessage().contains("Access to Ignite Internal tasks is restricted") ||
                    e.getMessage().contains("Failed to get any task completion")
                );

                return;
            }
        }

        fail();

        assertEquals(0, EXECUTED_TASK_CNTR.get());
    }

    /** */
    public <T> T cast(Object obj, Class<T> cls) {
        if (String.class.equals(cls))
            return (T)obj.getClass().getName();
        else if (Class.class.equals(cls))
            return (T)obj.getClass();
        else if (ComputeTask.class.equals(cls))
            return (T)obj;
        else
            throw new IllegalStateException();
    }

    /** */
    private int keyForNode(int nodeIdx) {
        return keyForNode(grid(0).affinity(CACHE), new AtomicInteger(0), grid(nodeIdx).cluster().localNode());
    }

    /** */
    private int partitionForNode(int nodeIdx) {
        return grid(0).affinity(CACHE).partition(keyForNode(nodeIdx));
    }

    /** */
    private static class AllowedComputeTask extends AbstractTask { }

    /** */
    private static class ForbiddenComputeTask extends AbstractTask { }

    /** */
    private static class AllowedCallable extends AbstractCallable { }

    /** */
    private static class AllowedCallableSecond extends AbstractCallable { }

    /** */
    private static class ForbiddenCallable extends AbstractCallable { }

    /** */
    private static class AllowedRunnable extends AbstractRunnable { }

    /** */
    private static class AllowedRunnableSecond extends AbstractRunnable { }

    /** */
    private static class ForbiddenRunnable extends AbstractRunnable { }

    /** */
    private static class AllowedClosure extends AbstractClosure { }

    /** */
    private static class ForbiddenClosure extends AbstractClosure { }

    /** */
    private static class CancelAllowedTask extends AbstractHangingTask { }

    /** */
    private static class CancelForbiddenTask extends AbstractHangingTask { }

    /** */
    private static class CancelAllowedRunnable extends AbstractHangingRunnable { }

    /** */
    private static class CancelForbiddenRunnable extends AbstractHangingRunnable { }

    /** */
    private static class SystemRunnable extends AbstractHangingRunnable { }

    /** */
    private static class PublicAccessSystemTask extends AbstractTask {
        /** {@inheritDoc} */
        @Override protected ComputeJob job() {
            return new PublicAccessSystemJob();
        }
    }

    /** */
    private abstract static class AbstractRunnable implements IgniteRunnable {
        /** {@inheritDoc} */
        @Override public void run() {
            EXECUTED_TASK_CNTR.incrementAndGet();
        }
    }

    /** */
    private abstract static class AbstractCallable implements IgniteCallable<AtomicInteger> {
        /** {@inheritDoc} */
        @Override public AtomicInteger call() throws Exception {
            EXECUTED_TASK_CNTR.incrementAndGet();

            return new AtomicInteger(0);
        }
    }

    /** */
    private abstract static class AbstractClosure implements IgniteClosure<Boolean, Boolean> {
        /** {@inheritDoc} */
        @Override public Boolean apply(Boolean o) {
            EXECUTED_TASK_CNTR.incrementAndGet();

            return null;
        }
    }

    /** */
    private abstract static class AbstractHangingTask extends AbstractTask {
        /** {@inheritDoc} */
        @Override protected ComputeJob job() {
            return new HangingJob();
        }
    }

    /** */
    private abstract static class AbstractHangingRunnable implements IgniteRunnable {
        /** {@inheritDoc} */
        @Override public void run() {
            new HangingJob().execute();
        }
    }

    /** */
    private abstract static class AbstractTask extends ComputeTaskAdapter<Object, Object> {
        /** {@inheritDoc} */
        @Override public @NotNull Map<? extends ComputeJob, ClusterNode> map(
            List<ClusterNode> subgrid,
            @Nullable Object arg
        ) throws IgniteException {
            return subgrid.stream().filter(g -> !g.isClient()).collect(Collectors.toMap(ignored -> job(), srv -> srv));
        }

        /** {@inheritDoc} */
        @Override public @Nullable Object reduce(List<ComputeJobResult> results) throws IgniteException {
            return null;
        }

        /** */
        protected ComputeJob job() {
            return new TestJob();
        }
    }

    /** */
    private static class PublicAccessSystemJob extends TestJob implements PublicAccessJob {
        /** {@inheritDoc} */
        @Override public SecurityPermissionSet requiredPermissions() {
            return SecurityPermissionSetBuilder.systemPermissions(ADMIN_OPS);
        }
    }

    /** */
    private static class TestJob implements ComputeJob {
        /** {@inheritDoc} */
        @Override public void cancel() {
            // No-op.
        }

        /** {@inheritDoc} */
        @Override public Object execute() {
            EXECUTED_TASK_CNTR.incrementAndGet();

            return null;
        }
    }

    /** */
    private static class HangingJob extends ComputeJobAdapter {
        /** {@inheritDoc} */
        @Override public Object execute() {
            LockSupport.parkNanos(10_000_000);

            taskStartedLatch.countDown();

            try {
                taskUnblockedLatch.await(5_000, MILLISECONDS);
            }
            catch (InterruptedException e) {
                CANCELLED_TASK_CNTR.incrementAndGet();

                Thread.currentThread().interrupt();

                throw new IgniteException(e);
            }

            EXECUTED_TASK_CNTR.incrementAndGet();

            return null;
        }
    }

    /** */
    private static class TestReducer implements IgniteReducer {

        /** {@inheritDoc} */
        @Override public boolean collect(@Nullable Object o) {
            return true;
        }

        /** {@inheritDoc} */
        @Override public Object reduce() {
            return null;
        }
    }

    /** */
    private interface SupplierX<T> {
        /** */
        T get() throws Exception;
    }

    /** */
    private interface BiConsumerX<T, U> {
        /** */
        void accept(T t, U u) throws Exception;
    }

    /** */
    private SecurityContext securityContext(String login) throws Exception {
        AuthenticationContext authCtx = new AuthenticationContext();

        authCtx.credentials(new SecurityCredentials(login, ""));
        authCtx.subjectType(REMOTE_CLIENT);
        authCtx.subjectId(UUID.randomUUID());

        return grid(0).context().security().authenticate(authCtx);
    }

    /** */
    private IgniteClient startClient(String login) {
        return Ignition.startClient(new ClientConfiguration()
            .setUserName(login)
            .setUserPassword("")
            .setAddresses("127.0.0.1:10800"));
    }
}<|MERGE_RESOLUTION|>--- conflicted
+++ resolved
@@ -51,10 +51,7 @@
 import org.apache.ignite.internal.client.GridClient;
 import org.apache.ignite.internal.client.GridClientConfiguration;
 import org.apache.ignite.internal.client.GridClientFactory;
-<<<<<<< HEAD
-=======
 import org.apache.ignite.internal.management.cache.VerifyBackupPartitionsTask;
->>>>>>> 4631877e
 import org.apache.ignite.internal.processors.security.AbstractSecurityTest;
 import org.apache.ignite.internal.processors.security.OperationSecurityContext;
 import org.apache.ignite.internal.processors.security.PublicAccessJob;
@@ -115,12 +112,9 @@
     private static final IgniteClosure SYSTEM_CLOSURE = new ToStringClosure<>();
 
     /** */
-<<<<<<< HEAD
-=======
     private static final ComputeTask SYSTEM_TASK = new VerifyBackupPartitionsTask();
 
     /** */
->>>>>>> 4631877e
     private static final AtomicInteger EXECUTED_TASK_CNTR = new AtomicInteger();
 
     /** */
@@ -536,6 +530,7 @@
     private <T> void checkTask(Class<T> cls, BiConsumerX<T, Object> consumer) {
         assertCompleted(() -> consumer.accept(cast(new AllowedComputeTask(), cls), null), SRV_NODES_CNT);
         assertFailed(() -> consumer.accept(cast(new ForbiddenComputeTask(), cls), null));
+        assertFailed(() -> consumer.accept(cast(SYSTEM_TASK, cls), null));
     }
 
     /** */
