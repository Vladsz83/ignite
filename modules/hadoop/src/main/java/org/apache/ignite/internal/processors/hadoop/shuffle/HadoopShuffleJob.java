/*
 * Licensed to the Apache Software Foundation (ASF) under one or more
 * contributor license agreements.  See the NOTICE file distributed with
 * this work for additional information regarding copyright ownership.
 * The ASF licenses this file to You under the Apache License, Version 2.0
 * (the "License"); you may not use this file except in compliance with
 * the License.  You may obtain a copy of the License at
 *
 *      http://www.apache.org/licenses/LICENSE-2.0
 *
 * Unless required by applicable law or agreed to in writing, software
 * distributed under the License is distributed on an "AS IS" BASIS,
 * WITHOUT WARRANTIES OR CONDITIONS OF ANY KIND, either express or implied.
 * See the License for the specific language governing permissions and
 * limitations under the License.
 */

package org.apache.ignite.internal.processors.hadoop.shuffle;

import org.apache.ignite.IgniteCheckedException;
import org.apache.ignite.IgniteLogger;
import org.apache.ignite.internal.IgniteInternalFuture;
import org.apache.ignite.internal.IgniteInterruptedCheckedException;
import org.apache.ignite.internal.processors.hadoop.HadoopJob;
import org.apache.ignite.internal.processors.hadoop.HadoopJobId;
import org.apache.ignite.internal.processors.hadoop.HadoopMapperAwareTaskOutput;
import org.apache.ignite.internal.processors.hadoop.HadoopMapperUtils;
import org.apache.ignite.internal.processors.hadoop.HadoopPartitioner;
import org.apache.ignite.internal.processors.hadoop.HadoopSerialization;
import org.apache.ignite.internal.processors.hadoop.HadoopTaskContext;
import org.apache.ignite.internal.processors.hadoop.HadoopTaskInfo;
import org.apache.ignite.internal.processors.hadoop.HadoopTaskInput;
import org.apache.ignite.internal.processors.hadoop.HadoopTaskOutput;
import org.apache.ignite.internal.processors.hadoop.HadoopTaskType;
import org.apache.ignite.internal.processors.hadoop.counter.HadoopPerformanceCounter;
import org.apache.ignite.internal.processors.hadoop.message.HadoopMessage;
import org.apache.ignite.internal.processors.hadoop.shuffle.collections.HadoopConcurrentHashMultimap;
import org.apache.ignite.internal.processors.hadoop.shuffle.collections.HadoopMultimap;
import org.apache.ignite.internal.processors.hadoop.shuffle.collections.HadoopSkipList;
import org.apache.ignite.internal.processors.hadoop.shuffle.direct.HadoopDirectDataInput;
import org.apache.ignite.internal.processors.hadoop.shuffle.direct.HadoopDirectDataOutputContext;
import org.apache.ignite.internal.processors.hadoop.shuffle.direct.HadoopDirectDataOutputState;
import org.apache.ignite.internal.util.GridUnsafe;
import org.apache.ignite.internal.util.future.GridCompoundFuture;
import org.apache.ignite.internal.util.future.GridFinishedFuture;
import org.apache.ignite.internal.util.future.GridFutureAdapter;
import org.apache.ignite.internal.util.io.GridUnsafeDataInput;
import org.apache.ignite.internal.util.lang.GridClosureException;
import org.apache.ignite.internal.util.lang.IgniteInClosure2X;
import org.apache.ignite.internal.util.offheap.unsafe.GridUnsafeMemory;
import org.apache.ignite.internal.util.typedef.F;
import org.apache.ignite.internal.util.typedef.internal.U;
import org.apache.ignite.internal.util.worker.GridWorker;
import org.apache.ignite.lang.IgniteBiTuple;
import org.apache.ignite.lang.IgniteInClosure;
import org.apache.ignite.thread.IgniteThread;
import org.jetbrains.annotations.Nullable;

import java.io.ByteArrayInputStream;
import java.io.IOException;
import java.util.HashMap;
import java.util.Iterator;
import java.util.Map;
import java.util.concurrent.ConcurrentHashMap;
import java.util.concurrent.ConcurrentMap;
import java.util.concurrent.CountDownLatch;
import java.util.concurrent.atomic.AtomicReferenceArray;
import java.util.zip.GZIPInputStream;

import static org.apache.ignite.internal.processors.hadoop.HadoopJobProperty.PARTITION_HASHMAP_SIZE;
import static org.apache.ignite.internal.processors.hadoop.HadoopJobProperty.SHUFFLE_JOB_THROTTLE;
import static org.apache.ignite.internal.processors.hadoop.HadoopJobProperty.SHUFFLE_MAPPER_STRIPED_OUTPUT;
import static org.apache.ignite.internal.processors.hadoop.HadoopJobProperty.SHUFFLE_MSG_GZIP;
import static org.apache.ignite.internal.processors.hadoop.HadoopJobProperty.SHUFFLE_MSG_SIZE;
import static org.apache.ignite.internal.processors.hadoop.HadoopJobProperty.SHUFFLE_REDUCER_NO_SORTING;
import static org.apache.ignite.internal.processors.hadoop.HadoopJobProperty.get;

/**
 * Shuffle job.
 */
public class HadoopShuffleJob<T> implements AutoCloseable {
    /** */
    private static final int DFLT_SHUFFLE_MSG_SIZE = 1024 * 1024;

    /** */
    private static final boolean DFLT_SHUFFLE_MSG_GZIP = false;

    /** */
    private final HadoopJob job;

    /** */
    private final GridUnsafeMemory mem;

    /** */
    private final boolean needPartitioner;

    /** Task contexts for each reduce task. */
    private final AtomicReferenceArray<LocalTaskContextProxy> locReducersCtx;

    /** Reducers addresses. */
    private T[] reduceAddrs;

    /** Total reducer count. */
    private final int totalReducerCnt;

    /** Local reducers address. */
    private final T locReduceAddr;

    /** */
    private final HadoopShuffleMessage[] msgs;

    /** Maps for local reducers. */
    private final AtomicReferenceArray<HadoopMultimap> locMaps;

    /** Maps for remote reducers. */
    private final AtomicReferenceArray<HadoopMultimap> rmtMaps;

    /** */
    private volatile IgniteInClosure2X<T, HadoopMessage> io;

    /** */
    protected ConcurrentMap<Long, IgniteBiTuple<HadoopShuffleMessage, GridFutureAdapter<?>>> sentMsgs =
        new ConcurrentHashMap<>();

    /** */
    private volatile GridWorker snd;

    /** Latch for remote addresses waiting. */
    private final CountDownLatch ioInitLatch = new CountDownLatch(1);

    /** Finished flag. Set on flush or close. */
    private volatile boolean flushed;

    /** */
    private final IgniteLogger log;

    /** Message size. */
    private final int msgSize;

    /** Whether to GZIP shuffle messages. */
    private final boolean msgGzip;

    /** Whether to strip mappers for remote execution. */
    private final boolean stripeMappers;

    /** Local shuffle states. */
    private volatile HashMap<T, HadoopShuffleLocalState> locShuffleStates = new HashMap<>();

    /** Remote shuffle states. */
    private volatile HashMap<T, HadoopShuffleRemoteState> rmtShuffleStates = new HashMap<>();

    /** Mutex for internal synchronization. */
    private final Object mux = new Object();

    /** */
    private final long throttle;

    /** Embedded mode flag. */
    private final boolean embedded;

    /**
     * @param locReduceAddr Local reducer address.
     * @param log Logger.
     * @param job Job.
     * @param mem Memory.
     * @param totalReducerCnt Amount of reducers in the Job.
     * @param locReducers Reducers will work on current node.
     * @param locMappersCnt Number of mappers running on the given node.
     * @param embedded Whether shuffle is running in embedded mode.
     * @throws IgniteCheckedException If error.
     */
    public HadoopShuffleJob(T locReduceAddr, IgniteLogger log, HadoopJob job, GridUnsafeMemory mem,
        int totalReducerCnt, int[] locReducers, int locMappersCnt, boolean embedded) throws IgniteCheckedException {
        this.locReduceAddr = locReduceAddr;
        this.totalReducerCnt = totalReducerCnt;
        this.job = job;
        this.mem = mem;
        this.log = log.getLogger(HadoopShuffleJob.class);
        this.embedded = embedded;

        // No stripes for combiner.
<<<<<<< HEAD
        boolean stripeMappers0 = get(job.info(), SHUFFLE_MAPPER_STRIPED_OUTPUT, false);
=======
        boolean stripeMappers0 = get(job.info(), SHUFFLE_MAPPER_STRIPED_OUTPUT, true);
>>>>>>> caa3acb5

        if (stripeMappers0) {
            if (!embedded) {
                log.info("Striped mapper output is disabled becuase it cannot be used in external mode [jobId=" +
                    job.id() + ']');

                stripeMappers0 = false;
            }
        }

        stripeMappers = stripeMappers0;

        msgSize = get(job.info(), SHUFFLE_MSG_SIZE, DFLT_SHUFFLE_MSG_SIZE);
        msgGzip = get(job.info(), SHUFFLE_MSG_GZIP, DFLT_SHUFFLE_MSG_GZIP);

        locReducersCtx = new AtomicReferenceArray<>(totalReducerCnt);

        if (!F.isEmpty(locReducers)) {
            for (int rdc : locReducers) {
                HadoopTaskInfo taskInfo = new HadoopTaskInfo(HadoopTaskType.REDUCE, job.id(), rdc, 0, null);

                locReducersCtx.set(rdc, new LocalTaskContextProxy(taskInfo));
            }
        }

        needPartitioner = totalReducerCnt > 1;

        // Size of local map is always equal to total reducer number to allow index-based lookup.
        locMaps = new AtomicReferenceArray<>(totalReducerCnt);

        // Size of remote map:
        // - If there are no local mappers, then we will not send anything, so set to 0;
        // - If output is not striped, then match it to total reducer count, the same way as for local maps.
        // - If output is striped, then multiply previous value by number of local mappers.
        int rmtMapsSize = locMappersCnt == 0 ? 0 : totalReducerCnt;

        if (stripeMappers)
            rmtMapsSize *= locMappersCnt;

        rmtMaps = new AtomicReferenceArray<>(rmtMapsSize);
        msgs = new HadoopShuffleMessage[rmtMapsSize];

        throttle = get(job.info(), SHUFFLE_JOB_THROTTLE, 0);
    }

    /**
     * @param reduceAddrs Addresses of reducers.
     * @return {@code True} if addresses were initialized by this call.
     */
    public boolean initializeReduceAddresses(T[] reduceAddrs) {
        if (this.reduceAddrs == null) {
            this.reduceAddrs = reduceAddrs;

            return true;
        }

        return false;
    }

    /**
     * @return {@code True} if reducers addresses were initialized.
     */
    public boolean reducersInitialized() {
        return reduceAddrs != null;
    }

    /**
     * @param gridName Grid name.
     * @param io IO Closure for sending messages.
     */
    @SuppressWarnings("BusyWait")
    public void startSending(String gridName, IgniteInClosure2X<T, HadoopMessage> io) {
        assert snd == null;
        assert io != null;

        this.io = io;

        if (!stripeMappers) {
            if (!flushed) {
                snd = new GridWorker(gridName, "hadoop-shuffle-" + job.id(), log) {
                    @Override protected void body() throws InterruptedException {
                        try {
                            while (!isCancelled()) {
                                if (throttle > 0)
                                    Thread.sleep(throttle);

                                collectUpdatesAndSend(false);
                            }
                        }
                        catch (IgniteCheckedException e) {
                            throw new IllegalStateException(e);
                        }
                    }
                };

                new IgniteThread(snd).start();
            }
        }

        ioInitLatch.countDown();
    }

    /**
     * @param maps Maps.
     * @param idx Index.
     * @return Map.
     */
    private HadoopMultimap getOrCreateMap(AtomicReferenceArray<HadoopMultimap> maps, int idx) {
        HadoopMultimap map = maps.get(idx);

        if (map == null) { // Create new map.
            map = get(job.info(), SHUFFLE_REDUCER_NO_SORTING, false) ?
                new HadoopConcurrentHashMultimap(job.info(), mem, get(job.info(), PARTITION_HASHMAP_SIZE, 8 * 1024)):
                new HadoopSkipList(job.info(), mem);

            if (!maps.compareAndSet(idx, null, map)) {
                map.close();

                return maps.get(idx);
            }
        }

        return map;
    }

    /**
     * @param src Source.
     * @param msg Message.
     * @throws IgniteCheckedException Exception.
     */
    public void onShuffleMessage(T src, HadoopShuffleMessage msg) throws IgniteCheckedException {
        assert msg.buffer() != null;
        assert msg.offset() > 0;

        HadoopTaskContext taskCtx = locReducersCtx.get(msg.reducer()).get();

        HadoopPerformanceCounter perfCntr = HadoopPerformanceCounter.getCounter(taskCtx.counters(), null);

        perfCntr.onShuffleMessage(msg.reducer(), U.currentTimeMillis());

        HadoopMultimap map = getOrCreateMap(locMaps, msg.reducer());

        // Add data from message to the map.
        try (HadoopMultimap.Adder adder = map.startAdding(taskCtx)) {
            final GridUnsafeDataInput dataInput = new GridUnsafeDataInput();
            final UnsafeValue val = new UnsafeValue(msg.buffer());

            msg.visit(new HadoopShuffleMessage.Visitor() {
                /** */
                private HadoopMultimap.Key key;

                @Override public void onKey(byte[] buf, int off, int len) throws IgniteCheckedException {
                    dataInput.bytes(buf, off, off + len);

                    key = adder.addKey(dataInput, key);
                }

                @Override public void onValue(byte[] buf, int off, int len) {
                    val.off = off;
                    val.size = len;

                    key.add(val);
                }
            });
        }

        if (embedded) {
            // No immediate response.
            if (localShuffleState(src).onShuffleMessage())
                sendFinishResponse(src, msg.jobId());
        }
        else
            // Response for every message.
            io.apply(src, new HadoopShuffleAck(msg.id(), msg.jobId()));
    }

    /**
     * Process shuffle message.
     *
     * @param src Source.
     * @param msg Message.
     * @throws IgniteCheckedException Exception.
     */
    public void onDirectShuffleMessage(T src, HadoopDirectShuffleMessage msg) throws IgniteCheckedException {
        byte[] buf = extractBuffer(msg);

        assert buf != null;

        int rdc = msg.reducer();

        HadoopTaskContext taskCtx = locReducersCtx.get(rdc).get();

        HadoopPerformanceCounter perfCntr = HadoopPerformanceCounter.getCounter(taskCtx.counters(), null);

        perfCntr.onShuffleMessage(rdc, U.currentTimeMillis());

        HadoopMultimap map = getOrCreateMap(locMaps, rdc);

        HadoopSerialization keySer = taskCtx.keySerialization();
        HadoopSerialization valSer = taskCtx.valueSerialization();

        // Add data from message to the map.
        try (HadoopMultimap.Adder adder = map.startAdding(taskCtx)) {
            HadoopDirectDataInput in = new HadoopDirectDataInput(buf);

            Object key = null;
            Object val = null;

            for (int i = 0; i < msg.count(); i++) {
                key = keySer.read(in, key);
                val = valSer.read(in, val);

                adder.write(key, val);
            }
        }

        if (localShuffleState(src).onShuffleMessage())
            sendFinishResponse(src, msg.jobId());
    }

    /**
     * Extract buffer from direct shuffle message.
     *
     * @param msg Message.
     * @return Buffer.
     */
    private byte[] extractBuffer(HadoopDirectShuffleMessage msg) throws IgniteCheckedException {
        if (msgGzip) {
            byte[] res = new byte[msg.dataLength()];

            try (GZIPInputStream in = new GZIPInputStream(new ByteArrayInputStream(msg.buffer()), res.length)) {
                int len = in.read(res, 0, res.length);

                assert len == res.length;
            }
            catch (IOException e) {
                throw new IgniteCheckedException("Failed to uncompress direct shuffle message.", e);
            }

            return res;
        }
        else
            return msg.buffer();
    }

    /**
     * @param ack Shuffle ack.
     */
    @SuppressWarnings("ConstantConditions")
    public void onShuffleAck(HadoopShuffleAck ack) {
        IgniteBiTuple<HadoopShuffleMessage, GridFutureAdapter<?>> tup = sentMsgs.get(ack.id());

        if (tup != null)
            tup.get2().onDone();
        else
            log.warning("Received shuffle ack for not registered shuffle id: " + ack);
    }

    /**
     * Process shuffle finish request.
     *
     * @param src Source.
     * @param msg Shuffle finish message.
     */
    public void onShuffleFinishRequest(T src, HadoopShuffleFinishRequest msg) {
        if (log.isDebugEnabled())
            log.debug("Received shuffle finish request [jobId=" + job.id() + ", src=" + src + ", req=" + msg + ']');

        HadoopShuffleLocalState state = localShuffleState(src);

        if (state.onShuffleFinishMessage(msg.messageCount()))
            sendFinishResponse(src, msg.jobId());
    }

    /**
     * Process shuffle finish response.
     *
     * @param src Source.
     */
    public void onShuffleFinishResponse(T src) {
        if (log.isDebugEnabled())
            log.debug("Received shuffle finish response [jobId=" + job.id() + ", src=" + src + ']');

        remoteShuffleState(src).onShuffleFinishResponse();
    }

    /**
     * Send finish response.
     *
     * @param dest Destination.
     * @param jobId Job ID.
     */
    @SuppressWarnings("unchecked")
    private void sendFinishResponse(T dest, HadoopJobId jobId) {
        if (log.isDebugEnabled())
            log.debug("Sent shuffle finish response [jobId=" + jobId + ", dest=" + dest + ']');

        HadoopShuffleFinishResponse msg = new HadoopShuffleFinishResponse(jobId);

        io.apply(dest, msg);
    }

    /**
     * Get local shuffle state for node.
     *
     * @param src Source
     * @return Local shuffle state.
     */
    private HadoopShuffleLocalState localShuffleState(T src) {
        HashMap<T, HadoopShuffleLocalState> states = locShuffleStates;

        HadoopShuffleLocalState res = states.get(src);

        if (res == null) {
            synchronized (mux) {
                res = locShuffleStates.get(src);

                if (res == null) {
                    res = new HadoopShuffleLocalState();

                    states = new HashMap<>(locShuffleStates);

                    states.put(src, res);

                    locShuffleStates = states;
                }
            }
        }

        return res;
    }

    /**
     * Get remote shuffle state for node.
     *
     * @param src Source.
     * @return Remote shuffle state.
     */
    private HadoopShuffleRemoteState remoteShuffleState(T src) {
        HashMap<T, HadoopShuffleRemoteState> states = rmtShuffleStates;

        HadoopShuffleRemoteState res = states.get(src);

        if (res == null) {
            synchronized (mux) {
                res = rmtShuffleStates.get(src);

                if (res == null) {
                    res = new HadoopShuffleRemoteState();

                    states = new HashMap<>(rmtShuffleStates);

                    states.put(src, res);

                    rmtShuffleStates = states;
                }
            }
        }

        return res;
    }

    /**
     * Get all remote shuffle states.
     *
     * @return Remote shuffle states.
     */
    private HashMap<T, HadoopShuffleRemoteState> remoteShuffleStates() {
        synchronized (mux) {
            return new HashMap<>(rmtShuffleStates);
        }
    }

    /**
     * Unsafe value.
     */
    private static class UnsafeValue implements HadoopMultimap.Value {
        /** */
        private final byte[] buf;

        /** */
        private int off;

        /** */
        private int size;

        /**
         * @param buf Buffer.
         */
        private UnsafeValue(byte[] buf) {
            assert buf != null;

            this.buf = buf;
        }

        /** */
        @Override public int size() {
            return size;
        }

        /** */
        @Override public void copyTo(long ptr) {
            GridUnsafe.copyHeapOffheap(buf, GridUnsafe.BYTE_ARR_OFF + off, ptr, size);
        }
    }

    /**
     * Send updates to remote reducers.
     *
     * @param flush Flush flag.
     * @throws IgniteCheckedException If failed.
     */
    private void collectUpdatesAndSend(boolean flush) throws IgniteCheckedException {
        for (int i = 0; i < rmtMaps.length(); i++)
            collectUpdatesAndSend(i, flush);
    }

    /**
     * Send updates to concrete remote reducer.
     *
     * @param rmtMapIdx Remote map index.
     * @param flush Flush flag.
     * @throws IgniteCheckedException If failed.
     */
    private void collectUpdatesAndSend(int rmtMapIdx, boolean flush) throws IgniteCheckedException {
        final int rmtRdcIdx = stripeMappers ? rmtMapIdx % totalReducerCnt : rmtMapIdx;

        HadoopMultimap map = rmtMaps.get(rmtMapIdx);

        if (map == null)
            return;

        if (msgs[rmtMapIdx] == null)
            msgs[rmtMapIdx] = new HadoopShuffleMessage(job.id(), rmtRdcIdx, msgSize);

        visit(map, rmtMapIdx, rmtRdcIdx);

        if (flush && msgs[rmtMapIdx].offset() != 0)
            send(rmtMapIdx, rmtRdcIdx, 0);
    }

    /**
     * Flush remote direct context.
     *
     * @param rmtMapIdx Remote map index.
     * @param rmtDirectCtx Remote direct context.
     * @param reset Whether to perform reset.
     */
    private void sendShuffleMessage(int rmtMapIdx, @Nullable HadoopDirectDataOutputContext rmtDirectCtx,
        boolean reset) {
        if (rmtDirectCtx == null)
            return;

        int cnt = rmtDirectCtx.count();

        if (cnt == 0)
            return;

        int rmtRdcIdx = stripeMappers ? rmtMapIdx % totalReducerCnt : rmtMapIdx;

        HadoopDirectDataOutputState state = rmtDirectCtx.state();

        if (reset)
            rmtDirectCtx.reset();

        HadoopDirectShuffleMessage msg = new HadoopDirectShuffleMessage(job.id(), rmtRdcIdx, cnt,
            state.buffer(), state.bufferLength(), state.dataLength());

        T nodeId = reduceAddrs[rmtRdcIdx];

        io.apply(nodeId, msg);

        remoteShuffleState(nodeId).onShuffleMessage();
    }

    /**
     * Visit output map.
     *
     * @param map Map.
     * @param rmtMapIdx Remote map index.
     * @param rmtRdcIdx Remote reducer index.
     * @throws IgniteCheckedException If failed.
     */
    private void visit(HadoopMultimap map, final int rmtMapIdx, final int rmtRdcIdx) throws IgniteCheckedException {
        map.visit(false, new HadoopMultimap.Visitor() {
            /** */
            private long keyPtr;

            /** */
            private int keySize;

            /** */
            private boolean keyAdded;

            /** {@inheritDoc} */
            @Override public void onKey(long keyPtr, int keySize) {
                this.keyPtr = keyPtr;
                this.keySize = keySize;

                keyAdded = false;
            }

            private boolean tryAdd(long valPtr, int valSize) {
                HadoopShuffleMessage msg = msgs[rmtMapIdx];

                if (!keyAdded) { // Add key and value.
                    int size = keySize + valSize;

                    if (!msg.available(size, false))
                        return false;

                    msg.addKey(keyPtr, keySize);
                    msg.addValue(valPtr, valSize);

                    keyAdded = true;

                    return true;
                }

                if (!msg.available(valSize, true))
                    return false;

                msg.addValue(valPtr, valSize);

                return true;
            }

            /** {@inheritDoc} */
            @Override public void onValue(long valPtr, int valSize) {
                if (tryAdd(valPtr, valSize))
                    return;

                send(rmtMapIdx, rmtRdcIdx, keySize + valSize);

                keyAdded = false;

                if (!tryAdd(valPtr, valSize))
                    throw new IllegalStateException();
            }
        });
    }

    /**
     * Send message.
     *
     * @param rmtMapIdx Remote map index.
     * @param rmtRdcIdx Remote reducer index.
     * @param newBufMinSize Min new buffer size.
     */
    private void send(int rmtMapIdx, int rmtRdcIdx, int newBufMinSize) {
        HadoopShuffleMessage msg = msgs[rmtMapIdx];

        final long msgId = msg.id();

        final GridFutureAdapter<?> fut;

        if (embedded)
            fut = null;
        else {
            fut = new GridFutureAdapter<>();

            IgniteBiTuple<HadoopShuffleMessage, GridFutureAdapter<?>> old = sentMsgs.putIfAbsent(msgId,
                new IgniteBiTuple<HadoopShuffleMessage, GridFutureAdapter<?>>(msg, fut));

            assert old == null;
        }

        try {
            io.apply(reduceAddrs[rmtRdcIdx], msg);

            if (embedded)
                remoteShuffleState(reduceAddrs[rmtRdcIdx]).onShuffleMessage();
        }
        catch (GridClosureException e) {
            if (fut != null)
                fut.onDone(U.unwrap(e));
        }

        if (fut != null) {
            fut.listen(new IgniteInClosure<IgniteInternalFuture<?>>() {
                @Override public void apply(IgniteInternalFuture<?> f) {
                    try {
                        f.get();

                        // Clean up the future from map only if there was no exception.
                        // Otherwise flush() should fail.
                        sentMsgs.remove(msgId);
                    }
                    catch (IgniteCheckedException e) {
                        log.error("Failed to send message.", e);
                    }
                }
            });
        }

        msgs[rmtMapIdx] = newBufMinSize == 0 ? null : new HadoopShuffleMessage(job.id(), rmtRdcIdx,
            Math.max(msgSize, newBufMinSize));
    }

    /** {@inheritDoc} */
    @Override public void close() throws IgniteCheckedException {
        if (snd != null) {
            snd.cancel();

            try {
                snd.join();
            }
            catch (InterruptedException e) {
                throw new IgniteInterruptedCheckedException(e);
            }
        }

        close(locMaps);
        close(rmtMaps);
    }

    /**
     * @param maps Maps.
     */
    private void close(AtomicReferenceArray<HadoopMultimap> maps) {
        for (int i = 0; i < maps.length(); i++) {
            HadoopMultimap map = maps.get(i);

            if (map != null)
                map.close();
        }
    }

    /**
     * @return Future.
     */
    @SuppressWarnings("unchecked")
    public IgniteInternalFuture<?> flush() throws IgniteCheckedException {
        if (log.isDebugEnabled())
            log.debug("Flushing job " + job.id() + " on address " + locReduceAddr);

        flushed = true;

        if (totalReducerCnt == 0)
            return new GridFinishedFuture<>();

        if (!stripeMappers) {
            U.await(ioInitLatch);

            GridWorker snd0 = snd;

            if (snd0 != null) {
                if (log.isDebugEnabled())
                    log.debug("Cancelling sender thread.");

                snd0.cancel();

                try {
                    snd0.join();

                    if (log.isDebugEnabled())
                        log.debug("Finished waiting for sending thread to complete on shuffle job flush: " + job.id());
                }
                catch (InterruptedException e) {
                    throw new IgniteInterruptedCheckedException(e);
                }
            }

            collectUpdatesAndSend(true); // With flush.

            if (log.isDebugEnabled())
                log.debug("Finished sending collected updates to remote reducers: " + job.id());
        }

        GridCompoundFuture fut = new GridCompoundFuture<>();

        if (embedded) {
            boolean sent = false;

            for (Map.Entry<T, HadoopShuffleRemoteState> rmtStateEntry : remoteShuffleStates().entrySet()) {
                T dest = rmtStateEntry.getKey();
                HadoopShuffleRemoteState rmtState = rmtStateEntry.getValue();

                HadoopShuffleFinishRequest req = new HadoopShuffleFinishRequest(job.id(), rmtState.messageCount());

                io.apply(dest, req);

                if (log.isDebugEnabled())
                    log.debug("Sent shuffle finish request [jobId=" + job.id() + ", dest=" + dest +
                        ", req=" + req + ']');

                fut.add(rmtState.future());

                sent = true;
            }

            if (sent)
                fut.markInitialized();
            else
                return new GridFinishedFuture<>();
        }
        else {
            for (IgniteBiTuple<HadoopShuffleMessage, GridFutureAdapter<?>> tup : sentMsgs.values())
                fut.add(tup.get2());

            fut.markInitialized();

            if (log.isDebugEnabled())
                log.debug("Collected futures to compound futures for flush: " + sentMsgs.size());
        }

        return fut;
    }

    /**
     * @param taskCtx Task context.
     * @return Output.
     * @throws IgniteCheckedException If failed.
     */
    public HadoopTaskOutput output(HadoopTaskContext taskCtx) throws IgniteCheckedException {
        switch (taskCtx.taskInfo().type()) {
            case MAP:
                assert !job.info().hasCombiner() : "The output creation is allowed if combiner has not been defined.";

            case COMBINE:
                return new PartitionedOutput(taskCtx);

            default:
                throw new IllegalStateException("Illegal type: " + taskCtx.taskInfo().type());
        }
    }

    /**
     * @param taskCtx Task context.
     * @return Input.
     * @throws IgniteCheckedException If failed.
     */
    @SuppressWarnings("unchecked")
    public HadoopTaskInput input(HadoopTaskContext taskCtx) throws IgniteCheckedException {
        switch (taskCtx.taskInfo().type()) {
            case REDUCE:
                int reducer = taskCtx.taskInfo().taskNumber();

                HadoopMultimap m = locMaps.get(reducer);

                if (m != null)
                    return m.input(taskCtx);

                return new HadoopTaskInput() { // Empty input.
                    @Override public boolean next() {
                        return false;
                    }

                    @Override public Object key() {
                        throw new IllegalStateException();
                    }

                    @Override public Iterator<?> values() {
                        throw new IllegalStateException();
                    }

                    @Override public void close() {
                        // No-op.
                    }
                };

            default:
                throw new IllegalStateException("Illegal type: " + taskCtx.taskInfo().type());
        }
    }

    /**
     * Check if certain partition (reducer) is local.
     *
     * @param part Partition.
     * @return {@code True} if local.
     */
    private boolean isLocalPartition(int part) {
        return locReducersCtx.get(part) != null;
    }

    /**
     * Partitioned output.
     */
    public class PartitionedOutput implements HadoopMapperAwareTaskOutput {
        /** */
        private final HadoopTaskOutput[] locAdders = new HadoopTaskOutput[locMaps.length()];

        /** */
        private final HadoopTaskOutput[] rmtAdders = new HadoopTaskOutput[rmtMaps.length()];

        /** Remote direct contexts. */
        private final HadoopDirectDataOutputContext[] rmtDirectCtxs =
            new HadoopDirectDataOutputContext[rmtMaps.length()];

        /** */
        private HadoopPartitioner partitioner;

        /** */
        private final HadoopTaskContext taskCtx;

        /**
         * Constructor.
         * @param taskCtx Task context.
         */
        private PartitionedOutput(HadoopTaskContext taskCtx) throws IgniteCheckedException {
            this.taskCtx = taskCtx;

            if (needPartitioner)
                partitioner = taskCtx.partitioner();
        }

        /** {@inheritDoc} */
        @Override public void write(Object key, Object val) throws IgniteCheckedException {
            int part = 0;

            if (partitioner != null) {
                part = partitioner.partition(key, val, totalReducerCnt);

                if (part < 0 || part >= totalReducerCnt)
                    throw new IgniteCheckedException("Invalid partition: " + part);
            }

            HadoopTaskOutput out;

            if (isLocalPartition(part)) {
                out = locAdders[part];

                if (out == null)
                    locAdders[part] = out = getOrCreateMap(locMaps, part).startAdding(taskCtx);
            }
            else {
                if (stripeMappers) {
                    int mapperIdx = HadoopMapperUtils.mapperIndex();

                    assert mapperIdx >= 0;

                    int idx = totalReducerCnt * mapperIdx + part;

                    HadoopDirectDataOutputContext rmtDirectCtx = rmtDirectCtxs[idx];

                    if (rmtDirectCtx == null) {
                        rmtDirectCtx = new HadoopDirectDataOutputContext(msgSize, msgGzip, taskCtx);

                        rmtDirectCtxs[idx] = rmtDirectCtx;
                    }

                    if (rmtDirectCtx.write(key, val))
                        sendShuffleMessage(idx, rmtDirectCtx, true);

                    return;
                }
                else {
                    out = rmtAdders[part];

                    if (out == null)
                        rmtAdders[part] = out = getOrCreateMap(rmtMaps, part).startAdding(taskCtx);
                }
            }

            out.write(key, val);
        }

        /** {@inheritDoc} */
        @Override public void onMapperFinished() throws IgniteCheckedException {
            if (stripeMappers) {
                int mapperIdx = HadoopMapperUtils.mapperIndex();

                assert mapperIdx >= 0;

                for (int i = 0; i < totalReducerCnt; i++) {
                    int idx = totalReducerCnt * mapperIdx + i;

                    sendShuffleMessage(idx, rmtDirectCtxs[idx], false);
                }
            }
        }

        /** {@inheritDoc} */
        @Override public void close() throws IgniteCheckedException {
            for (HadoopTaskOutput adder : locAdders) {
                if (adder != null)
                    adder.close();
            }

            for (HadoopTaskOutput adder : rmtAdders) {
                if (adder != null)
                    adder.close();
            }
        }
    }

    /**
     * Local task context proxy with delayed initialization.
     */
    private class LocalTaskContextProxy {
        /** Mutex for synchronization. */
        private final Object mux = new Object();

        /** Task info. */
        private final HadoopTaskInfo taskInfo;

        /** Task context. */
        private volatile HadoopTaskContext ctx;

        /**
         * Constructor.
         *
         * @param taskInfo Task info.
         */
        public LocalTaskContextProxy(HadoopTaskInfo taskInfo) {
            this.taskInfo = taskInfo;
        }

        /**
         * Get task context.
         *
         * @return Task context.
         * @throws IgniteCheckedException If failed.
         */
        public HadoopTaskContext get() throws IgniteCheckedException {
            HadoopTaskContext ctx0 = ctx;

            if (ctx0 == null) {
                synchronized (mux) {
                    ctx0 = ctx;

                    if (ctx0 == null) {
                        ctx0 = job.getTaskContext(taskInfo);

                        ctx = ctx0;
                    }
                }
            }

            return ctx0;
        }
    }
}<|MERGE_RESOLUTION|>--- conflicted
+++ resolved
@@ -179,11 +179,7 @@
         this.embedded = embedded;
 
         // No stripes for combiner.
-<<<<<<< HEAD
-        boolean stripeMappers0 = get(job.info(), SHUFFLE_MAPPER_STRIPED_OUTPUT, false);
-=======
         boolean stripeMappers0 = get(job.info(), SHUFFLE_MAPPER_STRIPED_OUTPUT, true);
->>>>>>> caa3acb5
 
         if (stripeMappers0) {
             if (!embedded) {
